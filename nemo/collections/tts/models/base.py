# Copyright (c) 2021, NVIDIA CORPORATION.  All rights reserved.
#
# Licensed under the Apache License, Version 2.0 (the "License");
# you may not use this file except in compliance with the License.
# You may obtain a copy of the License at
#
#     http://www.apache.org/licenses/LICENSE-2.0
#
# Unless required by applicable law or agreed to in writing, software
# distributed under the License is distributed on an "AS IS" BASIS,
# WITHOUT WARRANTIES OR CONDITIONS OF ANY KIND, either express or implied.
# See the License for the specific language governing permissions and
# limitations under the License.
from abc import ABC, abstractmethod
from contextlib import ExitStack, contextmanager

import torch
from torch_stft import STFT

from nemo.collections.common.parts.patch_utils import istft_patch, stft_patch
from nemo.collections.tts.helpers.helpers import OperationMode
from nemo.collections.tts.models import *  # Avoid circular imports
from nemo.core.classes import ModelPT
from nemo.core.classes.common import typecheck
from nemo.core.neural_types.elements import AudioSignal
from nemo.core.neural_types.neural_type import NeuralType
from nemo.utils import logging


class SpectrogramGenerator(ModelPT, ABC):
    """ Base class for all TTS models that turn text into a spectrogram """

    @abstractmethod
    def parse(self, str_input: str, **kwargs) -> 'torch.tensor':
        """
        A helper function that accepts raw python strings and turns it into a tensor. The tensor should have 2
        dimensions. The first is the batch, which should be of size 1. The second should represent time. The tensor
        should represent either tokenized or embedded text, depending on the model.
        """

    @abstractmethod
    def generate_spectrogram(self, tokens: 'torch.tensor', **kwargs) -> 'torch.tensor':
        """
        Accepts a batch of text or text_tokens and returns a batch of spectrograms

        Args:
            tokens: A torch tensor representing the text to be generated

        Returns:
            sepctrograms
        """

    @classmethod
    def list_available_models(cls) -> 'List[PretrainedModelInfo]':
        """
        This method returns a list of pre-trained model which can be instantiated directly from NVIDIA's NGC cloud.
        Returns:
            List of available pre-trained models.
        """
        list_of_models = []
        for subclass in cls.__subclasses__():
            subclass_models = subclass.list_available_models()
            if subclass_models is not None and len(subclass_models) > 0:
                list_of_models.extend(subclass_models)
        return list_of_models


class Vocoder(ModelPT, ABC):
    """ Base class for all TTS models that generate audio conditioned a on spectrogram """

    @abstractmethod
    def convert_spectrogram_to_audio(self, spec: 'torch.tensor', **kwargs) -> 'torch.tensor':
        """
        Accepts a batch of spectrograms and returns a batch of audio

        Args:
            spec: A torch tensor representing the spectrograms to be vocoded

        Returns:
            audio
        """

    @classmethod
    def list_available_models(cls) -> 'List[PretrainedModelInfo]':
        """
        This method returns a list of pre-trained model which can be instantiated directly from NVIDIA's NGC cloud.
        Returns:
            List of available pre-trained models.
        """
        list_of_models = []
        for subclass in cls.__subclasses__():
            subclass_models = subclass.list_available_models()
            if subclass_models is not None and len(subclass_models) > 0:
                list_of_models.extend(subclass_models)
        return list_of_models


class GlowVocoder(Vocoder):
    """ Base class for all Vocoders that use a Glow or reversible Flow-based setup. All child class are expected
    to have a parameter called audio_to_melspec_precessor that is an instance of
    nemo.collections.asr.parts.FilterbankFeatures"""

    def __init__(self, *args, **kwargs):
        super().__init__(*args, **kwargs)
        self._mode = OperationMode.infer
        self.stft = None
        self.istft = None
        self.n_mel = None
        self.bias_spect = None

    @property
    def mode(self):
        return self._mode

    @contextmanager
    def temp_mode(self, mode):
        old_mode = self.mode
        self.mode = mode
        try:
            yield
        finally:
            self.mode = old_mode

    @contextmanager
    def nemo_infer(self):  # Prepend with nemo to avoid any .infer() clashes with lightning or pytorch
        with ExitStack() as stack:
            stack.enter_context(self.temp_mode(OperationMode.infer))
            stack.enter_context(torch.no_grad())
            yield

    def check_children_attributes(self):
        if self.stft is None:
            if isinstance(self.audio_to_melspec_precessor.stft, STFT):
                logging.warning(
                    "torch_stft is deprecated. Please change your model to use torch.stft and torch.istft instead."
                )
                self.stft = self.audio_to_melspec_precessor.stft.transform
                self.istft = self.audio_to_melspec_precessor.stft.inverse
            else:
                try:
                    n_fft = self.audio_to_melspec_precessor.n_fft
                    hop_length = self.audio_to_melspec_precessor.hop_length
                    win_length = self.audio_to_melspec_precessor.win_length
                    window = self.audio_to_melspec_precessor.window.to(self.device)
                except AttributeError as e:
                    raise AttributeError(
                        f"{self} could not find a valid audio_to_melspec_precessor. GlowVocoder requires child class "
                        "to have audio_to_melspec_precessor defined to obtain stft parameters. "
                        "audio_to_melspec_precessor requires n_fft, hop_length, win_length, window, and nfilt to be "
                        "defined."
                    ) from e

                def yet_another_patch(audio, n_fft, hop_length, win_length, window):
                    spec = stft_patch(audio, n_fft=n_fft, hop_length=hop_length, win_length=win_length, window=window)
                    if spec.dtype in [torch.cfloat, torch.cdouble]:
                        spec = torch.view_as_real(spec)
                    return torch.sqrt(spec.pow(2).sum(-1)), torch.atan2(spec[..., -1], spec[..., 0])

                self.stft = lambda x: yet_another_patch(
                    x, n_fft=n_fft, hop_length=hop_length, win_length=win_length, window=window,
                )
                self.istft = lambda x, y: istft_patch(
                    torch.complex(x * torch.cos(y), x * torch.sin(y)),
                    n_fft=n_fft,
                    hop_length=hop_length,
                    win_length=win_length,
                    window=window,
                )

        if self.n_mel is None:
            try:
                self.n_mel = self.audio_to_melspec_precessor.nfilt
            except AttributeError as e:
                raise AttributeError(
                    f"{self} could not find a valid audio_to_melspec_precessor. GlowVocoder requires child class to "
                    "have audio_to_melspec_precessor defined to obtain stft parameters. audio_to_melspec_precessor "
                    "requires nfilt to be defined."
                ) from e

    def update_bias_spect(self):
        self.check_children_attributes()  # Ensure stft parameters are defined

        with self.nemo_infer():
            spect = torch.zeros((1, self.n_mel, 88)).to(self.device)
            bias_audio = self.convert_spectrogram_to_audio(spec=spect, sigma=0.0, denoise=False)
            bias_spect, _ = self.stft(bias_audio)
            self.bias_spect = bias_spect[..., 0][..., None]

    @typecheck(
        input_types={"audio": NeuralType(('B', 'T'), AudioSignal()), "strength": NeuralType(optional=True)},
        output_types={"audio": NeuralType(('B', 'T'), AudioSignal())},
    )
    def denoise(self, audio: 'torch.tensor', strength: float = 0.01):
        self.check_children_attributes()  # Ensure self.n_mel and self.stft are defined

        if self.bias_spect is None:
            self.update_bias_spect()
        audio_spect, audio_angles = self.stft(audio)
        audio_spect_denoised = audio_spect - self.bias_spect.to(audio.device) * strength
        audio_spect_denoised = torch.clamp(audio_spect_denoised, 0.0)
        audio_denoised = self.istft(audio_spect_denoised, audio_angles)
        return audio_denoised


class LinVocoder(ModelPT, ABC):
<<<<<<< HEAD
    """
    A base class for models that convert from the linear (magnitude) spectrogram to audio. Note: The `Vocoder` class
    differs from this class as the `Vocoder` class takes as input mel spectrograms.
    """

=======
>>>>>>> b4040fb3
    @abstractmethod
    def convert_linear_spectrogram_to_audio(self, spec: 'torch.tensor', **kwargs) -> 'torch.tensor':
        """
        Accepts a batch of linear spectrograms and returns a batch of audio

        Args:
            spec: A torch tensor representing the linear spectrograms to be vocoded ['B', 'n_freqs', 'T']

        Returns:
            audio
        """

    @classmethod
    def list_available_models(cls) -> 'List[PretrainedModelInfo]':
        """
        This method returns a list of pre-trained model which can be instantiated directly from NVIDIA's NGC cloud.
        Returns:
            List of available pre-trained models.
        """
        list_of_models = []
        for subclass in cls.__subclasses__():
            subclass_models = subclass.list_available_models()
            if subclass_models is not None and len(subclass_models) > 0:
                list_of_models.extend(subclass_models)
        return list_of_models


class MelToSpec(ModelPT, ABC):
<<<<<<< HEAD
    """
    A base class for models that convert mel spectrograms to linear (magnitude) spectrograms
    """

=======
>>>>>>> b4040fb3
    @abstractmethod
    def convert_mel_spectrogram_to_linear(self, mel: 'torch.tensor', **kwargs) -> 'torch.tensor':
        """
        Accepts a batch of spectrograms and returns a batch of linear spectrograms

        Args:
            mel: A torch tensor representing the mel spectrograms ['B', 'mel_freqs', 'T']

        Returns:
            spec: A torch tensor representing the linear spectrograms ['B', 'n_freqs', 'T']
        """

    @classmethod
    def list_available_models(cls) -> 'List[PretrainedModelInfo]':
        """
        This method returns a list of pre-trained model which can be instantiated directly from NVIDIA's NGC cloud.
        Returns:
            List of available pre-trained models.
        """
        list_of_models = []
        for subclass in cls.__subclasses__():
            subclass_models = subclass.list_available_models()
            if subclass_models is not None and len(subclass_models) > 0:
                list_of_models.extend(subclass_models)
        return list_of_models


class TextToWaveform(ModelPT, ABC):
    """ Base class for all end-to-end TTS models that generate a waveform from text """

    @abstractmethod
    def parse(self, str_input: str, **kwargs) -> 'torch.tensor':
        """
        A helper function that accepts raw python strings and turns it into a tensor. The tensor should have 2
        dimensions. The first is the batch, which should be of size 1. The second should represent time. The tensor
        should represent either tokenized or embedded text, depending on the model.
        """

    @abstractmethod
    def convert_text_to_waveform(self, tokens: 'torch.tensor', **kwargs) -> 'torch.tensor':
        """
        Accepts a batch of text and returns a batch of audio

        Args:
            tokens: A torch tensor representing the text to be converted to speech

        Returns:
            audio: A torch tensor representing the waveform output.
        """

    @classmethod
    def list_available_models(cls) -> 'List[PretrainedModelInfo]':
        """
        This method returns a list of pre-trained model which can be instantiated directly from NVIDIA's NGC cloud.
        Returns:
            List of available pre-trained models.
        """
        list_of_models = []
        for subclass in cls.__subclasses__():
            subclass_models = subclass.list_available_models()
            if subclass_models is not None and len(subclass_models) > 0:
                list_of_models.extend(subclass_models)
        return list_of_models


# class TextToWaveform(ModelPT, ABC):
#     """ Base class for all end-to-end TTS models that generate a waveform from text """

#     @abstractmethod
#     def parse(self, str_input: str, **kwargs) -> 'torch.tensor':
#         """
#         A helper function that accepts raw python strings and turns it into a tensor. The tensor should have 2
#         dimensions. The first is the batch, which should be of size 1. The second should represent time. The tensor
#         should represent either tokenized or embedded text, depending on the model.
#         """

#     @abstractmethod
#     def convert_text_to_waveform(self, str_input: str, **kwargs) -> 'torch.tensor':
#         """
#         Accepts a batch of text and returns a batch of audio

#         Args:
#             tokens: A torch tensor representing the text to be converted to speech

#         Returns:
#             audio: A torch tensor representing the waveform output.
#         """

#     @classmethod
#     def list_available_models(cls) -> 'List[PretrainedModelInfo]':
#         """
#         This method returns a list of pre-trained model which can be instantiated directly from NVIDIA's NGC cloud.
#         Returns:
#             List of available pre-trained models.
#         """
#         list_of_models = []
#         for subclass in cls.__subclasses__():
#             subclass_models = subclass.list_available_models()
#             if subclass_models is not None and len(subclass_models) > 0:
#                 list_of_models.extend(subclass_models)
#         return list_of_models<|MERGE_RESOLUTION|>--- conflicted
+++ resolved
@@ -203,14 +203,11 @@
 
 
 class LinVocoder(ModelPT, ABC):
-<<<<<<< HEAD
     """
     A base class for models that convert from the linear (magnitude) spectrogram to audio. Note: The `Vocoder` class
     differs from this class as the `Vocoder` class takes as input mel spectrograms.
     """
 
-=======
->>>>>>> b4040fb3
     @abstractmethod
     def convert_linear_spectrogram_to_audio(self, spec: 'torch.tensor', **kwargs) -> 'torch.tensor':
         """
@@ -239,13 +236,10 @@
 
 
 class MelToSpec(ModelPT, ABC):
-<<<<<<< HEAD
     """
     A base class for models that convert mel spectrograms to linear (magnitude) spectrograms
     """
 
-=======
->>>>>>> b4040fb3
     @abstractmethod
     def convert_mel_spectrogram_to_linear(self, mel: 'torch.tensor', **kwargs) -> 'torch.tensor':
         """
@@ -308,42 +302,4 @@
             subclass_models = subclass.list_available_models()
             if subclass_models is not None and len(subclass_models) > 0:
                 list_of_models.extend(subclass_models)
-        return list_of_models
-
-
-# class TextToWaveform(ModelPT, ABC):
-#     """ Base class for all end-to-end TTS models that generate a waveform from text """
-
-#     @abstractmethod
-#     def parse(self, str_input: str, **kwargs) -> 'torch.tensor':
-#         """
-#         A helper function that accepts raw python strings and turns it into a tensor. The tensor should have 2
-#         dimensions. The first is the batch, which should be of size 1. The second should represent time. The tensor
-#         should represent either tokenized or embedded text, depending on the model.
-#         """
-
-#     @abstractmethod
-#     def convert_text_to_waveform(self, str_input: str, **kwargs) -> 'torch.tensor':
-#         """
-#         Accepts a batch of text and returns a batch of audio
-
-#         Args:
-#             tokens: A torch tensor representing the text to be converted to speech
-
-#         Returns:
-#             audio: A torch tensor representing the waveform output.
-#         """
-
-#     @classmethod
-#     def list_available_models(cls) -> 'List[PretrainedModelInfo]':
-#         """
-#         This method returns a list of pre-trained model which can be instantiated directly from NVIDIA's NGC cloud.
-#         Returns:
-#             List of available pre-trained models.
-#         """
-#         list_of_models = []
-#         for subclass in cls.__subclasses__():
-#             subclass_models = subclass.list_available_models()
-#             if subclass_models is not None and len(subclass_models) > 0:
-#                 list_of_models.extend(subclass_models)
-#         return list_of_models+        return list_of_models