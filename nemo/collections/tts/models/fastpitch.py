--- conflicted
+++ resolved
@@ -80,11 +80,7 @@
     text_tokenizer: TextTokenizer = TextTokenizer()
 
 
-<<<<<<< HEAD
-class FastPitchModel(SpectrogramGenerator, Exportable, TTSValLogger):
-=======
-class FastPitchModel(SpectrogramGenerator, Exportable, FastPitchAdapterModelMixin):
->>>>>>> 643d814f
+class FastPitchModel(SpectrogramGenerator, Exportable, FastPitchAdapterModelMixin, TTSValLogger):
     """FastPitch model (https://arxiv.org/abs/2006.06873) that is used to generate mel spectrogram from text."""
 
     def __init__(self, cfg: DictConfig, trainer: Trainer = None):
@@ -557,7 +553,6 @@
         energy_loss = self.energy_loss_fn(energy_predicted=energy_pred, energy_tgt=energy_tgt, length=text_lens)
         loss = mel_loss + dur_loss + pitch_loss + energy_loss
 
-<<<<<<< HEAD
         if batch_idx == 0:
             # Prepare for logging
             max_log_len = min(5, mels.shape[0])
@@ -581,10 +576,7 @@
                 },
             )
 
-        return {
-=======
         val_outputs = {
->>>>>>> 643d814f
             "val_loss": loss,
             "mel_loss": mel_loss,
             "dur_loss": dur_loss,
@@ -609,24 +601,8 @@
         if self.validation_step_outputs[0]["energy_loss"] is not None:
             energy_loss = collect("energy_loss")
             self.log("val_energy_loss", energy_loss, sync_dist=True)
-
-<<<<<<< HEAD
-=======
-        _, _, _, _, _, spec_target, spec_predict = self.validation_step_outputs[0].values()
-
-        if self.log_images and isinstance(self.logger, TensorBoardLogger):
-            self.tb_logger.add_image(
-                "val_mel_target",
-                plot_spectrogram_to_numpy(spec_target[0].data.cpu().float().numpy()),
-                self.global_step,
-                dataformats="HWC",
-            )
-            spec_predict = spec_predict[0].data.cpu().float().numpy()
-            self.tb_logger.add_image(
-                "val_mel_predicted", plot_spectrogram_to_numpy(spec_predict), self.global_step, dataformats="HWC",
-            )
-            self.log_train_images = True
-        self.validation_step_outputs.clear()  # free memory)
+            
+        self.validation_step_outputs.clear()  # free memory
 
     def _setup_train_dataloader(self, cfg):
         phon_mode = contextlib.nullcontext()
@@ -651,7 +627,6 @@
 
         return torch.utils.data.DataLoader(dataset, collate_fn=dataset.collate_fn, **cfg.dataloader_params)
 
->>>>>>> 643d814f
     def __setup_dataloader_from_config(self, cfg, shuffle_should_be: bool = True, name: str = "train"):
         if "dataset" not in cfg or not isinstance(cfg.dataset, DictConfig):
             raise ValueError(f"No dataset for {name}")
