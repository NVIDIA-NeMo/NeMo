--- conflicted
+++ resolved
@@ -46,15 +46,9 @@
 
 @dataclass
 class G2PConfig:
-<<<<<<< HEAD
-    _target_: str = "nemo.collections.tts.torch.g2ps.EnglishG2p"
-    phoneme_dict: str = "scripts/tts_dataset_files/cmudict-0.7b_nv22.08"
-    heteronyms: str = "scripts/tts_dataset_files/heteronyms-052722"
-=======
     _target_: str = "nemo.collections.common.tokenizers.text_to_speech.g2ps.EnglishG2p"
     phoneme_dict: str = "scripts/tts_dataset_files/cmudict-0.7b_nv22.07"
     heteronyms: str = "scripts/tts_dataset_files/heteronyms-030921"
->>>>>>> 265f7b17
     phoneme_probability: float = 0.5
 
 
