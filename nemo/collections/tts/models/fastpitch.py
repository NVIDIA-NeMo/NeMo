# Copyright (c) 2021, NVIDIA CORPORATION.  All rights reserved.
#
# Licensed under the Apache License, Version 2.0 (the "License");
# you may not use this file except in compliance with the License.
# You may obtain a copy of the License at
#
#     http://www.apache.org/licenses/LICENSE-2.0
#
# Unless required by applicable law or agreed to in writing, software
# distributed under the License is distributed on an "AS IS" BASIS,
# WITHOUT WARRANTIES OR CONDITIONS OF ANY KIND, either express or implied.
# See the License for the specific language governing permissions and
# limitations under the License.
import contextlib
from dataclasses import dataclass
from typing import Optional

import torch
from hydra.utils import instantiate
from omegaconf import DictConfig, OmegaConf, open_dict
from pytorch_lightning import Trainer
from pytorch_lightning.loggers import LoggerCollection, TensorBoardLogger

from nemo.collections.common.parts.preprocessing import parsers
from nemo.collections.tts.helpers.helpers import (
    plot_alignment_to_numpy, plot_spectrogram_to_numpy, process_batch
)
from nemo.collections.tts.losses.aligner_loss import BinLoss, ForwardSumLoss
from nemo.collections.tts.losses.fastpitchloss import DurationLoss, EnergyLoss, MelLoss, PitchLoss
from nemo.collections.tts.models.base import SpectrogramGenerator
from nemo.collections.tts.modules.fastpitch import FastPitchModule
<<<<<<< HEAD
=======
from nemo.collections.tts.torch.tts_data_types import Energy, SpeakerID
>>>>>>> e60b97cb
from nemo.core.classes import Exportable
from nemo.core.classes.common import PretrainedModelInfo, typecheck
from nemo.core.neural_types.elements import (
    Index,
    LengthsType,
    MelSpectrogramType,
    ProbsType,
    RegressionValuesType,
    TokenDurationType,
    TokenIndex,
    TokenLogDurationType,
)
from nemo.core.neural_types.neural_type import NeuralType
from nemo.utils import logging, model_utils


@dataclass
class G2PConfig:
    _target_: str = "nemo_text_processing.g2p.modules.EnglishG2p"
    phoneme_dict: str = "scripts/tts_dataset_files/cmudict-0.7b_nv22.08"
    heteronyms: str = "scripts/tts_dataset_files/heteronyms-052722"
    phoneme_probability: float = 0.5


@dataclass
class TextTokenizer:
    _target_: str = "nemo.collections.common.tokenizers.text_to_speech.tts_tokenizers.EnglishPhonemesTokenizer"
    punct: bool = True
    stresses: bool = True
    chars: bool = True
    apostrophe: bool = True
    pad_with_space: bool = True
    add_blank_at: bool = True
    g2p: G2PConfig = G2PConfig()


@dataclass
class TextTokenizerConfig:
    text_tokenizer: TextTokenizer = TextTokenizer()


class FastPitchModel(SpectrogramGenerator, Exportable):
    """FastPitch model (https://arxiv.org/abs/2006.06873) that is used to generate mel spectrogram from text."""

    def __init__(self, cfg: DictConfig, trainer: Trainer = None):
        # Convert to Hydra 1.0 compatible DictConfig
        cfg = model_utils.convert_model_config_to_dict_config(cfg)
        cfg = model_utils.maybe_update_config_version(cfg)

        # Setup normalizer
        self.normalizer = None
        self.text_normalizer_call = None
        self.text_normalizer_call_kwargs = {}
        self._setup_normalizer(cfg)

        self.learn_alignment = cfg.get("learn_alignment", False)

        # Setup vocabulary (=tokenizer) and input_fft_kwargs (supported only with self.learn_alignment=True)
        input_fft_kwargs = {}
        if self.learn_alignment:
            self.vocab = None
            self.ds_class_name = cfg.train_ds.dataset._target_.split(".")[-1]

            if self.ds_class_name == "TTSDataset":
                self._setup_tokenizer(cfg)
                assert self.vocab is not None
                input_fft_kwargs["n_embed"] = len(self.vocab.tokens)
                input_fft_kwargs["padding_idx"] = self.vocab.pad
            elif self.ds_class_name == "AudioToCharWithPriorAndPitchDataset":
                logging.warning(
                    "AudioToCharWithPriorAndPitchDataset class has been deprecated. No support for"
                    " training or finetuning. Only inference is supported."
                )
                tokenizer_conf = self._get_default_text_tokenizer_conf()
                self._setup_tokenizer(tokenizer_conf)
                assert self.vocab is not None
                input_fft_kwargs["n_embed"] = len(self.vocab.tokens)
                input_fft_kwargs["padding_idx"] = self.vocab.pad
            else:
                raise ValueError(f"Unknown dataset class: {self.ds_class_name}")

        self._parser = None
        self._tb_logger = None
        super().__init__(cfg=cfg, trainer=trainer)

        self.bin_loss_warmup_epochs = cfg.get("bin_loss_warmup_epochs", 100)
        self.log_train_images = False

        loss_scale = 0.1 if self.learn_alignment else 1.0
        dur_loss_scale = loss_scale
        pitch_loss_scale = loss_scale
        energy_loss_scale = loss_scale
        if "dur_loss_scale" in cfg:
            dur_loss_scale = cfg.dur_loss_scale
        if "pitch_loss_scale" in cfg:
            pitch_loss_scale = cfg.pitch_loss_scale
        if "energy_loss_scale" in cfg:
            energy_loss_scale = cfg.energy_loss_scale

        self.mel_loss_fn = MelLoss()
        self.pitch_loss_fn = PitchLoss(loss_scale=pitch_loss_scale)
        self.duration_loss_fn = DurationLoss(loss_scale=dur_loss_scale)
        self.energy_loss_fn = EnergyLoss(loss_scale=energy_loss_scale)

        self.aligner = None
        if self.learn_alignment:
            self.aligner = instantiate(self._cfg.alignment_module)
            self.forward_sum_loss_fn = ForwardSumLoss()
            self.bin_loss_fn = BinLoss()

        self.preprocessor = instantiate(self._cfg.preprocessor)
        input_fft = instantiate(self._cfg.input_fft, **input_fft_kwargs)
        output_fft = instantiate(self._cfg.output_fft)
        duration_predictor = instantiate(self._cfg.duration_predictor)
        pitch_predictor = instantiate(self._cfg.pitch_predictor)
        speaker_emb_condition_prosody = cfg.get("speaker_emb_condition_prosody", False)
        speaker_emb_condition_decoder = cfg.get("speaker_emb_condition_decoder", False)
        speaker_emb_condition_aligner = cfg.get("speaker_emb_condition_aligner", False)
        energy_embedding_kernel_size = cfg.get("energy_embedding_kernel_size", 0)
        energy_predictor = None
        if self._cfg.get("energy_predictor", None) is not None:
            energy_predictor = instantiate(self._cfg.energy_predictor)

        self.fastpitch = FastPitchModule(
            input_fft,
            output_fft,
            duration_predictor,
            pitch_predictor,
            energy_predictor,
            self.aligner,
            cfg.n_speakers,
            cfg.symbols_embedding_dim,
            cfg.pitch_embedding_kernel_size,
            energy_embedding_kernel_size,
            cfg.n_mel_channels,
            cfg.max_token_duration,
            speaker_emb_condition_prosody,
            speaker_emb_condition_decoder,
            speaker_emb_condition_aligner,
        )
        self._input_types = self._output_types = None
        self.export_config = {"enable_volume": False, "enable_ragged_batches": False}

    def _get_default_text_tokenizer_conf(self):
        text_tokenizer: TextTokenizerConfig = TextTokenizerConfig()
        return OmegaConf.create(OmegaConf.to_yaml(text_tokenizer))

    def _setup_normalizer(self, cfg):
        if "text_normalizer" in cfg:
            normalizer_kwargs = {}

            if "whitelist" in cfg.text_normalizer:
                normalizer_kwargs["whitelist"] = self.register_artifact(
                    'text_normalizer.whitelist', cfg.text_normalizer.whitelist
                )

            try:
                self.normalizer = instantiate(cfg.text_normalizer, **normalizer_kwargs)
            except Exception as e:
                logging.error(e)
                raise ImportError(
                    "`pynini` not installed, please install via NeMo/nemo_text_processing/pynini_install.sh"
                )

            self.text_normalizer_call = self.normalizer.normalize
            if "text_normalizer_call_kwargs" in cfg:
                self.text_normalizer_call_kwargs = cfg.text_normalizer_call_kwargs

    def _setup_tokenizer(self, cfg):
        text_tokenizer_kwargs = {}

        if "phoneme_dict" in cfg.text_tokenizer:
            text_tokenizer_kwargs["phoneme_dict"] = self.register_artifact(
                "text_tokenizer.phoneme_dict", cfg.text_tokenizer.phoneme_dict,
            )
        if "heteronyms" in cfg.text_tokenizer:
            text_tokenizer_kwargs["heteronyms"] = self.register_artifact(
                "text_tokenizer.heteronyms", cfg.text_tokenizer.heteronyms,
            )

        if "g2p" in cfg.text_tokenizer:
            g2p_kwargs = {}

            if "phoneme_dict" in cfg.text_tokenizer.g2p:
                g2p_kwargs["phoneme_dict"] = self.register_artifact(
                    'text_tokenizer.g2p.phoneme_dict', cfg.text_tokenizer.g2p.phoneme_dict,
                )

            if "heteronyms" in cfg.text_tokenizer.g2p:
                g2p_kwargs["heteronyms"] = self.register_artifact(
                    'text_tokenizer.g2p.heteronyms', cfg.text_tokenizer.g2p.heteronyms,
                )

            text_tokenizer_kwargs["g2p"] = instantiate(cfg.text_tokenizer.g2p, **g2p_kwargs)

        self.vocab = instantiate(cfg.text_tokenizer, **text_tokenizer_kwargs)

    @property
    def tb_logger(self):
        if self._tb_logger is None:
            if self.logger is None and self.logger.experiment is None:
                return None
            tb_logger = self.logger.experiment
            if isinstance(self.logger, LoggerCollection):
                for logger in self.logger:
                    if isinstance(logger, TensorBoardLogger):
                        tb_logger = logger.experiment
                        break
            self._tb_logger = tb_logger
        return self._tb_logger

    @property
    def parser(self):
        if self._parser is not None:
            return self._parser

        if self.learn_alignment:
            ds_class_name = self._cfg.train_ds.dataset._target_.split(".")[-1]

            if ds_class_name == "TTSDataset":
                self._parser = self.vocab.encode
            elif ds_class_name == "AudioToCharWithPriorAndPitchDataset":
                if self.vocab is None:
                    tokenizer_conf = self._get_default_text_tokenizer_conf()
                    self._setup_tokenizer(tokenizer_conf)
                self._parser = self.vocab.encode
            else:
                raise ValueError(f"Unknown dataset class: {ds_class_name}")
        else:
            self._parser = parsers.make_parser(
                labels=self._cfg.labels,
                name='en',
                unk_id=-1,
                blank_id=-1,
                do_normalize=True,
                abbreviation_version="fastpitch",
                make_table=False,
            )
        return self._parser

    def parse(self, str_input: str, normalize=True) -> torch.tensor:
        if self.training:
            logging.warning("parse() is meant to be called in eval mode.")

        if normalize and self.text_normalizer_call is not None:
            str_input = self.text_normalizer_call(str_input, **self.text_normalizer_call_kwargs)

        if self.learn_alignment:
            eval_phon_mode = contextlib.nullcontext()
            if hasattr(self.vocab, "set_phone_prob"):
                eval_phon_mode = self.vocab.set_phone_prob(prob=1.0)

            # Disable mixed g2p representation if necessary
            with eval_phon_mode:
                tokens = self.parser(str_input)
        else:
            tokens = self.parser(str_input)

        x = torch.tensor(tokens).unsqueeze_(0).long().to(self.device)
        return x

    @typecheck(
        input_types={
            "text": NeuralType(('B', 'T_text'), TokenIndex()),
            "durs": NeuralType(('B', 'T_text'), TokenDurationType()),
            "pitch": NeuralType(('B', 'T_audio'), RegressionValuesType()),
            "energy": NeuralType(('B', 'T_audio'), RegressionValuesType(), optional=True),
            "speaker": NeuralType(('B'), Index(), optional=True),
            "pace": NeuralType(optional=True),
            "spec": NeuralType(('B', 'D', 'T_spec'), MelSpectrogramType(), optional=True),
            "attn_prior": NeuralType(('B', 'T_spec', 'T_text'), ProbsType(), optional=True),
            "mel_lens": NeuralType(('B'), LengthsType(), optional=True),
            "input_lens": NeuralType(('B'), LengthsType(), optional=True),
        }
    )
    def forward(
        self,
        *,
        text,
        durs=None,
        pitch=None,
        energy=None,
        speaker=None,
        pace=1.0,
        spec=None,
        attn_prior=None,
        mel_lens=None,
        input_lens=None,
    ):
        return self.fastpitch(
            text=text,
            durs=durs,
            pitch=pitch,
            energy=energy,
            speaker=speaker,
            pace=pace,
            spec=spec,
            attn_prior=attn_prior,
            mel_lens=mel_lens,
            input_lens=input_lens,
        )

    @typecheck(output_types={"spect": NeuralType(('B', 'D', 'T_spec'), MelSpectrogramType())})
    def generate_spectrogram(
        self, tokens: 'torch.tensor', speaker: Optional[int] = None, pace: float = 1.0
    ) -> torch.tensor:
        if self.training:
            logging.warning("generate_spectrogram() is meant to be called in eval mode.")
        if isinstance(speaker, int):
            speaker = torch.tensor([speaker]).to(self.device)
        spect, *_ = self(text=tokens, durs=None, pitch=None, speaker=speaker, pace=pace)
        return spect

    def training_step(self, batch, batch_idx):
        attn_prior, durs, speaker, energy = None, None, None, None
        if self.learn_alignment:
            if self.ds_class_name == "TTSDataset":
<<<<<<< HEAD
                batch_dict = process_batch(batch, self._train_dl.dataset.sup_data_types_set)
                audio = batch_dict.get("audio")
                audio_lens = batch_dict.get("audio_lens")
                text = batch_dict.get("text")
                text_lens = batch_dict.get("text_lens")
                attn_prior = batch_dict.get("align_prior_matrix", None)
                pitch = batch_dict.get("pitch", None)
                energy = batch_dict.get("energy", None)
                speaker = batch_dict.get("speaker_id", None)
=======
                if (
                    SpeakerID in self._train_dl.dataset.sup_data_types_set
                    and Energy in self._train_dl.dataset.sup_data_types_set
                ):
                    audio, audio_lens, text, text_lens, attn_prior, pitch, _, energy, _, speaker = batch
                elif Energy in self._train_dl.dataset.sup_data_types_set:
                    audio, audio_lens, text, text_lens, attn_prior, pitch, _, energy, _ = batch
                elif SpeakerID in self._train_dl.dataset.sup_data_types_set:
                    audio, audio_lens, text, text_lens, attn_prior, pitch, _, speaker = batch
                else:
                    audio, audio_lens, text, text_lens, attn_prior, pitch, _ = batch
>>>>>>> e60b97cb
            else:
                raise ValueError(f"Unknown vocab class: {self.vocab.__class__.__name__}")
        else:
            audio, audio_lens, text, text_lens, durs, pitch, speaker = batch

        mels, spec_len = self.preprocessor(input_signal=audio, length=audio_lens)

        (
            mels_pred,
            _,
            _,
            log_durs_pred,
            pitch_pred,
            attn_soft,
            attn_logprob,
            attn_hard,
            attn_hard_dur,
            pitch,
            energy_pred,
            energy_tgt,
        ) = self(
            text=text,
            durs=durs,
            pitch=pitch,
            energy=energy,
            speaker=speaker,
            pace=1.0,
            spec=mels if self.learn_alignment else None,
            attn_prior=attn_prior,
            mel_lens=spec_len,
            input_lens=text_lens,
        )
        if durs is None:
            durs = attn_hard_dur

        mel_loss = self.mel_loss_fn(spect_predicted=mels_pred, spect_tgt=mels)
        dur_loss = self.duration_loss_fn(log_durs_predicted=log_durs_pred, durs_tgt=durs, len=text_lens)
        loss = mel_loss + dur_loss
        if self.learn_alignment:
            ctc_loss = self.forward_sum_loss_fn(attn_logprob=attn_logprob, in_lens=text_lens, out_lens=spec_len)
            bin_loss_weight = min(self.current_epoch / self.bin_loss_warmup_epochs, 1.0) * 1.0
            bin_loss = self.bin_loss_fn(hard_attention=attn_hard, soft_attention=attn_soft) * bin_loss_weight
            loss += ctc_loss + bin_loss

        pitch_loss = self.pitch_loss_fn(pitch_predicted=pitch_pred, pitch_tgt=pitch, len=text_lens)
        energy_loss = self.energy_loss_fn(energy_predicted=energy_pred, energy_tgt=energy_tgt, len=text_lens)
        loss += pitch_loss + energy_loss

        self.log("t_loss", loss)
        self.log("t_mel_loss", mel_loss)
        self.log("t_dur_loss", dur_loss)
        self.log("t_pitch_loss", pitch_loss)
        if energy_tgt is not None:
            self.log("t_energy_loss", energy_loss)
        if self.learn_alignment:
            self.log("t_ctc_loss", ctc_loss)
            self.log("t_bin_loss", bin_loss)

        # Log images to tensorboard
        if self.log_train_images and isinstance(self.logger, TensorBoardLogger):
            self.log_train_images = False

            self.tb_logger.add_image(
                "train_mel_target",
                plot_spectrogram_to_numpy(mels[0].data.cpu().float().numpy()),
                self.global_step,
                dataformats="HWC",
            )
            spec_predict = mels_pred[0].data.cpu().float().numpy()
            self.tb_logger.add_image(
                "train_mel_predicted", plot_spectrogram_to_numpy(spec_predict), self.global_step, dataformats="HWC",
            )
            if self.learn_alignment:
                attn = attn_hard[0].data.cpu().float().numpy().squeeze()
                self.tb_logger.add_image(
                    "train_attn", plot_alignment_to_numpy(attn.T), self.global_step, dataformats="HWC",
                )
                soft_attn = attn_soft[0].data.cpu().float().numpy().squeeze()
                self.tb_logger.add_image(
                    "train_soft_attn", plot_alignment_to_numpy(soft_attn.T), self.global_step, dataformats="HWC",
                )

        return loss

    def validation_step(self, batch, batch_idx):
        attn_prior, durs, speaker, energy = None, None, None, None
        if self.learn_alignment:
            if self.ds_class_name == "TTSDataset":
<<<<<<< HEAD
                batch_dict = process_batch(batch, self._train_dl.dataset.sup_data_types_set)
                audio = batch_dict.get("audio")
                audio_lens = batch_dict.get("audio_lens")
                text = batch_dict.get("text")
                text_lens = batch_dict.get("text_lens")
                attn_prior = batch_dict.get("align_prior_matrix", None)
                pitch = batch_dict.get("pitch", None)
                energy = batch_dict.get("energy", None)
                speaker = batch_dict.get("speaker_id", None)
=======
                if (
                    SpeakerID in self._train_dl.dataset.sup_data_types_set
                    and Energy in self._train_dl.dataset.sup_data_types_set
                ):
                    audio, audio_lens, text, text_lens, attn_prior, pitch, _, energy, _, speaker = batch
                elif Energy in self._train_dl.dataset.sup_data_types_set:
                    audio, audio_lens, text, text_lens, attn_prior, pitch, _, energy, _ = batch
                elif SpeakerID in self._train_dl.dataset.sup_data_types_set:
                    audio, audio_lens, text, text_lens, attn_prior, pitch, _, speaker = batch
                else:
                    audio, audio_lens, text, text_lens, attn_prior, pitch, _ = batch
>>>>>>> e60b97cb
            else:
                raise ValueError(f"Unknown vocab class: {self.vocab.__class__.__name__}")
        else:
            audio, audio_lens, text, text_lens, durs, pitch, speaker = batch

        mels, mel_lens = self.preprocessor(input_signal=audio, length=audio_lens)

        # Calculate val loss on ground truth durations to better align L2 loss in time
        (mels_pred, _, _, log_durs_pred, pitch_pred, _, _, _, attn_hard_dur, pitch, energy_pred, energy_tgt,) = self(
            text=text,
            durs=durs,
            pitch=pitch,
            energy=energy,
            speaker=speaker,
            pace=1.0,
            spec=mels if self.learn_alignment else None,
            attn_prior=attn_prior,
            mel_lens=mel_lens,
            input_lens=text_lens,
        )
        if durs is None:
            durs = attn_hard_dur

        mel_loss = self.mel_loss_fn(spect_predicted=mels_pred, spect_tgt=mels)
        dur_loss = self.duration_loss_fn(log_durs_predicted=log_durs_pred, durs_tgt=durs, len=text_lens)
        pitch_loss = self.pitch_loss_fn(pitch_predicted=pitch_pred, pitch_tgt=pitch, len=text_lens)
        energy_loss = 0.0
        energy_loss = self.energy_loss_fn(energy_predicted=energy_pred, energy_tgt=energy_tgt, len=text_lens)
        loss = mel_loss + dur_loss + pitch_loss + energy_loss

        return {
            "val_loss": loss,
            "mel_loss": mel_loss,
            "dur_loss": dur_loss,
            "pitch_loss": pitch_loss,
            "energy_loss": energy_loss if energy_tgt is not None else None,
            "mel_target": mels if batch_idx == 0 else None,
            "mel_pred": mels_pred if batch_idx == 0 else None,
        }

    def validation_epoch_end(self, outputs):
        collect = lambda key: torch.stack([x[key] for x in outputs]).mean()
        val_loss = collect("val_loss")
        mel_loss = collect("mel_loss")
        dur_loss = collect("dur_loss")
        pitch_loss = collect("pitch_loss")
        self.log("val_loss", val_loss)
        self.log("val_mel_loss", mel_loss)
        self.log("val_dur_loss", dur_loss)
        self.log("val_pitch_loss", pitch_loss)
        if outputs[0]["energy_loss"] is not None:
            energy_loss = collect("energy_loss")
            self.log("val_energy_loss", energy_loss)

        _, _, _, _, _, spec_target, spec_predict = outputs[0].values()

        if isinstance(self.logger, TensorBoardLogger):
            self.tb_logger.add_image(
                "val_mel_target",
                plot_spectrogram_to_numpy(spec_target[0].data.cpu().float().numpy()),
                self.global_step,
                dataformats="HWC",
            )
            spec_predict = spec_predict[0].data.cpu().float().numpy()
            self.tb_logger.add_image(
                "val_mel_predicted", plot_spectrogram_to_numpy(spec_predict), self.global_step, dataformats="HWC",
            )
            self.log_train_images = True

    def __setup_dataloader_from_config(self, cfg, shuffle_should_be: bool = True, name: str = "train"):
        if "dataset" not in cfg or not isinstance(cfg.dataset, DictConfig):
            raise ValueError(f"No dataset for {name}")
        if "dataloader_params" not in cfg or not isinstance(cfg.dataloader_params, DictConfig):
            raise ValueError(f"No dataloder_params for {name}")
        if shuffle_should_be:
            if 'shuffle' not in cfg.dataloader_params:
                logging.warning(
                    f"Shuffle should be set to True for {self}'s {name} dataloader but was not found in its "
                    "config. Manually setting to True"
                )
                with open_dict(cfg.dataloader_params):
                    cfg.dataloader_params.shuffle = True
            elif not cfg.dataloader_params.shuffle:
                logging.error(f"The {name} dataloader for {self} has shuffle set to False!!!")
        elif cfg.dataloader_params.shuffle:
            logging.error(f"The {name} dataloader for {self} has shuffle set to True!!!")

        if cfg.dataset._target_ == "nemo.collections.tts.torch.data.TTSDataset":
            phon_mode = contextlib.nullcontext()
            if hasattr(self.vocab, "set_phone_prob"):
                phon_mode = self.vocab.set_phone_prob(prob=None if name == "val" else self.vocab.phoneme_probability)

            with phon_mode:
                dataset = instantiate(
                    cfg.dataset,
                    text_normalizer=self.normalizer,
                    text_normalizer_call_kwargs=self.text_normalizer_call_kwargs,
                    text_tokenizer=self.vocab,
                )
        else:
            dataset = instantiate(cfg.dataset)

        return torch.utils.data.DataLoader(dataset, collate_fn=dataset.collate_fn, **cfg.dataloader_params)

    def setup_training_data(self, cfg):
        self._train_dl = self.__setup_dataloader_from_config(cfg)

    def setup_validation_data(self, cfg):
        self._validation_dl = self.__setup_dataloader_from_config(cfg, shuffle_should_be=False, name="val")

    def setup_test_data(self, cfg):
        """Omitted."""
        pass

    @classmethod
    def list_available_models(cls) -> 'List[PretrainedModelInfo]':
        """
        This method returns a list of pre-trained model which can be instantiated directly from NVIDIA's NGC cloud.
        Returns:
            List of available pre-trained models.
        """
        list_of_models = []

        # en-US, single speaker, 22050Hz, LJSpeech.
        model = PretrainedModelInfo(
            pretrained_model_name="tts_en_fastpitch",
            location="https://api.ngc.nvidia.com/v2/models/nvidia/nemo/tts_en_fastpitch/versions/1.8.1/files/tts_en_fastpitch_align.nemo",
            description="This model is trained on LJSpeech sampled at 22050Hz with and can be used to generate female English voices with an American accent.",
            class_=cls,
        )
        list_of_models.append(model)

        # en-US, multi-speaker, 44100Hz, HiFiTTS.
        model = PretrainedModelInfo(
            pretrained_model_name="tts_en_fastpitch_multispeaker",
            location="https://api.ngc.nvidia.com/v2/models/nvidia/nemo/tts_en_multispeaker_fastpitchhifigan/versions/1.10.0/files/tts_en_fastpitch_multispeaker.nemo",
            description="This model is trained on HiFITTS sampled at 44100Hz with and can be used to generate male and female English voices with an American accent.",
            class_=cls,
        )
        list_of_models.append(model)

        # de-DE, single speaker, 22050 Hz, OpenSLR Neutral German Dataset.
        model = PretrainedModelInfo(
            pretrained_model_name="tts_de_fastpitch_singlespeaker",
            location="https://api.ngc.nvidia.com/v2/models/nvidia/nemo/tts_de_fastpitchhifigan/versions/1.10.0/files/tts_de_fastpitch_align.nemo",
            description="This model is trained on a single male speaker data in OpenSLR Neutral German Dataset sampled at 22050Hz and can be used to generate male German voices.",
            class_=cls,
        )
        list_of_models.append(model)

        # de-DE, multi-speaker, 5 speakers, 44100 Hz, HUI-Audio-Corpus-German Clean.
        model = PretrainedModelInfo(
            pretrained_model_name="tts_de_fastpitch_multispeaker_5",
            location="https://api.ngc.nvidia.com/v2/models/nvidia/nemo/tts_de_fastpitch_multispeaker_5/versions/1.11.0/files/tts_de_fastpitch_multispeaker_5.nemo",
            description="This model is trained on 5 speakers in HUI-Audio-Corpus-German clean subset sampled at 44100Hz with and can be used to generate male and female German voices.",
            class_=cls,
        )
        list_of_models.append(model)

        return list_of_models

    # Methods for model exportability
    def _prepare_for_export(self, **kwargs):
        super()._prepare_for_export(**kwargs)

        tensor_shape = ('T') if self.export_config["enable_ragged_batches"] else ('B', 'T')

        # Define input_types and output_types as required by export()
        self._input_types = {
            "text": NeuralType(tensor_shape, TokenIndex()),
            "pitch": NeuralType(tensor_shape, RegressionValuesType()),
            "pace": NeuralType(tensor_shape),
            "volume": NeuralType(tensor_shape, optional=True),
            "batch_lengths": NeuralType(('B'), optional=True),
            "speaker": NeuralType(('B'), Index(), optional=True),
        }
        self._output_types = {
            "spect": NeuralType(('B', 'D', 'T'), MelSpectrogramType()),
            "num_frames": NeuralType(('B'), TokenDurationType()),
            "durs_predicted": NeuralType(('B', 'T'), TokenDurationType()),
            "log_durs_predicted": NeuralType(('B', 'T'), TokenLogDurationType()),
            "pitch_predicted": NeuralType(('B', 'T'), RegressionValuesType()),
        }
        if self.export_config["enable_volume"]:
            self._output_types["volume_aligned"] = NeuralType(('B', 'T'), RegressionValuesType())

    def _export_teardown(self):
        self._input_types = self._output_types = None

    @property
    def disabled_deployment_input_names(self):
        """Implement this method to return a set of input names disabled for export"""
        disabled_inputs = set()
        if self.fastpitch.speaker_emb is None:
            disabled_inputs.add("speaker")
        if not self.export_config["enable_ragged_batches"]:
            disabled_inputs.add("batch_lengths")
        if not self.export_config["enable_volume"]:
            disabled_inputs.add("volume")
        return disabled_inputs

    @property
    def input_types(self):
        return self._input_types

    @property
    def output_types(self):
        return self._output_types

    def input_example(self, max_batch=1, max_dim=44):
        """
        Generates input examples for tracing etc.
        Returns:
            A tuple of input examples.
        """
        par = next(self.fastpitch.parameters())
        sz = (max_batch * max_dim,) if self.export_config["enable_ragged_batches"] else (max_batch, max_dim)
        inp = torch.randint(
            0, self.fastpitch.encoder.word_emb.num_embeddings, sz, device=par.device, dtype=torch.int64
        )
        pitch = torch.randn(sz, device=par.device, dtype=torch.float32) * 0.5
        pace = torch.clamp(torch.randn(sz, device=par.device, dtype=torch.float32) * 0.1 + 1, min=0.01)

        inputs = {'text': inp, 'pitch': pitch, 'pace': pace}

        if self.export_config["enable_volume"]:
            volume = torch.clamp(torch.randn(sz, device=par.device, dtype=torch.float32) * 0.1 + 1, min=0.01)
            inputs['volume'] = volume
        if self.export_config["enable_ragged_batches"]:
            batch_lengths = torch.zeros((max_batch + 1), device=par.device, dtype=torch.int32)
            left_over_size = sz[0]
            batch_lengths[0] = 0
            for i in range(1, max_batch):
                length = torch.randint(1, left_over_size - (max_batch - i), (1,), device=par.device)
                batch_lengths[i] = length + batch_lengths[i - 1]
                left_over_size -= length.detach().cpu().numpy()[0]
            batch_lengths[-1] = left_over_size + batch_lengths[-2]

            sum = 0
            index = 1
            while index < len(batch_lengths):
                sum += batch_lengths[index] - batch_lengths[index - 1]
                index += 1
            assert sum == sz[0], f"sum: {sum}, sz: {sz[0]}, lengths:{batch_lengths}"
            inputs['batch_lengths'] = batch_lengths

        if self.fastpitch.speaker_emb is not None:
            inputs['speaker'] = torch.randint(
                0, self.fastpitch.speaker_emb.num_embeddings, (max_batch,), device=par.device, dtype=torch.int64
            )

        return (inputs,)

    def forward_for_export(self, text, pitch, pace, volume=None, batch_lengths=None, speaker=None):
        if self.export_config["enable_ragged_batches"]:
            text, pitch, pace, volume_tensor = create_batch(
                text, pitch, pace, batch_lengths, padding_idx=self.fastpitch.encoder.padding_idx, volume=volume
            )
            if volume is not None:
                volume = volume_tensor
        return self.fastpitch.infer(text=text, pitch=pitch, pace=pace, volume=volume, speaker=speaker)

    def interpolate_speaker(
        self, original_speaker_1, original_speaker_2, weight_speaker_1, weight_speaker_2, new_speaker_id
    ):
        """
        This method performs speaker interpolation between two original speakers the model is trained on.

        Inputs:
            original_speaker_1: Integer speaker ID of first existing speaker in the model
            original_speaker_2: Integer speaker ID of second existing speaker in the model
            weight_speaker_1: Floating point weight associated in to first speaker during weight combination
            weight_speaker_2: Floating point weight associated in to second speaker during weight combination
            new_speaker_id: Integer speaker ID of new interpolated speaker in the model
        """
        if self.fastpitch.speaker_emb is None:
            raise Exception(
                "Current FastPitch model is not a multi-speaker FastPitch model. Speaker interpolation can only \
                be performed with a multi-speaker model"
            )
        n_speakers = self.fastpitch.speaker_emb.weight.data.size()[0]
        if original_speaker_1 >= n_speakers or original_speaker_2 >= n_speakers or new_speaker_id >= n_speakers:
            raise Exception(
                f"Parameters original_speaker_1, original_speaker_2, new_speaker_id should be less than the total \
                total number of speakers FastPitch was trained on (n_speakers = {n_speakers})."
            )
        speaker_emb_1 = (
            self.fastpitch.speaker_emb(torch.tensor(original_speaker_1, dtype=torch.int32).cuda()).clone().detach()
        )
        speaker_emb_2 = (
            self.fastpitch.speaker_emb(torch.tensor(original_speaker_2, dtype=torch.int32).cuda()).clone().detach()
        )
        new_speaker_emb = weight_speaker_1 * speaker_emb_1 + weight_speaker_2 * speaker_emb_2
        self.fastpitch.speaker_emb.weight.data[new_speaker_id] = new_speaker_emb


@torch.jit.script
def create_batch(
    text: torch.Tensor,
    pitch: torch.Tensor,
    pace: torch.Tensor,
    batch_lengths: torch.Tensor,
    padding_idx: int = -1,
    volume: Optional[torch.Tensor] = None,
):
    batch_lengths = batch_lengths.to(torch.int64)
    max_len = torch.max(batch_lengths[1:] - batch_lengths[:-1])

    index = 1
    texts = torch.zeros(batch_lengths.shape[0] - 1, max_len, dtype=torch.int64, device=text.device) + padding_idx
    pitches = torch.zeros(batch_lengths.shape[0] - 1, max_len, dtype=torch.float32, device=text.device)
    paces = torch.zeros(batch_lengths.shape[0] - 1, max_len, dtype=torch.float32, device=text.device) + 1.0
    volumes = torch.zeros(batch_lengths.shape[0] - 1, max_len, dtype=torch.float32, device=text.device) + 1.0

    while index < batch_lengths.shape[0]:
        seq_start = batch_lengths[index - 1]
        seq_end = batch_lengths[index]
        cur_seq_len = seq_end - seq_start

        texts[index - 1, :cur_seq_len] = text[seq_start:seq_end]
        pitches[index - 1, :cur_seq_len] = pitch[seq_start:seq_end]
        paces[index - 1, :cur_seq_len] = pace[seq_start:seq_end]
        if volume is not None:
            volumes[index - 1, :cur_seq_len] = volume[seq_start:seq_end]

        index += 1

    return texts, pitches, paces, volumes<|MERGE_RESOLUTION|>--- conflicted
+++ resolved
@@ -29,10 +29,6 @@
 from nemo.collections.tts.losses.fastpitchloss import DurationLoss, EnergyLoss, MelLoss, PitchLoss
 from nemo.collections.tts.models.base import SpectrogramGenerator
 from nemo.collections.tts.modules.fastpitch import FastPitchModule
-<<<<<<< HEAD
-=======
-from nemo.collections.tts.torch.tts_data_types import Energy, SpeakerID
->>>>>>> e60b97cb
 from nemo.core.classes import Exportable
 from nemo.core.classes.common import PretrainedModelInfo, typecheck
 from nemo.core.neural_types.elements import (
@@ -350,7 +346,6 @@
         attn_prior, durs, speaker, energy = None, None, None, None
         if self.learn_alignment:
             if self.ds_class_name == "TTSDataset":
-<<<<<<< HEAD
                 batch_dict = process_batch(batch, self._train_dl.dataset.sup_data_types_set)
                 audio = batch_dict.get("audio")
                 audio_lens = batch_dict.get("audio_lens")
@@ -360,19 +355,6 @@
                 pitch = batch_dict.get("pitch", None)
                 energy = batch_dict.get("energy", None)
                 speaker = batch_dict.get("speaker_id", None)
-=======
-                if (
-                    SpeakerID in self._train_dl.dataset.sup_data_types_set
-                    and Energy in self._train_dl.dataset.sup_data_types_set
-                ):
-                    audio, audio_lens, text, text_lens, attn_prior, pitch, _, energy, _, speaker = batch
-                elif Energy in self._train_dl.dataset.sup_data_types_set:
-                    audio, audio_lens, text, text_lens, attn_prior, pitch, _, energy, _ = batch
-                elif SpeakerID in self._train_dl.dataset.sup_data_types_set:
-                    audio, audio_lens, text, text_lens, attn_prior, pitch, _, speaker = batch
-                else:
-                    audio, audio_lens, text, text_lens, attn_prior, pitch, _ = batch
->>>>>>> e60b97cb
             else:
                 raise ValueError(f"Unknown vocab class: {self.vocab.__class__.__name__}")
         else:
@@ -461,7 +443,6 @@
         attn_prior, durs, speaker, energy = None, None, None, None
         if self.learn_alignment:
             if self.ds_class_name == "TTSDataset":
-<<<<<<< HEAD
                 batch_dict = process_batch(batch, self._train_dl.dataset.sup_data_types_set)
                 audio = batch_dict.get("audio")
                 audio_lens = batch_dict.get("audio_lens")
@@ -471,19 +452,6 @@
                 pitch = batch_dict.get("pitch", None)
                 energy = batch_dict.get("energy", None)
                 speaker = batch_dict.get("speaker_id", None)
-=======
-                if (
-                    SpeakerID in self._train_dl.dataset.sup_data_types_set
-                    and Energy in self._train_dl.dataset.sup_data_types_set
-                ):
-                    audio, audio_lens, text, text_lens, attn_prior, pitch, _, energy, _, speaker = batch
-                elif Energy in self._train_dl.dataset.sup_data_types_set:
-                    audio, audio_lens, text, text_lens, attn_prior, pitch, _, energy, _ = batch
-                elif SpeakerID in self._train_dl.dataset.sup_data_types_set:
-                    audio, audio_lens, text, text_lens, attn_prior, pitch, _, speaker = batch
-                else:
-                    audio, audio_lens, text, text_lens, attn_prior, pitch, _ = batch
->>>>>>> e60b97cb
             else:
                 raise ValueError(f"Unknown vocab class: {self.vocab.__class__.__name__}")
         else:
