--- conflicted
+++ resolved
@@ -207,11 +207,7 @@
             audio, audio_lens, text, text_lens, durs, pitch, speakers = batch
         mels, spec_len = self.preprocessor(input_signal=audio, length=audio_lens)
 
-<<<<<<< HEAD
-        mels_pred, _, log_durs_pred, pitch_pred, attn_soft, attn_logprob, attn_hard, attn_hard_dur, pitch = self(
-=======
         mels_pred, _, _, log_durs_pred, pitch_pred, attn_soft, attn_logprob, attn_hard, attn_hard_dur, pitch = self(
->>>>>>> 5fcfa9e7
             text=text,
             durs=durs,
             pitch=pitch,
@@ -280,11 +276,7 @@
         mels, mel_lens = self.preprocessor(input_signal=audio, length=audio_lens)
 
         # Calculate val loss on ground truth durations to better align L2 loss in time
-<<<<<<< HEAD
-        mels_pred, _, log_durs_pred, pitch_pred, _, _, _, attn_hard_dur, pitch = self(
-=======
         mels_pred, _, _, log_durs_pred, pitch_pred, _, _, _, attn_hard_dur, pitch = self(
->>>>>>> 5fcfa9e7
             text=text,
             durs=durs,
             pitch=pitch,
@@ -399,10 +391,7 @@
     def forward_for_export(self, text):
         (
             spect,
-<<<<<<< HEAD
-=======
             num_frames,
->>>>>>> 5fcfa9e7
             durs_predicted,
             log_durs_predicted,
             pitch_predicted,
@@ -412,11 +401,7 @@
             attn_hard_dur,
             pitch,
         ) = self.fastpitch(text=text)
-<<<<<<< HEAD
-        return spect, durs_predicted, log_durs_predicted, pitch_predicted
-=======
         return spect, num_frames, durs_predicted, log_durs_predicted, pitch_predicted
->>>>>>> 5fcfa9e7
 
     @property
     def disabled_deployment_input_names(self):
