# Copyright (c) 2021, NVIDIA CORPORATION.  All rights reserved.
#
# Licensed under the Apache License, Version 2.0 (the "License");
# you may not use this file except in compliance with the License.
# You may obtain a copy of the License at
#
#     http://www.apache.org/licenses/LICENSE-2.0
#
# Unless required by applicable law or agreed to in writing, software
# distributed under the License is distributed on an "AS IS" BASIS,
# WITHOUT WARRANTIES OR CONDITIONS OF ANY KIND, either express or implied.
# See the License for the specific language governing permissions and
# limitations under the License.

from dataclasses import dataclass
from typing import Any, Dict

import torch
from hydra.utils import instantiate
from omegaconf import MISSING, DictConfig, OmegaConf, open_dict
from pytorch_lightning import Trainer
from pytorch_lightning.loggers import LoggerCollection, TensorBoardLogger

from nemo.collections.asr.data.audio_to_text import AudioToCharWithDursF0Dataset
from nemo.collections.common.parts.preprocessing import parsers
from nemo.collections.tts.helpers.helpers import plot_alignment_to_numpy, plot_spectrogram_to_numpy
from nemo.collections.tts.losses.aligner_loss import BinLoss, ForwardSumLoss
from nemo.collections.tts.losses.fastpitchloss import DurationLoss, MelLoss, PitchLoss
from nemo.collections.tts.models.base import SpectrogramGenerator
from nemo.collections.tts.modules.fastpitch import FastPitchModule
from nemo.core.classes import Exportable
from nemo.core.classes.common import PretrainedModelInfo, typecheck
from nemo.core.neural_types.elements import (
    Index,
    LengthsType,
    MelSpectrogramType,
    ProbsType,
    RegressionValuesType,
    TokenDurationType,
    TokenIndex,
)
from nemo.core.neural_types.neural_type import NeuralType
from nemo.utils import logging


@dataclass
class FastPitchConfig:
    parser: Dict[Any, Any] = MISSING
    preprocessor: Dict[Any, Any] = MISSING
    input_fft: Dict[Any, Any] = MISSING
    output_fft: Dict[Any, Any] = MISSING
    duration_predictor: Dict[Any, Any] = MISSING
    pitch_predictor: Dict[Any, Any] = MISSING


class FastPitchModel(SpectrogramGenerator, Exportable):
    """FastPitch Model that is used to generate mel spectrograms from text"""

    def __init__(self, cfg: DictConfig, trainer: Trainer = None):
        if isinstance(cfg, dict):
            cfg = OmegaConf.create(cfg)

        self.learn_alignment = False
        if "learn_alignment" in cfg:
            self.learn_alignment = cfg.learn_alignment
        self._parser = None
        self._tb_logger = None
        super().__init__(cfg=cfg, trainer=trainer)

        schema = OmegaConf.structured(FastPitchConfig)
        # ModelPT ensures that cfg is a DictConfig, but do this second check in case ModelPT changes
        if isinstance(cfg, dict):
            cfg = OmegaConf.create(cfg)
        elif not isinstance(cfg, DictConfig):
            raise ValueError(f"cfg was type: {type(cfg)}. Expected either a dict or a DictConfig")
        # Ensure passed cfg is compliant with schema
        OmegaConf.merge(cfg, schema)

        self.bin_loss_warmup_epochs = 100
        self.aligner = None
        self.log_train_images = False
        self.mel_loss = MelLoss()
        loss_scale = 0.1 if self.learn_alignment else 1.0
        self.pitch_loss = PitchLoss(loss_scale=loss_scale)
        self.duration_loss = DurationLoss(loss_scale=loss_scale)
        input_fft_kwargs = {}
        if self.learn_alignment:
            self.aligner = instantiate(self._cfg.alignment_module)
            self.forward_sum_loss = ForwardSumLoss()
            self.bin_loss = BinLoss()
            self.vocab = AudioToCharWithDursF0Dataset.make_vocab(**self._cfg.train_ds.dataset.vocab)
            input_fft_kwargs["n_embed"] = len(self.vocab.labels)
            input_fft_kwargs["padding_idx"] = self.vocab.pad

        self.preprocessor = instantiate(self._cfg.preprocessor)

        input_fft = instantiate(self._cfg.input_fft, **input_fft_kwargs)
        output_fft = instantiate(self._cfg.output_fft)
        duration_predictor = instantiate(self._cfg.duration_predictor)
        pitch_predictor = instantiate(self._cfg.pitch_predictor)

        self.fastpitch = FastPitchModule(
            input_fft,
            output_fft,
            duration_predictor,
            pitch_predictor,
            self.aligner,
            cfg.n_speakers,
            cfg.symbols_embedding_dim,
            cfg.pitch_embedding_kernel_size,
            cfg.n_mel_channels,
        )

    @property
    def tb_logger(self):
        if self._tb_logger is None:
            if self.logger is None and self.logger.experiment is None:
                return None
            tb_logger = self.logger.experiment
            if isinstance(self.logger, LoggerCollection):
                for logger in self.logger:
                    if isinstance(logger, TensorBoardLogger):
                        tb_logger = logger.experiment
                        break
            self._tb_logger = tb_logger
        return self._tb_logger

    @property
    def parser(self):
        if self._parser is not None:
            return self._parser

        if self.learn_alignment:
            vocab = AudioToCharWithDursF0Dataset.make_vocab(**self._cfg.train_ds.dataset.vocab)
            self._parser = vocab.encode
        else:
            self._parser = parsers.make_parser(
                labels=self._cfg.labels,
                name='en',
                unk_id=-1,
                blank_id=-1,
                do_normalize=True,
                abbreviation_version="fastpitch",
                make_table=False,
            )
        return self._parser

    def parse(self, str_input: str) -> torch.tensor:
        if str_input[-1] not in [".", "!", "?"]:
            str_input = str_input + "."

        tokens = self.parser(str_input)

        x = torch.tensor(tokens).unsqueeze_(0).long().to(self.device)
        return x

    @typecheck(
        input_types={
            "text": NeuralType(('B', 'T'), TokenIndex()),
            "durs": NeuralType(('B', 'T'), TokenDurationType()),
            "pitch": NeuralType(('B', 'T'), RegressionValuesType()),
            "speaker": NeuralType(('B'), Index()),
            "pace": NeuralType(optional=True),
            "spec": NeuralType(('B', 'D', 'T'), MelSpectrogramType(), optional=True),
            "attn_prior": NeuralType(('B', 'T', 'T'), ProbsType(), optional=True),
            "mel_lens": NeuralType(('B'), LengthsType(), optional=True),
            "input_lens": NeuralType(('B'), LengthsType(), optional=True),
        }
    )
    def forward(
        self,
        *,
        text,
        durs=None,
        pitch=None,
        speaker=0,
        pace=1.0,
        spec=None,
        attn_prior=None,
        mel_lens=None,
        input_lens=None,
    ):
        return self.fastpitch(
            text=text,
            durs=durs,
            pitch=pitch,
            speaker=speaker,
            pace=pace,
            spec=spec,
            attn_prior=attn_prior,
            mel_lens=mel_lens,
            input_lens=input_lens,
        )

    @typecheck(output_types={"spect": NeuralType(('B', 'C', 'T'), MelSpectrogramType())})
    def generate_spectrogram(self, tokens: 'torch.tensor', speaker: int = 0, pace: float = 1.0) -> torch.tensor:
        self.eval()
        spect, *_ = self(text=tokens, durs=None, pitch=None, speaker=speaker, pace=pace)
        return spect.transpose(1, 2)

    def training_step(self, batch, batch_idx):
        attn_prior, durs, speakers = None, None, None
        if self.learn_alignment:
            audio, audio_lens, text, text_lens, attn_prior, pitch = batch
        else:
            audio, audio_lens, text, text_lens, durs, pitch, speakers = batch
        mels, spec_len = self.preprocessor(input_signal=audio, length=audio_lens)

        mels_pred, _, log_durs_pred, pitch_pred, attn_soft, attn_logprob, attn_hard, attn_hard_dur, pitch = self(
            text=text,
            durs=durs,
            pitch=pitch,
            speaker=speakers,
            pace=1.0,
            spec=mels if self.learn_alignment else None,
            attn_prior=attn_prior,
            mel_lens=spec_len,
            input_lens=text_lens,
        )
        if durs is None:
            durs = attn_hard_dur

        mel_loss = self.mel_loss(spect_predicted=mels_pred, spect_tgt=mels)
        dur_loss = self.duration_loss(log_durs_predicted=log_durs_pred, durs_tgt=durs, len=text_lens)
        loss = mel_loss + dur_loss
        if self.learn_alignment:
            ctc_loss = self.forward_sum_loss(attn_logprob=attn_logprob, in_lens=text_lens, out_lens=spec_len)
            bin_loss_weight = min(self.current_epoch / self.bin_loss_warmup_epochs, 1.0) * 1.0
            bin_loss = self.bin_loss(hard_attention=attn_hard, soft_attention=attn_soft) * bin_loss_weight
            loss += ctc_loss + bin_loss

        pitch_loss = self.pitch_loss(pitch_predicted=pitch_pred, pitch_tgt=pitch, len=text_lens)
        loss += pitch_loss

        self.log("t_loss", loss)
        self.log("t_mel_loss", mel_loss)
        self.log("t_dur_loss", dur_loss)
        self.log("t_pitch_loss", pitch_loss)
        if self.learn_alignment:
            self.log("t_ctc_loss", ctc_loss)
            self.log("t_bin_loss", bin_loss)

        # Log images to tensorboard
        if self.log_train_images:
            self.log_train_images = False

            self.tb_logger.add_image(
                "train_mel_target",
                plot_spectrogram_to_numpy(mels[0].data.cpu().numpy()),
                self.global_step,
                dataformats="HWC",
            )
            spec_predict = mels_pred[0].data.cpu().numpy().T
            self.tb_logger.add_image(
                "train_mel_predicted", plot_spectrogram_to_numpy(spec_predict), self.global_step, dataformats="HWC",
            )
            if self.learn_alignment:
                attn = attn_hard[0].data.cpu().numpy().squeeze()
                self.tb_logger.add_image(
                    "train_attn", plot_alignment_to_numpy(attn.T), self.global_step, dataformats="HWC",
                )
                soft_attn = attn_soft[0].data.cpu().numpy().squeeze()
                self.tb_logger.add_image(
                    "train_soft_attn", plot_alignment_to_numpy(soft_attn.T), self.global_step, dataformats="HWC",
                )

        return loss

    def validation_step(self, batch, batch_idx):
        attn_prior, durs, speakers = None, None, None
        if self.learn_alignment:
            audio, audio_lens, text, text_lens, attn_prior, pitch = batch
        else:
            audio, audio_lens, text, text_lens, durs, pitch, speakers = batch
        mels, mel_lens = self.preprocessor(input_signal=audio, length=audio_lens)

        # Calculate val loss on ground truth durations to better align L2 loss in time
        mels_pred, _, log_durs_pred, pitch_pred, _, _, _, attn_hard_dur, pitch = self(
            text=text,
            durs=durs,
            pitch=pitch,
            speaker=speakers,
            pace=1.0,
            spec=mels if self.learn_alignment else None,
            attn_prior=attn_prior,
            mel_lens=mel_lens,
            input_lens=text_lens,
        )
        if durs is None:
            durs = attn_hard_dur

        mel_loss = self.mel_loss(spect_predicted=mels_pred, spect_tgt=mels)
        dur_loss = self.duration_loss(log_durs_predicted=log_durs_pred, durs_tgt=durs, len=text_lens)
        pitch_loss = self.pitch_loss(pitch_predicted=pitch_pred, pitch_tgt=pitch, len=text_lens)
        loss = mel_loss + dur_loss + pitch_loss

        return {
            "val_loss": loss,
            "mel_loss": mel_loss,
            "dur_loss": dur_loss,
            "pitch_loss": pitch_loss,
            "mel_target": mels if batch_idx == 0 else None,
            "mel_pred": mels_pred if batch_idx == 0 else None,
        }

    def validation_epoch_end(self, outputs):
        collect = lambda key: torch.stack([x[key] for x in outputs]).mean()
        val_loss = collect("val_loss")
        mel_loss = collect("mel_loss")
        dur_loss = collect("dur_loss")
        pitch_loss = collect("pitch_loss")
        self.log("v_loss", val_loss)
        self.log("v_mel_loss", mel_loss)
        self.log("v_dur_loss", dur_loss)
        self.log("v_pitch_loss", pitch_loss)

        _, _, _, _, spec_target, spec_predict = outputs[0].values()
        self.tb_logger.add_image(
            "val_mel_target",
            plot_spectrogram_to_numpy(spec_target[0].data.cpu().numpy()),
            self.global_step,
            dataformats="HWC",
        )
        spec_predict = spec_predict[0].data.cpu().numpy()
        self.tb_logger.add_image(
            "val_mel_predicted", plot_spectrogram_to_numpy(spec_predict.T), self.global_step, dataformats="HWC",
        )
        self.log_train_images = True

    def __setup_dataloader_from_config(self, cfg, shuffle_should_be: bool = True, name: str = "train"):
        if "dataset" not in cfg or not isinstance(cfg.dataset, DictConfig):
            raise ValueError(f"No dataset for {name}")
        if "dataloader_params" not in cfg or not isinstance(cfg.dataloader_params, DictConfig):
            raise ValueError(f"No dataloder_params for {name}")
        if shuffle_should_be:
            if 'shuffle' not in cfg.dataloader_params:
                logging.warning(
                    f"Shuffle should be set to True for {self}'s {name} dataloader but was not found in its "
                    "config. Manually setting to True"
                )
                with open_dict(cfg.dataloader_params):
                    cfg.dataloader_params.shuffle = True
            elif not cfg.dataloader_params.shuffle:
                logging.error(f"The {name} dataloader for {self} has shuffle set to False!!!")
        elif not shuffle_should_be and cfg.dataloader_params.shuffle:
            logging.error(f"The {name} dataloader for {self} has shuffle set to True!!!")

        kwargs_dict = {}
        if cfg.dataset._target_ == "nemo.collections.asr.data.audio_to_text.FastPitchDataset":
            kwargs_dict["parser"] = self.parser
        dataset = instantiate(cfg.dataset, **kwargs_dict)
        return torch.utils.data.DataLoader(dataset, collate_fn=dataset.collate_fn, **cfg.dataloader_params)
<<<<<<< HEAD

    def __setup_dataloader_from_config(self, cfg, shuffle_should_be: bool = True, name: str = "train"):
        if "dataset" not in cfg or not isinstance(cfg.dataset, DictConfig):
            raise ValueError(f"No dataset for {name}")
        if "dataloader_params" not in cfg or not isinstance(cfg.dataloader_params, DictConfig):
            raise ValueError(f"No dataloder_params for {name}")
        if shuffle_should_be:
            if 'shuffle' not in cfg.dataloader_params:
                logging.warning(
                    f"Shuffle should be set to True for {self}'s {name} dataloader but was not found in its "
                    "config. Manually setting to True"
                )
                with open_dict(cfg.dataloader_params):
                    cfg.dataloader_params.shuffle = True
            elif not cfg.dataloader_params.shuffle:
                logging.error(f"The {name} dataloader for {self} has shuffle set to False!!!")
        elif not shuffle_should_be and cfg.dataloader_params.shuffle:
            logging.error(f"The {name} dataloader for {self} has shuffle set to True!!!")

        kwargs_dict = {}
        if cfg.dataset._target_ == "nemo.collections.asr.data.audio_to_text.FastPitchDataset":
            kwargs_dict["parser"] = self.parser
        dataset = instantiate(cfg.dataset, **kwargs_dict)
        return torch.utils.data.DataLoader(dataset, collate_fn=dataset.collate_fn, **cfg.dataloader_params)
=======
>>>>>>> 29b6dd88

    def setup_training_data(self, cfg):
        self._train_dl = self.__setup_dataloader_from_config(cfg)

    def setup_validation_data(self, cfg):
        self._validation_dl = self.__setup_dataloader_from_config(cfg, shuffle_should_be=False, name="val")

    def setup_test_data(self, cfg):
        """Omitted."""
        pass

    @classmethod
    def list_available_models(cls) -> 'List[PretrainedModelInfo]':
        """
        This method returns a list of pre-trained model which can be instantiated directly from NVIDIA's NGC cloud.
        Returns:
            List of available pre-trained models.
        """
        list_of_models = []
        model = PretrainedModelInfo(
            pretrained_model_name="tts_en_fastpitch",
            location="https://api.ngc.nvidia.com/v2/models/nvidia/nemo/tts_en_fastpitch/versions/1.0.0/files/tts_en_fastpitch.nemo",
            description="This model is trained on LJSpeech sampled at 22050Hz with and can be used to generate female English voices with an American accent.",
            class_=cls,
        )
        list_of_models.append(model)

        return list_of_models

    @property
    def input_module(self):
        return self.fastpitch

    @property
    def output_module(self):
        return self.fastpitch

    def forward_for_export(self, text):
        (
            spect,
            durs_predicted,
            log_durs_predicted,
            pitch_predicted,
            attn_soft,
            attn_logprob,
            attn_hard,
            attn_hard_dur,
            pitch,
        ) = self.fastpitch(text=text)
        return spect, durs_predicted, log_durs_predicted, pitch_predicted

    @property
    def disabled_deployment_input_names(self):
        """Implement this method to return a set of input names disabled for export"""
        return set(["durs", "pitch", "speaker", "pace", "spec", "attn_prior", "mel_lens", "input_lens"])

    @property
    def disabled_deployment_output_names(self):
        """Implement this method to return a set of input names disabled for export"""
        return set(["attn_soft", "pitch", "attn_logprob", "attn_hard", "attn_hard_dur",])<|MERGE_RESOLUTION|>--- conflicted
+++ resolved
@@ -350,33 +350,6 @@
             kwargs_dict["parser"] = self.parser
         dataset = instantiate(cfg.dataset, **kwargs_dict)
         return torch.utils.data.DataLoader(dataset, collate_fn=dataset.collate_fn, **cfg.dataloader_params)
-<<<<<<< HEAD
-
-    def __setup_dataloader_from_config(self, cfg, shuffle_should_be: bool = True, name: str = "train"):
-        if "dataset" not in cfg or not isinstance(cfg.dataset, DictConfig):
-            raise ValueError(f"No dataset for {name}")
-        if "dataloader_params" not in cfg or not isinstance(cfg.dataloader_params, DictConfig):
-            raise ValueError(f"No dataloder_params for {name}")
-        if shuffle_should_be:
-            if 'shuffle' not in cfg.dataloader_params:
-                logging.warning(
-                    f"Shuffle should be set to True for {self}'s {name} dataloader but was not found in its "
-                    "config. Manually setting to True"
-                )
-                with open_dict(cfg.dataloader_params):
-                    cfg.dataloader_params.shuffle = True
-            elif not cfg.dataloader_params.shuffle:
-                logging.error(f"The {name} dataloader for {self} has shuffle set to False!!!")
-        elif not shuffle_should_be and cfg.dataloader_params.shuffle:
-            logging.error(f"The {name} dataloader for {self} has shuffle set to True!!!")
-
-        kwargs_dict = {}
-        if cfg.dataset._target_ == "nemo.collections.asr.data.audio_to_text.FastPitchDataset":
-            kwargs_dict["parser"] = self.parser
-        dataset = instantiate(cfg.dataset, **kwargs_dict)
-        return torch.utils.data.DataLoader(dataset, collate_fn=dataset.collate_fn, **cfg.dataloader_params)
-=======
->>>>>>> 29b6dd88
 
     def setup_training_data(self, cfg):
         self._train_dl = self.__setup_dataloader_from_config(cfg)
