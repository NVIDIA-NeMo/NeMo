--- conflicted
+++ resolved
@@ -23,13 +23,9 @@
 from nemo.collections.tts.losses.hifigan_losses import DiscriminatorLoss, FeatureMatchingLoss, GeneratorLoss
 from nemo.collections.tts.models.base import Vocoder
 from nemo.collections.tts.modules.hifigan_modules import MultiPeriodDiscriminator, MultiScaleDiscriminator
-<<<<<<< HEAD
 from nemo.collections.tts.parts.utils.helpers import get_batch_size, get_num_workers
 from nemo.collections.tts.parts.utils.loggers import TTSValLogger
-=======
 from nemo.collections.tts.parts.utils.callbacks import LoggingCallback
-from nemo.collections.tts.parts.utils.helpers import get_batch_size, get_num_workers, plot_spectrogram_to_numpy
->>>>>>> 643d814f
 from nemo.core.classes import Exportable
 from nemo.core.classes.common import PretrainedModelInfo, typecheck
 from nemo.core.neural_types.elements import AudioSignal, MelSpectrogramType
@@ -240,9 +236,12 @@
         loss_mel = F.l1_loss(audio_mel, audio_pred_mel)
 
         self.log_dict({"val_loss": loss_mel}, on_epoch=True, sync_dist=True)
-
+        
+        # Perform bias denoising
+        pred_denoised = self._bias_denoise(audio_pred, audio_mel).squeeze(1)
+        pred_denoised_mel, _ = self.audio_to_melspec_precessor(pred_denoised, audio_len)
+        
         # Plot audio once per epoch
-<<<<<<< HEAD
         if batch_idx == 0:
             # Prepare for logging
             max_log_len = min(5, audio.shape[0])
@@ -266,46 +265,6 @@
             if self.input_as_mel and isinstance(gt_mel, torch.Tensor):
                 spects["val_mel_target"] = [
                     gt_mel[i, :, : audio_mel_len[i]].data.cpu().numpy() for i in range(max_log_len)
-=======
-        if self.log_audio and batch_idx == 0 and isinstance(self.logger, WandbLogger) and HAVE_WANDB:
-            # Perform bias denoising
-            pred_denoised = self._bias_denoise(audio_pred, audio_mel).squeeze(1)
-            pred_denoised_mel, _ = self.audio_to_melspec_precessor(pred_denoised, audio_len)
-
-            clips = []
-            specs = []
-            for i in range(min(5, audio.shape[0])):
-                clips += [
-                    wandb.Audio(
-                        audio[i, : audio_len[i]].data.cpu().numpy(),
-                        caption=f"real audio {i}",
-                        sample_rate=self.sample_rate,
-                    ),
-                    wandb.Audio(
-                        audio_pred[i, 0, : audio_len[i]].data.cpu().numpy().astype('float32'),
-                        caption=f"generated audio {i}",
-                        sample_rate=self.sample_rate,
-                    ),
-                    wandb.Audio(
-                        pred_denoised[i, : audio_len[i]].data.cpu().numpy(),
-                        caption=f"denoised audio {i}",
-                        sample_rate=self.sample_rate,
-                    ),
-                ]
-                specs += [
-                    wandb.Image(
-                        plot_spectrogram_to_numpy(audio_mel[i, :, : audio_mel_len[i]].data.cpu().numpy()),
-                        caption=f"input mel {i}",
-                    ),
-                    wandb.Image(
-                        plot_spectrogram_to_numpy(audio_pred_mel[i, :, : audio_mel_len[i]].data.cpu().numpy()),
-                        caption=f"output mel {i}",
-                    ),
-                    wandb.Image(
-                        plot_spectrogram_to_numpy(pred_denoised_mel[i, :, : audio_mel_len[i]].data.cpu().numpy()),
-                        caption=f"denoised mel {i}",
-                    ),
->>>>>>> 643d814f
                 ]
 
             self.val_log(
