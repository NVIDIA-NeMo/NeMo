# Copyright (c) 2025, NVIDIA CORPORATION & AFFILIATES.  All rights reserved.
#
# Licensed under the Apache License, Version 2.0 (the "License");
# you may not use this file except in compliance with the License.
# You may obtain a copy of the License at
#
#     http://www.apache.org/licenses/LICENSE-2.0
#
# Unless required by applicable law or agreed to in writing, software
# distributed under the License is distributed on an "AS IS" BASIS,
# WITHOUT WARRANTIES OR CONDITIONS OF ANY KIND, either express or implied.
# See the License for the specific language governing permissions and
# limitations under the License.
import os
import random
import time
<<<<<<< HEAD
import json
from typing import List, Optional
=======
>>>>>>> 368f6bfa
from functools import partial
from typing import List, Optional

import numpy as np
import soundfile as sf
import torch
import wandb
from hydra.utils import instantiate
from lightning.pytorch import Trainer
from lightning.pytorch.loggers import TensorBoardLogger, WandbLogger
from omegaconf import DictConfig, OmegaConf, open_dict
from torch import nn
from torch.utils.data import get_worker_info

import nemo.collections.asr as nemo_asr
from nemo.collections.common.data.lhotse import get_lhotse_dataloader_from_config
from nemo.collections.tts.data.text_to_speech_dataset_lhotse import MagpieTTSLhotseDataset, setup_tokenizers
from nemo.collections.tts.losses.aligner_loss import ForwardSumLoss
from nemo.collections.tts.models import AudioCodecModel
from nemo.collections.tts.modules import transformer_2501
from nemo.collections.tts.modules.aligner import AlignmentEncoder
from nemo.collections.tts.modules.magpietts_modules import (
    CharAwareSubwordEncoder,
    LocalTransformerType,
<<<<<<< HEAD
    EOSDetectionMethod,
=======
    SpecialAudioToken,
>>>>>>> 368f6bfa
    cosine_schedule,
)
from nemo.collections.tts.parts.utils.helpers import (
    binarize_attention_parallel,
    get_mask_from_lengths,
    plot_alignment_to_numpy,
)
from nemo.core.classes import ModelPT
from nemo.core.classes.common import PretrainedModelInfo
from nemo.utils import logging


def worker_init_fn(worker_id):
    # For mp.set_start_method("spawn", force=True)
    # The dataset class should be picklable, so we initialize non-picklable objects here
    logging.info(f"Worker {worker_id} initializing...")
    worker_info = get_worker_info()
    dataset = worker_info.dataset  # Get the dataset instance in this worker
    tokenizer = setup_tokenizers(dataset.tokenizer_config, mode=dataset.dataset_type)
    dataset.text_tokenizer = tokenizer


class MagpieTTSModel(ModelPT):
    """
    Magpie-TTS Model Base Class used for training a TTS model that can generate audio codes from transcript and a context
    audio/text

    Supports multiple model types:

    - single_encoder_sv_tts: Transcript goes into the encoder and target audio goes to the decoder. Additionally,
    speaker_embedding of target audio (or context audio if provided) from TitaNet gets added to encoder
    output(all timesteps).

    - multi_encoder_context_tts: Transcript and context audio go to different encoders. Transcript encoding feeds to
    layers given by cfg.model.transcript_decoder_layers and the context encoding feeds into the layers given by
    context_decoder_layers .Also supports text context which gets encoded by the same encoder as context audio.
    Only one of context audio or contex text is supported.

    - decoder_context_tts: Text goes into the encoder; context & target audio go to the decoder. Also supports text
    context. Supports fixed sized context so we set context_duration_min and context_duration_max to the same
    value (5 seconds). Text context, which is usually shorter than number of codec frames of 5 second of audio, is
    padded to the max context duration in this model.

    - decoder_pretrain_synthesizer: This is the model type used for pretraining the decoder only on audio data using
    next frame prediction loss.
    """

    def __init__(self, cfg: DictConfig, trainer: 'Trainer' = None):
        self.world_size = 1
        if trainer is not None:
            self.world_size = trainer.num_nodes * trainer.num_devices

        # load codec
        codec_model = AudioCodecModel.restore_from(cfg.get('codecmodel_path'), strict=False)
        self.sample_rate = codec_model.sample_rate
        # del codec discriminator to free memory
        del codec_model.discriminator

        # Set up codebook configuration
        self.num_audio_codebooks = codec_model.num_codebooks
        self.codec_model_samples_per_frame = codec_model.samples_per_frame
        # Our codebooks start with actual audio codec tokens, followed by special tokens.
        # The `forced_*` options are for backward compatibility for models trained with older code.
        num_audio_tokens = codec_model.codebook_size
        get_token_index = partial(SpecialAudioToken.get_index, base_codebook_size=num_audio_tokens)
        self.audio_bos_id = cfg.get('forced_audio_bos_id', get_token_index(SpecialAudioToken.AUDIO_BOS))
        self.audio_eos_id = cfg.get('forced_audio_eos_id', get_token_index(SpecialAudioToken.AUDIO_EOS))
        self.context_audio_bos_id = cfg.get(
            'forced_context_audio_bos_id', get_token_index(SpecialAudioToken.AUDIO_CONTEXT_BOS)
        )
        self.context_audio_eos_id = cfg.get(
            'forced_context_audio_eos_id', get_token_index(SpecialAudioToken.AUDIO_CONTEXT_EOS)
        )
        self.mask_token_id = cfg.get('forced_mask_token_id', get_token_index(SpecialAudioToken.MASK_TOKEN))
        self.num_all_tokens_per_codebook = cfg.get(
            'forced_num_all_tokens_per_codebook', num_audio_tokens + len(SpecialAudioToken)
        )
        self.use_bpe_char_tokenizer = cfg.get('use_bpe_char_tokenizer', False)

        # The frame stacking factor controls how many consecutive frames are processed together by the base decoder
        # (and then refined into individual frames by the local transformer). A frame stacking factor of 1 means no
        # frame stacking. We have a separate embedding table for each of the stacked frames, e.g. for frame stacking
        # factor of 3, the entries of codebook 0 appear 3 times in the embedding table.
        self.frame_stacking_factor = cfg.get('frame_stacking_factor', 1)
        assert 'downsample_factor' not in cfg, '`downsample_factor` is deprecated, use `frame_stacking_factor` instead'
        # Setup tokenizer
        if hasattr(cfg, 'text_tokenizer'):
            # For backward compatibility for English-only models
            with open_dict(cfg):
                cfg.text_tokenizers = {"english_phoneme": cfg.text_tokenizer}
                del cfg['text_tokenizer']

        self.use_text_conditioning_encoder = cfg.get('use_text_conditioning_encoder', False)
        # Using google-t5/t5-small as default text conditioning tokenizer for backward compatibility.
        self.text_conditioning_tokenizer_name = cfg.get('text_conditioning_tokenizer_name', None)
        self.legacy_text_conditioning = cfg.get('legacy_text_conditioning', False)

        if self.legacy_text_conditioning:
            if self.text_conditioning_tokenizer_name is None:
                self.text_conditioning_tokenizer_name = "google-t5/t5-small"

            tokenizer_target = "AutoTokenizer"
            if self.text_conditioning_tokenizer_name == "google-t5/t5-small":
                tokenizer_target = "T5Tokenizer"

            with open_dict(cfg):
                cfg.text_tokenizers[self.text_conditioning_tokenizer_name] = {
                    '_target_': tokenizer_target,
                    'pretrained_model': self.text_conditioning_tokenizer_name,
                }
        elif self.text_conditioning_tokenizer_name is None:
            # If no text_conditioning_tokenizer_name is specified, use the first one as default
            # For text context tokenization
            self.text_conditioning_tokenizer_name = list(cfg.text_tokenizers.keys())[0]

        # TODO @xueyang: both tokenizers are only used to get some token ids. We
        # should kill them to save a small amount of mem resources since dataloader will initialize them
        # again after the worker processes are spawned.
        self.tokenizer = setup_tokenizers(
            all_tokenizers_config=cfg.text_tokenizers,
            mode='train',
        )

        num_tokens_tokenizer = len(self.tokenizer.tokens)
        if self.legacy_text_conditioning:
            # Text context tokens are not a part of the the regular transcript embedding table in legacy models
            num_tokens_tokenizer -= self.tokenizer.num_tokens_per_tokenizer[self.text_conditioning_tokenizer_name]

        num_tokens = num_tokens_tokenizer + 2  # +2 for BOS and EOS
        self.bos_id = num_tokens - 2
        self.eos_id = num_tokens - 1

        self.model_type = cfg.get('model_type', None)

        self.pad_context_text_to_max_duration = self.model_type in ['decoder_context_tts', 'decoder_ce']
        self.use_kv_cache_for_inference = cfg.get('use_kv_cache_for_inference', False)


        # Below args (text_context_remapping_json, text_context_remapping_prob) are 
        # for combining multiple context_texts into a single one during training.
        # Eg. if we want to treat Emma_neutral and Emma_conversational as one speaker,
        # we can create an override dict {'Emma_neutral' : 'Emma', 'Emma_conversational' : 'Emma'}
        # This dict is saved in a json file given by cfg.model.text_context_remapping_json
        # If we want to preserve both behaviours i.e (Emma_neutral, Emma_conversational) and just (Emma)
        # we can do this mapping with a probability during training, as specified by text_context_remapping_prob
        self.text_context_remapping = None
        text_context_remapping_json = cfg.get('text_context_remapping_json', None)
        self.text_context_remapping_prob = cfg.get('text_context_remapping_prob', 0.0)
        if text_context_remapping_json is not None:
            with open(text_context_remapping_json, 'r') as f:
                self.text_context_remapping = json.load(f)

        super().__init__(cfg=cfg, trainer=trainer)

        if self.legacy_text_conditioning:
            tc_tokenizer = self.tokenizer.tokenizers[self.text_conditioning_tokenizer_name]
            self.context_text_embedding = nn.Embedding(tc_tokenizer.vocab_size, cfg.embedding_dim)

        # This needs to happen after super().__init__()
        self._codec_model = codec_model
        self._codec_model.freeze()  # Lightning does requires_grad = False and self.eval()

        audio_embeddings = []
        for _ in range(self.num_audio_codebooks * self.frame_stacking_factor):
            audio_embeddings.append(nn.Embedding(self.num_all_tokens_per_codebook, cfg.embedding_dim))
        self.audio_embeddings = nn.ModuleList(audio_embeddings)

        if self.model_type != 'decoder_pretrain_synthesizer':
            # Decoder pretrain synthesizer doesn't have transcript encoder/text embeddings

            if self.use_bpe_char_tokenizer:
                # BPE char tokenizer
                assert len(self.tokenizer.tokenizers) == 1, "BPE char tokenizer should only be used with one tokenizer"
                tokenizer_name = self.tokenizer.tokenizer_names[0]
                tokenizer = self.tokenizer.tokenizers[tokenizer_name]
                subword_vocab = tokenizer.get_vocab()
                # special tokens will be stored as it is in the char_vocab
                # Each special token will only be mapped to one char id
                special_vocab = {
                    '<BOS>': self.bos_id,
                    '<EOS>': self.eos_id,
                }
                self.cas_encoder = CharAwareSubwordEncoder(
                    d_embed=cfg.embedding_dim,
                    llm_tokenizer_vocab=subword_vocab,
                    subword_padding_idx=self.tokenizer.pad,
                    special_vocab=special_vocab,
                )
            else:
                # Regular text embedding
                self.text_embedding = nn.Embedding(num_tokens, cfg.embedding_dim)

            self.encoder = transformer_2501.Transformer(**dict(cfg.encoder))

        self.decoder = transformer_2501.Transformer(**dict(cfg.decoder))
        self.final_proj = nn.Linear(
            cfg.decoder.d_model,
            self.num_audio_codebooks * self.num_all_tokens_per_codebook * self.frame_stacking_factor,
        )

        self.local_transformer_type = LocalTransformerType(cfg.get('local_transformer_type', 'none').lower())
        logging.info(f"Local transformer type: {self.local_transformer_type}")
        if self.local_transformer_type != LocalTransformerType.NO_LT:
            local_transformer_hidden_dim = cfg.get('local_transformer_hidden_dim', 256)
            if local_transformer_hidden_dim != cfg.decoder.d_model:
                self.local_transformer_in_projection = nn.Linear(cfg.decoder.d_model, local_transformer_hidden_dim)
            else:
                self.local_transformer_in_projection = nn.Identity()
            self.local_transformer = transformer_2501.Transformer(
                n_layers=self.cfg.get('local_transformer_n_layers', 2),
                d_model=local_transformer_hidden_dim,
                d_ffn=local_transformer_hidden_dim * 4,
                sa_n_heads=self.cfg.get('local_transformer_n_heads', 1),
                kernel_size=1,
                is_causal=self.local_transformer_type == LocalTransformerType.AR,
                max_length_causal_mask=self.frame_stacking_factor * self.num_audio_codebooks + 2,
                use_learnable_pos_emb=True,
            )
            local_transformer_out_projections = []
            for _ in range(self.num_audio_codebooks * self.frame_stacking_factor):
                # Have a separate projection layer for each codebook, to distinguish between them
                local_transformer_out_projections.append(
                    nn.Linear(local_transformer_hidden_dim, self.num_all_tokens_per_codebook)
                )
            self.local_transformer_out_projections = nn.ModuleList(local_transformer_out_projections)

        if cfg.get('use_alignment_encoder', False):
            self.alignment_encoder = AlignmentEncoder(
                n_mel_channels=cfg.embedding_dim,
                n_text_channels=cfg.embedding_dim,
                dist_type="cosine",
                temperature=15.0,
            )

        if self.model_type == 'single_encoder_sv_tts':
            # Context audio goes through Titanet to get speaker embedding
            # Speaker embedding is added to the transcript encoder output
            self._speaker_verification_model = nemo_asr.models.EncDecSpeakerLabelModel.from_pretrained(
                model_name='titanet_large'
            )
            self._speaker_verification_model.freeze()  # Lightning does requires_grad = False and self.eval()
            self.speaker_projection_layer = nn.Linear(cfg.speaker_emb_dim, cfg.embedding_dim)
            self.transcript_decoder_layers = [
                idx for idx in range(self.decoder.n_layers)
            ]  # All layers are used for text
        elif self.model_type == 'multi_encoder_context_tts':
            # Transcript and context audio/text go to different encoders.
            # Output of the encoders goes to the decoder through the cross-attention layers
            self.transcript_decoder_layers = cfg.get('transcript_decoder_layers', [3, 4, 5, 6, 7, 8])
            self.context_decoder_layers = cfg.get(
                'context_decoder_layers', [0, 1, 2, 9, 10, 11]
            )  # For backward compatibility
            multi_encoder_mapping = [None for _ in range(self.decoder.n_layers)]
            for layer in self.transcript_decoder_layers:
                multi_encoder_mapping[layer] = 0  # 0 means text goes to this layer, 1 means context goes to this layer
            for layer in self.context_decoder_layers:
                multi_encoder_mapping[layer] = 1
            self.multi_encoder_mapping = multi_encoder_mapping
            self.context_encoder = transformer_2501.Transformer(**dict(cfg.context_encoder))
        elif self.model_type == 'decoder_context_tts':
            # Context audio/text goes directly to the decoder (before the target audio codes)
            self.transcript_decoder_layers = [
                idx for idx in range(self.decoder.n_layers)
            ]  # All layers are used for text
        elif self.model_type == 'decoder_ce':
            # Similar to decoder_context_tts, but we use context encoder
            # Decoder gets output from context encoder instead of raw context tokens embeddings
            self.context_encoder = transformer_2501.Transformer(**dict(cfg.context_encoder))
            self.transcript_decoder_layers = [
                idx for idx in range(cfg.decoder.n_layers)
            ]  # All layers are used for text

        elif self.model_type == 'decoder_pretrain_synthesizer':
            # This is for pretraining the decoder only on audio data using next frame prediction loss
            assert cfg.alignment_loss_scale == 0.0, "Alignment loss is not supported for decoder pretrain synthesizer"
        else:
            raise ValueError(f"Unsupported model type {self.model_type}")

        self.cross_entropy_loss = nn.CrossEntropyLoss(reduction='none')
        self.alignment_loss_scale = cfg.get('alignment_loss_scale', 0.0)
        self.alignment_encoder_loss_scale = cfg.get('alignment_encoder_loss_scale', 0.0)
        if self.alignment_loss_scale > 0.0:
            self.alignment_loss = ForwardSumLoss(loss_scale=self.alignment_loss_scale)
        if self.alignment_encoder_loss_scale > 0.0:
            self.alignment_encoder_loss = ForwardSumLoss(loss_scale=self.alignment_encoder_loss_scale)

        # Define cfg parameters into self parameters
        self.prior_end_step = self.cfg.prior_end_step
        self.prior_scaledown_start_step = self.cfg.prior_scaledown_start_step
        self.indefinite_prior_prob = self.cfg.get('indefinite_prior_prob', 0.0)
        self.ctc_prior_layer_ids = self.cfg.get('ctc_prior_layer_ids', self.transcript_decoder_layers)
        self.cfg_unconditional_prob = self.cfg.get('cfg_unconditional_prob', 0.0)
        self.decoder_input_dropout_prob = self.cfg.get('decoder_input_dropout_prob', 0.0)
        self.binarize_attn_method = self.cfg.get('binarize_attn_method', 'argmax')
        self.binarize_repeat_audio_factor = self.cfg.get('binarize_repeat_audio_factor', 2)
        self.prior_future_decay = self.cfg.get('prior_future_decay', 1.0)
        self.prior_past_decay = self.cfg.get('prior_past_decay', 1.0)
        self.binarized_prior_epsilon = self.cfg.get('binarized_prior_epsilon', 0.0)
        self.prior_future_context = self.cfg.get('prior_future_context', 1)
        self.prior_past_context = self.cfg.get('prior_past_context', 1)
        self.binarize_prior_after_step = self.cfg.get('binarize_prior_after_step', 0)
        self.codebook_loss_scale = self.cfg.get('codebook_loss_scale', 1.0)
        self.local_transformer_loss_scale = self.cfg.get('local_transformer_loss_scale', 1.0)
        self.use_alignment_encoder = self.cfg.get('use_alignment_encoder', False)
        self.use_prior_for_aligner = self.cfg.get('use_prior_for_aligner', False)
        self.aligner_encoder_train_steps = self.cfg.get('aligner_encoder_train_steps', float('inf'))
        self.dec_random_input_max = self.cfg.get('dec_random_input_max', self.num_all_tokens_per_codebook)

        # Configuration validity checks
        self.check_frame_stacking_config_validity()

    def state_dict(self, destination=None, prefix='', keep_vars=False):
        """
        Only used for saving checkpoints. On save, we remove _speaker_verification_model and _codec_model
        from the checkpoint. The codec model is saved in a separate checkpoint.
        """
        if hasattr(self, '_no_state_dict') and self._no_state_dict:
            return {}
        # Don't save the speaker verification and codec model in the state dict
        state_dict = super().state_dict(destination, prefix, keep_vars)
        keys_substrings_to_exclude = ['_speaker_verification_model', '_codec_model']
        for key in list(state_dict.keys()):
            if any([substring in key for substring in keys_substrings_to_exclude]):
                del state_dict[key]
        return state_dict

    def check_frame_stacking_config_validity(self):
        """
        Check if the configuration is compatible with frame stacking.
        """
        if self.frame_stacking_factor > 1:
            # The settings below are not supported with frame stacking.
            # Some of them may work - but they have not been tested.

            # disallow alignment encoder
            if self.use_alignment_encoder:
                raise ValueError("Alignment encoder is not supported for frame stacking")
            # disallow alignment loss
            if self.alignment_loss_scale > 0.0:
                raise ValueError("Alignment loss is not supported for frame stacking")
            # disallow training prior
            if self.cfg.prior_scaling_factor is not None and self.cfg.prior_scaling_factor > 0:
                raise ValueError("Training-time attention prior is not supported for frame stacking")
            # disallow text conditioning
            if self.use_text_conditioning_encoder:
                raise ValueError("Text conditioning is not supported for frame stacking")

    def update_ckpt(self, state_dict):
        """
        Backward compatibility for checkpoints saved with old model names.
        """
        new_state_dict = {}
        for key in state_dict.keys():
            if 't5_encoder' in key:
                new_key = key.replace('t5_encoder', 'encoder')
                new_state_dict[new_key] = state_dict[key]
            elif 't5_decoder' in key:
                new_key = key.replace('t5_decoder', 'decoder')
                new_state_dict[new_key] = state_dict[key]
            else:
                new_state_dict[key] = state_dict[key]
        return new_state_dict

    def load_state_dict(self, state_dict, strict=True):
        """
        Modify load_state_dict so that we don't restore weights to _speaker_verification_model and _codec_model when
        strict is True.
        When strict is False, we can call pytorch's load_state_dict.
        When strict is True, we loop through all parameters and rename them to enable loading.
        """
        state_dict = self.update_ckpt(state_dict)
        if strict == False:
            super().load_state_dict(state_dict, strict=False)
        for name, child in self.named_children():
            if name in [
                '_speaker_verification_model',
                '_codec_model',
                '_reference_model',
                'eval_asr_model',
                'eval_speaker_verification_model',
                'whisper_model',
                'squim_objective_model',
            ]:
                continue
            if any(param.numel() > 0 for param in child.parameters()):
                # If the module has parameters, we want to change the default mapping so that the state_dict gets
                # loaded.
                # Ex: state_dict[encoder.position_embeddings.weight] -> new_state_dict[position_embeddings.weight]
                new_state_dict = {}
                for key in state_dict.keys():
                    name_with_dot = f"{name}."
                    if key.startswith(name_with_dot):
                        new_state_dict[key[len(name_with_dot) :]] = state_dict[key]
                child.load_state_dict(new_state_dict)

    def audio_to_codes(self, audio, audio_len, audio_type='target'):
        # audio: (B, T)
        # audio_len: (B,)
        if audio_type == 'target':
            audio_eos_id = self.audio_eos_id
            audio_bos_id = self.audio_bos_id
        elif audio_type == 'context':
            audio_eos_id = self.context_audio_eos_id
            audio_bos_id = self.context_audio_bos_id
        else:
            raise ValueError(f"Received audio_type of {audio_type}. Must be `target` or `context`")

        self._codec_model.eval()
        with torch.no_grad(), torch.autocast(device_type=audio.device.type, dtype=torch.float32):
            codes, codes_len = self._codec_model.encode(audio=audio, audio_len=audio_len)
            # Add a timestep to begining and end of codes tensor
            bos_tensor = torch.full(
                (codes.size(0), codes.size(1), 1), audio_bos_id, dtype=codes.dtype, device=codes.device
            )
            # pad at the end to make room for the EOS token; the EOS token's actual position
            # varies per batch element depending on each element's length.
            pad_tensor = torch.full(
                (codes.size(0), codes.size(1), 1), 0, dtype=codes.dtype, device=codes.device
            )  # 0 is the padding token in the audio codebook
            codes = torch.cat([bos_tensor, codes, pad_tensor], dim=-1)
            # codes: (B, C, T')
            # codes_len: (B,)
            for idx in range(codes.size(0)):
                codes[idx, :, codes_len[idx] + 1] = audio_eos_id
            codes_len = codes_len + 2  # +1 for bos and +1 for eos
            return codes.long(), codes_len.long()

    def codes_to_audio(self, codes, codes_len):
        # codes: (B, C, T')
        # codes_len: (B,)
        self._codec_model.eval()
        with torch.no_grad(), torch.autocast(device_type=codes.device.type, dtype=torch.float32):
            # Make a copy to avoid modifying the original tensor if it's used elsewhere
            codes_copy = codes.clone()
            # Replace eos and bos tokens with padding in the copied tensor
            codes_copy[codes == self.audio_bos_id] = 0  # zero is the padding token
            codes_copy[codes == self.audio_eos_id] = 0
            # Pass the modified integer token IDs
            audio, audio_len = self._codec_model.decode(tokens=codes_copy, tokens_len=codes_len)
            # audio: (B, T)
            # audio_len: (B,)
            return audio, audio_len

    def embed_audio_tokens(self, audio_tokens):
        B, C, T = audio_tokens.shape
        audio_embedding = None
        for i in range(self.frame_stacking_factor):
            for c in range(C):
                tokens = audio_tokens[:, c, i :: self.frame_stacking_factor]
                embedding = self.audio_embeddings[c + i * C](tokens)
                if audio_embedding is None:
                    audio_embedding = embedding
                else:
                    audio_embedding += embedding
        audio_embedding = audio_embedding / (C * self.frame_stacking_factor)
        return audio_embedding

    def get_speaker_embeddings(self, audio_16khz, audio_len_16khz):
        # audio_16khz: (B, T)
        # audio_len_16khz: (B,)
        self._speaker_verification_model.eval()
        with torch.no_grad():
            _, speaker_embeddings = self._speaker_verification_model.forward(
                input_signal=audio_16khz, input_signal_length=audio_len_16khz
            )
            return speaker_embeddings

    def compute_local_transformer_logits(self, dec_out, audio_codes_target, targets_offset_by_one=False):
        """
        Predicts the logits for all codebooks using the local transformer. Used in both autoregressive (AR) and MaskGit (MG) modes.
        This function is used in training and validation, not inference/sampling.
        The sequence layout is slightly different between AR and MG modes, as shown in the diagram below,
        (using an 8-codebook setup as an example):
        +------------+---------+---------+---------+---------+---------+---------+---------+---------+---------+
        | AR target  |    0    |    1    |    2    |    3    |    4    |    5    |    6    |    7    |   none  |
        | codebook   |         |         |         |         |         |         |         |         |         |
        +------------+---------+---------+---------+---------+---------+---------+---------+---------+---------+
        | MG target  |  none   |    0    |    1    |    2    |    3    |    4    |    5    |    6    |    7    |
        | codebook   |         |         |         |         |         |         |         |         |         |
        +------------+---------+---------+---------+---------+---------+---------+---------+---------+---------+
        |  input     | Magpie  |    0    |    1    |    2    |    3    |    4    |    5    |    6    |    7    |
        |  codebook  | latent  | or MASK | or MASK | or MASK | or MASK | or MASK | or MASK | or MASK | or MASK |
        +------------+---------+---------+---------+---------+---------+---------+---------+---------+---------+
        | seq. index |    0    |    1    |    2    |    3    |    4    |    5    |    6    |    7    |    8    |
        +------------+---------+---------+---------+---------+---------+---------+---------+---------+---------+

        dec_out: (B, T', E)
        audio_codes_target: (B, C, T')
        targets_offset_by_one: bool, if False, the target for index 0 is codebook 0, for index 1 is codebook 1, etc. (autoregressive)
                                     if True,  the target for index 1 is codebook 0, for index 2 is codebook 1, etc. (MaskGit)
        """
        C = self.num_audio_codebooks
        dec_out_all = dec_out.reshape(-1, dec_out.size(-1))  # (B*T', E)
        local_transformer_input = [dec_out_all]
        # Build the teacher-forced input to the LT.
        for fs_index in range(self.frame_stacking_factor):
            for codebook_num in range(C):
                # Collect ground truth codes for the current codebook and frame stack index combintation.
                codes = audio_codes_target[:, codebook_num, fs_index :: self.frame_stacking_factor]  # (B, T')
                # Individual timesteps are independently handled by the LT fold time into the batch dimension.
                codes = codes.reshape(-1)  # (B*T',)
                # Embed the codes
                codebook_embedding = self.audio_embeddings[codebook_num + fs_index * C](codes)  # (B*T', E)
                local_transformer_input.append(codebook_embedding)
        # Stack the input codes along dimension 1 (codebooks). This is the dimension along which the LT predicts iteratively.
        local_transformer_input = torch.stack(local_transformer_input, dim=1)  # (B*T', C+1, E)
        local_transformer_input = self.local_transformer_in_projection(local_transformer_input)  # (B*T', C+1, 128)
        _mask = torch.ones(
            local_transformer_input.size(0), local_transformer_input.size(1), device=local_transformer_input.device
        )
        local_transformer_output = self.local_transformer(local_transformer_input, _mask)['output']  # (B*T', C+1, E)
        if not targets_offset_by_one:
            # for autoregressive local transformer the target for index 0 is codebook 0, for index 1 is codebook 1, etc.
            local_transformer_output = local_transformer_output[:, :-1, :]  # (B*T', C, E)
        else:
            # for MaskGit the target for index **1** is codebook 0, for index 2 is codebook 1, etc.
            local_transformer_output = local_transformer_output[:, 1:, :]  # (B*T', C, E)
        all_code_logits = []
        for fs_index in range(self.frame_stacking_factor):
            for codebook_num in range(audio_codes_target.size(1)):
                # Using a separate projection layer for each codebook (to distinguish between them)
                # Checked the time - this loop is not taking much time (compared to the local transformer forward pass)
                codebook_logits = self.local_transformer_out_projections[codebook_num + fs_index * C](
                    local_transformer_output[:, codebook_num + fs_index * C, :]
                )  # (B*T', num_all_tokens_per_codebook)
                all_code_logits.append(codebook_logits)
        all_code_logits = torch.cat(
            all_code_logits, dim=1
        )  # (B*T'/frame_stacking_factor, num_codebooks * num_all_tokens_per_codebook * frame_stacking_factor)

        all_code_logits = all_code_logits.view(
            audio_codes_target.size(0), audio_codes_target.size(2) // self.frame_stacking_factor, -1
        )  # (B, T'/frame_stacking_factor, C * num_all_tokens_per_codebook * frame_stacking_factor)

        return all_code_logits

    def maskgit_create_random_mask(self, codes):
        """
        Creates a mask where True indicates the positions that should be replaced with a MASK_TOKEN.
        """
        # Codes: (B, C, T)
        B, C, T = codes.shape
        # get a uniform random vector uniformly sampled from [0,1) ## Todo does it need to be inclusive on the right?
        rand_values = torch.rand(B, T, device=codes.device)
        # apply the cosine schedule
        frac_masked = cosine_schedule(rand_values)
        # how many positions to mask
        n_masked = torch.ceil(frac_masked * C).long()  # B,T
        # start from all unmasked
        mask = torch.zeros_like(codes, dtype=torch.bool)
        # The code further below is the vectorized version of this:
        #  for b in range(B):
        #      for t in range(T):
        #          if n_masked[b,t] > 0:
        #              # get a random permutation of the codebook indices
        #              perm = torch.randperm(C)
        #              # mask the top n_masked positions
        #              mask[b, perm[:n_masked[b,t]], t] = True
        #
        # Create random permutations
        random_permutations = torch.argsort(torch.rand(B, C, T, device=codes.device), dim=1)  # (B, C, T)
        # Create a mask tensor where each position indicates if it should be masked
        mask_indices = torch.arange(C, device=codes.device).view(1, C, 1)
        mask = mask_indices < n_masked.view(B, 1, T)  # (B, C, T)
        # Apply the random permutations to the mask
        mask = torch.gather(mask, 1, random_permutations)

        return mask  # (B, C, T)

    def maskgit_apply_random_mask(self, codes):
        # Randomly replaces some codes with the MASK_TOKEN with a proportion following the cosine schedule.
        # Codes: (B, C, T)
        mask = self.maskgit_create_random_mask(codes)
        ## replace some tokens with MASK_TOKEN
        codes_with_mask = torch.where(mask, self.mask_token_id, codes)
        return codes_with_mask, mask

    def compute_loss(self, logits, audio_codes, audio_codes_lens, mask_tokens_mask=None, frame_stacking_factor=1):
        """
        Computes the audio codebook loss. Used by
        (1) The main Magpie-TTS transformer
        (2) The local transformer, for both autoregressive and MaskGit methods

        logits: (B, T', num_codebooks * num_tokens_per_codebook)
        audio_codes: (B, C, T')
        audio_codes_lens: (B,)
        mask_tokens_mask: (B, C, T') True for tokens that were replaced with the MASK_TOKEN and should
                                     therefore be the only ones included in the loss computation (for MaskGit).
        frame_stacking_factor: int, the stacking factor used in the model
        """
        loss_mask = get_mask_from_lengths(audio_codes_lens, pad_to_factor=frame_stacking_factor)
        if mask_tokens_mask is not None:
            # For MaskGit we only compute loss for the masked tokens.
            # *Both* conditions must be true:
            # 1. the token is masked
            # 2. the token is not padding
            loss_mask = loss_mask.unsqueeze(1) * mask_tokens_mask
            if not loss_mask.any():
                # Without this we were very rarely getting NaNs in the loss
                logging.warning("No tokens valid were found in compute_loss()!")
                return torch.tensor(0.0, device=loss_mask.device), loss_mask
        else:
            # repeat loss mask for each codebook to simplify code below
            loss_mask = loss_mask.unsqueeze(1).repeat(1, audio_codes.size(1), 1)
        total_codebook_loss = None
        for fs_index in range(frame_stacking_factor):
            for codebook in range(audio_codes.size(1)):
                si = (codebook + self.num_audio_codebooks * fs_index) * self.num_all_tokens_per_codebook
                ei = si + self.num_all_tokens_per_codebook
                codebook_logits = logits[:, :, si:ei]  # (B, T', num_tokens_per_codebook)
                codebook_targets = audio_codes[:, codebook, fs_index::frame_stacking_factor]  # (B, T')
                codebook_loss = self.cross_entropy_loss(
                    codebook_logits.permute(0, 2, 1), codebook_targets  # (B, num_tokens_per_codebook, T')
                )  # (B, T')
                codebook_loss_mask = loss_mask[:, codebook, fs_index::frame_stacking_factor]
                codebook_loss = codebook_loss * codebook_loss_mask
                if codebook_loss_mask.sum() == 0:
                    logging.warning(f"Loss mask for codebook {codebook} is all zeros, global_step: {self.global_step}")
                    continue
                codebook_loss = codebook_loss.sum() / codebook_loss_mask.sum()
                if total_codebook_loss is None:
                    total_codebook_loss = codebook_loss
                else:
                    total_codebook_loss = total_codebook_loss + codebook_loss

        total_codebook_loss = total_codebook_loss / (audio_codes.size(1) * frame_stacking_factor)
        return total_codebook_loss, loss_mask

    def forward(self, dec_input_embedded, dec_input_mask, cond, cond_mask, attn_prior, multi_encoder_mapping):
        decoder_out = self.decoder(
            dec_input_embedded,
            dec_input_mask,
            cond=cond,
            cond_mask=cond_mask,
            attn_prior=attn_prior,
            multi_encoder_mapping=multi_encoder_mapping,
        )
        attn_probabilities = decoder_out['attn_probabilities']
        all_code_logits = self.final_proj(decoder_out['output'])  # (B, T', num_codebooks * num_tokens_per_codebook)
        return all_code_logits, attn_probabilities, decoder_out['output']

    def logits_to_audio_codes(self, all_code_logits, audio_codes_lens):
        # all_code_logits: (B, T', num_codebooks * num_tokens_per_codebook)
        # audio_codes_lens: (B,)
        all_preds = [[] for _ in range(self.frame_stacking_factor)]
        for fs_index in range(self.frame_stacking_factor):
            for idx in range(self.num_audio_codebooks):
                si = (idx + self.num_audio_codebooks * fs_index) * self.num_all_tokens_per_codebook
                ei = si + self.num_all_tokens_per_codebook
                codebook_logits = all_code_logits[:, :, si:ei]
                codebook_probs = torch.softmax(codebook_logits, dim=-1)  # (B, T', num_tokens_per_codebook)
                # argmax to get the tokens
                codebook_preds = torch.argmax(codebook_probs, dim=-1)  # (B, T')
                all_preds[fs_index].append(codebook_preds)
        all_preds = [
            torch.stack(p, dim=1) for p in all_preds
        ]  # list of `frame_stacking_factor`` elements of shape (B,C,T) each
        all_preds = torch.stack(all_preds, dim=-1)  # B, C, T, frame_stacking_factor
        # undo the frame stacking
        all_preds = all_preds.reshape(all_preds.size(0), all_preds.size(1), -1)  # B, C, T*frame_stacking_factor
        pred_max_len = all_preds.size(2)
        real_max_len = audio_codes_lens.max()
        assert (pred_max_len - real_max_len) < self.frame_stacking_factor
        # trim padding introduced for frame stacking
        all_preds = all_preds[:, :, :real_max_len]
        audio_mask = get_mask_from_lengths(audio_codes_lens)
        all_preds = all_preds * audio_mask.unsqueeze(1)

        return all_preds

    def visualize_codes(self, codes, mask_id=2020, frame_stacking_rate=2):
        """
        Visualize codes for analysis purposes
        codes: (B, C)
        """

        def code_to_str(code):
            if code == mask_id:
                return "M    "
            else:
                return f"{code:04d} "

        B, C = codes.shape
        if B > 1:
            logging.debug("Warning: visualizing only first batch element")
        codes = codes.clone().detach().cpu().numpy()[0]
        codes = [code_to_str(c) for c in codes]
        output_str = ""
        for i, c in enumerate(codes):
            if (i) % (C / frame_stacking_rate) == 0:
                output_str += "|timestep| "
            output_str += c
        logging.debug(output_str)

    def clear_forbidden_logits(self, logits):
        """
        Sets logits of forbidden tokens to `-inf` so they will never be sampled.
        Specifically, we forbid sampling of all special tokens except AUDIO_EOS.
        Args:
            logits: (B, C, num_audio_tokens_per_codebook)
        """
        logits[
            :, :, SpecialAudioToken.get_forbidden_tokens(self._codec_model.codebook_size, forbid_audio_eos=False)
        ] = float('-inf')
        return logits

    def local_transformer_sample_maskgit(
        self,
        dec_output,
        temperature=0.7,
        topk=80,
        unfinished_items={},
        finished_items={},
        use_cfg=False,
        cfg_scale=1.0,
        n_steps=3,
        noise_scale=0.0,
        fixed_schedule=None,
        dynamic_cfg_scale=False,
        sampling_type=None,
    ):
        """
        Sample codes for one timestep from the local transformer using MaskGit.
        """
        # dec_output: (B, E)
        device = dec_output.device
        # disable KV cache since our transformer is not causal
        self.local_transformer.reset_cache(use_cache=False)
        dec_output = dec_output.unsqueeze(1)  # (B, 1, E)
        local_transformer_input_init = self.local_transformer_in_projection(
            dec_output
        )  # (B, 1, D) where D is the dimension of the local transformer
        codebook_seq_len = self.num_audio_codebooks * self.frame_stacking_factor
        B = dec_output.size(0)

        min_confidence = 0
        # this needs to be large enough that unmasked items will always remain unmasked (even after noise addition)
        # Setting it smaller could allow "regret", i.e. re-masking a codebook that was previously unmasked; we might want to try that
        max_confidence = 5
        confidences = min_confidence * torch.ones(B, codebook_seq_len, device=device)
        # initialize to all masked
        codes = self.mask_token_id * torch.ones((B, codebook_seq_len), device=device, dtype=torch.long)
        sampled_codes = codes.clone()
        topk_indices = None
        if fixed_schedule is not None:
            n_steps = len(fixed_schedule)
        for step in range(n_steps):
            # how far along we are in the unmasking process
            progress = step / n_steps
            # get mask fraction
            frac_masked = cosine_schedule(torch.tensor(progress))
            if sampling_type == "causal" or sampling_type == "purity_causal":
                frac_masked = torch.ones_like(frac_masked) * (1.0 - progress)
            # how many codebooks to mask
            if fixed_schedule is None:
                n_masked = torch.ceil(codebook_seq_len * frac_masked).long()
            else:
                n_masked = codebook_seq_len - fixed_schedule[step]
            n_unmasked = codebook_seq_len - n_masked

            if (
                sampling_type == "causal" or sampling_type == "purity_causal"
            ):  # and n_unmasked <= self.num_audio_codebooks:
                # force second frame not to be unmasked
                n_frames_to_allow = int(np.floor(progress * self.frame_stacking_factor + 1))
                confidences[:, n_frames_to_allow * self.num_audio_codebooks :] = (
                    min_confidence - 1
                )  # only tested for frame_stacking_factor=2

            # pick top-confidence codebooks up to n_unmasked
            _, topk_indices = torch.topk(confidences, k=n_unmasked, dim=1)
            if use_cfg:
                actual_batch_size = topk_indices.size(0) // 2
                assert (
                    topk_indices[actual_batch_size:] == topk_indices[:actual_batch_size]
                ).all(), f"Topk indices are not the same for conditional and unconditional codes"

            # replace masks of the top-k confident codebooks with the codes that were sampled for them
            unmasked_codes = torch.gather(sampled_codes, dim=1, index=topk_indices)
            codes.scatter_(dim=1, index=topk_indices, src=unmasked_codes)

            # build transformer input
            local_transformer_input = local_transformer_input_init
            for codebook_num in range(codebook_seq_len):
                next_local_transformer_input = self.audio_embeddings[codebook_num](codes[:, codebook_num]).unsqueeze(
                    1
                )  # (B, 1, 768)
                next_local_transformer_input = self.local_transformer_in_projection(
                    next_local_transformer_input
                )  # (B, 1, d_local)
                local_transformer_input = torch.cat(
                    [local_transformer_input, next_local_transformer_input], dim=1
                )  # (B, codebook_num+1, d_local)

            # run transformer
            _mask = torch.ones(B, codebook_seq_len + 1, device=device)
            local_transformer_output = self.local_transformer(local_transformer_input, _mask)[
                'output'
            ]  # (B, C+1, d_local)

            # get logits
            logits = []
            for codebook_num in range(codebook_seq_len):
                # The `codebook_num+1` is to drop first position which corresponds to the magpie latent
                codebook_logits = self.local_transformer_out_projections[codebook_num](
                    local_transformer_output[:, codebook_num + 1, :]
                )  # (B, num_audio_tokens_per_codebook)
                logits.append(codebook_logits)
            logits = torch.stack(logits, dim=1)  # (B, C*frame_stacking_factor, num_audio_tokens_per_codebook)

            # apply CFG
            if use_cfg:
                actual_batch_size = logits.size(0) // 2
                conditional_logits = logits[:actual_batch_size]
                unconditional_logits = logits[actual_batch_size:]
                if not dynamic_cfg_scale:
                    current_cfg_scale = cfg_scale
                else:
                    # gradually increase the scale until mid point through sampling, then reduce it again
                    progress = step / (n_steps - 1)
                    # interp = -abs(progress-0.5)+0.5 # increase from 0..1 in the interval from start to midpoint and then go back to zero
                    # interp = 1.0 - progress  # decrease from 1 to 0
                    interp = progress  # gradually increase from 0 to 1
                    current_cfg_scale = (cfg_scale - 1) * interp + 1.0  # 1.0 --> cfg_scale --> 1.0
                cfg_logits = current_cfg_scale * conditional_logits + (1.0 - current_cfg_scale) * unconditional_logits
                logits[:actual_batch_size] = cfg_logits

            # Disallow generation of special tokens (except audio EOS which is handled separately)
            logits = self.clear_forbidden_logits(logits)

            # handle unfinished and finished items
            for item_idx in unfinished_items:
                logits[item_idx, self.audio_eos_id] = float('-inf')
            for item_idx in finished_items:
                logits[item_idx, :, :] = float('-inf')
                logits[item_idx, :, self.audio_eos_id] = 0.0

            # sample with top-k
            logits_topk = torch.topk(logits, topk, dim=-1)[0]  # (B, C, topk)
            indices_to_remove = logits < logits_topk[:, :, -1].unsqueeze(-1)  # (B, C, num_audio_tokens_per_codebook)
            logits_rescored = logits.clone()
            logits_rescored[indices_to_remove] = float('-inf')
            probs = torch.softmax(logits_rescored / temperature, dim=-1)  # (B, C, num_audio_tokens_per_codebook)
            sampled_codes = torch.multinomial(probs.view(B * codebook_seq_len, -1), 1).view(B, codebook_seq_len)
            if use_cfg:
                sampled_codes[actual_batch_size:] = sampled_codes[:actual_batch_size]
                probs[actual_batch_size:] = probs[:actual_batch_size]
            if sampling_type != "purity_causal" and sampling_type != "purity_default":
                confidences = torch.gather(probs, dim=2, index=sampled_codes.unsqueeze(-1)).squeeze(-1)
            else:
                # use the max probability across all tokens for each codebook as the confidence for each codebook; known as "purity sampling"
                confidences = probs.max(dim=2)[0]
            # replace entries in sampled_codes with previously unmasked codebooks
            sampled_codes.scatter_(dim=1, index=topk_indices, src=unmasked_codes)
            #  add noise to confidences (as in token-critic paper, https://arxiv.org/abs/2209.04439)
            if noise_scale > 0.0:
                # get noise from uniform distribution in the interval [-0.5, 0.5), scale it by `noise_scale`,
                # and anneal it to 0 as we approach the end of the unmasking process
                noise = (
                    (torch.rand_like(confidences) - 0.5) * noise_scale * (1 - (step + 2) / n_steps)
                )  # the +2 makes sure that by the last iteration the noise is exactly 0
                confidences += noise
                # the conditional and unconditional get different noise and must be fixed to be the same again
                confidences[actual_batch_size:] = confidences[:actual_batch_size]
            confidence_eps = 0.1
            assert (
                confidences.max() + confidence_eps < max_confidence
            ), f"Predicted confidence is approaching max_confidence: {confidences.max()}"
            # for unmasked codebooks, set confidence to max so that they will remain unmasked
            confidences.scatter_(
                index=topk_indices, dim=1, src=max_confidence * torch.ones_like(topk_indices, dtype=torch.float)
            )
        codes = sampled_codes
        assert not (
            codes == self.mask_token_id
        ).any(), f"Codes contain mask tokens after completion of MaskGit sampling"

        # break stacked groups of frames into individual frames
        codes = codes.reshape(B, self.frame_stacking_factor, self.num_audio_codebooks).permute(
            0, 2, 1
        )  # B, C, frame_stacking_factor

        if use_cfg:
            # drop unconditional codes
            codes = codes[:actual_batch_size]
        return codes

    def local_transformer_sample_autoregressive(
        self,
        dec_output,
        temperature=0.7,
        topk=80,
        unfinished_items={},
        finished_items={},
        use_cfg=False,
        cfg_scale=1.0,
        use_kv_cache=True,
    ):
        # dec_output: (B, E)
        self.local_transformer.reset_cache(use_cache=use_kv_cache)
        dec_output = dec_output.unsqueeze(1)  # (B, 1, E)
        local_transformer_input = self.local_transformer_in_projection(dec_output)  # (B, 1, 128)
        all_preds = []
        for codebook_num in range(self.num_audio_codebooks * self.frame_stacking_factor):
            _mask = torch.ones(
                local_transformer_input.size(0), local_transformer_input.size(1), device=local_transformer_input.device
            )
            local_transformer_output = self.local_transformer(local_transformer_input, _mask)['output']  # (B, T, 128)
            codebook_logits = self.local_transformer_out_projections[codebook_num](
                local_transformer_output[:, -1, :]
            )  # (B, num_all_tokens_per_codebook)
            if use_cfg:
                actual_batch_size = codebook_logits.size(0) // 2
                conditional_logits = codebook_logits[:actual_batch_size]
                unconditional_logits = codebook_logits[actual_batch_size:]
                cfg_logits = cfg_scale * conditional_logits + (1.0 - cfg_scale) * unconditional_logits
                codebook_logits[:actual_batch_size] = cfg_logits

            for item_idx in unfinished_items:
                codebook_logits[item_idx, self.audio_eos_id] = float('-inf')
            for item_idx in finished_items:
                codebook_logits[item_idx, :] = float('-inf')
                codebook_logits[item_idx, self.audio_eos_id] = 0.0

            codebook_logits = self.clear_forbidden_logits(codebook_logits.unsqueeze(1)).squeeze(1)
            codebook_logits_topk = torch.topk(codebook_logits, topk, dim=-1)[0]  # (B, topk)
            indices_to_remove = codebook_logits < codebook_logits_topk[:, -1].unsqueeze(
                -1
            )  # (B, num_tokens_per_codebook)
            codebook_logits_rescored = codebook_logits.clone()
            codebook_logits_rescored[indices_to_remove] = float('-inf')
            codebook_probs = torch.softmax(
                codebook_logits_rescored / temperature, dim=-1
            )  # (B, num_tokens_per_codebook)
            codebook_preds = torch.multinomial(codebook_probs, 1)  # (B, 1)
            if use_cfg:
                codebook_preds[actual_batch_size:] = codebook_preds[:actual_batch_size]
            all_preds.append(codebook_preds)
            next_local_transformer_input = self.audio_embeddings[codebook_num](codebook_preds.squeeze(-1)).unsqueeze(
                1
            )  # (B, 1, 128)
            next_local_transformer_input = self.local_transformer_in_projection(
                next_local_transformer_input
            )  # (B, 1, 128)
            local_transformer_input = torch.cat(
                [local_transformer_input, next_local_transformer_input], dim=1
            )  # (B, T+1, 128)

        all_preds = torch.cat(all_preds, dim=1).long()  # (B, num_codebooks * frame_stacking_factor)
        all_preds = all_preds.reshape(-1, self.frame_stacking_factor, self.num_audio_codebooks).permute(
            0, 2, 1
        )  # (B, num_codebooks, frame_stacking_factor)
        if use_cfg:
            all_preds = all_preds[:actual_batch_size]

        return all_preds

    def sample_codes_from_logits(
        self, all_code_logits_t, temperature=0.7, topk=80, unfinished_items={}, finished_items={}
    ):
        # all_code_logits_t: (B, num_codebooks * num_tokens_per_codebook), logits at a given timestep
        all_preds = [[] for _ in range(self.frame_stacking_factor)]
        for fs_index in range(self.frame_stacking_factor):
            for idx in range(self.num_audio_codebooks):
                si = (idx + self.num_audio_codebooks * fs_index) * self.num_all_tokens_per_codebook
                ei = si + self.num_all_tokens_per_codebook
                codebook_logits = all_code_logits_t[:, si:ei]  # (B, num_tokens_per_codebook)

                for item_idx in unfinished_items:
                    codebook_logits[item_idx, self.audio_eos_id] = float('-inf')
                for item_idx in finished_items:
                    codebook_logits[item_idx, :] = float('-inf')
                    codebook_logits[item_idx, self.audio_eos_id] = 0.0
                codebook_logits = self.clear_forbidden_logits(codebook_logits.unsqueeze(1)).squeeze(1)
                codebook_logits_topk = torch.topk(codebook_logits, topk, dim=-1)[0]  # (B, topk)
                indices_to_remove = codebook_logits < codebook_logits_topk[:, -1].unsqueeze(
                    -1
                )  # (B, num_tokens_per_codebook)
                codebook_logits_rescored = codebook_logits.clone()
                codebook_logits_rescored[indices_to_remove] = float('-inf')

                codebook_probs = torch.softmax(
                    codebook_logits_rescored / temperature, dim=-1
                )  # (B, num_tokens_per_codebook)
                codebook_preds = torch.multinomial(codebook_probs, 1)  # (B, 1)
                all_preds[fs_index].append(codebook_preds)

        all_preds = [
            torch.cat(ds_preds, dim=1).long() for ds_preds in all_preds
        ]  # list of `frame_stacking_factor` elements, each of shape (B, num_codebooks)
        all_preds = torch.stack(all_preds, dim=2)  # (B, num_codebooks, frame_stacking_factor)
        return all_preds

    def log_attention_probs(self, attention_prob_matrix, audio_codes_lens, text_lens, prefix="", dec_context_size=0):
        # attention_prob_matrix List of (B, C, audio_timesteps, text_timesteps)
        wandb_images_log = {}

        with torch.no_grad():
            attention_prob_matrix = torch.cat(attention_prob_matrix, dim=1)  # (B, C, audio_timesteps, text_timesteps)
            attention_prob_matrix_mean = attention_prob_matrix.mean(dim=1)  # (B, audio_timesteps, text_timesteps)

            for logger in self.loggers:
                is_wandb = isinstance(logger, WandbLogger)
                is_tb = isinstance(logger, TensorBoardLogger)
                if not is_wandb and not is_tb:
                    raise ValueError(
                        f"Invalid logger type for image logging: {type(logger)}. Only `WandbLogger` and `TensorBoardLogger` are supported."
                    )

                wandb_images_log[f"Image/{prefix}/attention_matrix"] = list()
                for idx in range(min(3, attention_prob_matrix_mean.size(0))):
                    item_attn_matrix = attention_prob_matrix_mean[idx][
                        dec_context_size : dec_context_size + audio_codes_lens[idx], : text_lens[idx]
                    ]
                    item_attn_matrix = item_attn_matrix.detach().cpu().numpy()
                    img_np = plot_alignment_to_numpy(item_attn_matrix.T)

                    if is_wandb:
                        wandb_images_log[f"Image/{prefix}/attention_matrix"].append(
                            wandb.Image(img_np, caption=f"Example_{idx}")
                        )

                    if is_tb:
                        logger.experiment.add_image(
                            f'{prefix}/attention_matrix/Example_{idx}',
                            img_np,
                            global_step=self.global_step,
                            dataformats="HWC",
                        )

        return wandb_images_log

    def log_val_audio_example(
        self,
        logits,
        target_audio_codes,
        audio_codes_lens_target,
        context_audio_codes=None,
        context_audio_codes_lens=None,
    ):
        wandb_audio_log = {}

        pred_audio_codes = self.logits_to_audio_codes(logits, audio_codes_lens_target)
        pred_audio, pred_audio_lens = self.codes_to_audio(pred_audio_codes, audio_codes_lens_target)
        target_audio, target_audio_lens = self.codes_to_audio(target_audio_codes, audio_codes_lens_target)

        context_audio, context_audio_lens = None, None
        if context_audio_codes is not None and context_audio_codes.shape[2] > 3:
            # > 3 ensures, it is a valid context audio tensor (and not dummy tensor used in text context)
            context_audio, context_audio_lens = self.codes_to_audio(context_audio_codes, context_audio_codes_lens)

        for logger in self.loggers:
            is_wandb = isinstance(logger, WandbLogger)
            is_tb = isinstance(logger, TensorBoardLogger)
            if not is_wandb and not is_tb:
                raise ValueError(
                    f"Invalid logger type for audio logging: {type(logger)}. Only `WandbLogger` and `TensorBoardLogger` are supported."
                )

            for idx in range(min(3, pred_audio.size(0))):
                pred_audio_np = pred_audio[idx].float().detach().cpu().numpy()
                target_audio_np = target_audio[idx].float().detach().cpu().numpy()
                pred_audio_np = pred_audio_np[: pred_audio_lens[idx]]
                target_audio_np = target_audio_np[: target_audio_lens[idx]]
                context_audio_np = None
                if context_audio is not None:
                    context_audio_np = context_audio[idx].float().detach().cpu().numpy()
                    context_audio_np = context_audio_np[: context_audio_lens[idx]]

                if is_wandb:
                    wandb_audio_log[f"Audio/Example_{idx}"] = list()
                    if context_audio_np is not None:
                        wandb_audio_log[f"Audio/Example_{idx}"].append(
                            wandb.Audio(context_audio_np, sample_rate=self.sample_rate, caption="context")
                        )
                    wandb_audio_log[f"Audio/Example_{idx}"].append(
                        wandb.Audio(pred_audio_np, sample_rate=self.sample_rate, caption="prediction")
                    )
                    wandb_audio_log[f"Audio/Example_{idx}"].append(
                        wandb.Audio(target_audio_np, sample_rate=self.sample_rate, caption="target")
                    )

                if is_tb:
                    if context_audio_np is not None:
                        logger.experiment.add_audio(
                            f'Example_{idx}/context',
                            context_audio_np,
                            global_step=self.global_step,
                            sample_rate=self.sample_rate,
                        )
                    logger.experiment.add_audio(
                        f'Example_{idx}/prediction',
                        pred_audio_np,
                        global_step=self.global_step,
                        sample_rate=self.sample_rate,
                    )
                    logger.experiment.add_audio(
                        f'Example_{idx}/target',
                        target_audio_np,
                        global_step=self.global_step,
                        sample_rate=self.sample_rate,
                    )

        return wandb_audio_log

    def scale_prior(self, prior, global_step):
        if prior is None:
            return None
        if global_step < self.prior_scaledown_start_step:
            return prior
        elif global_step >= self.prior_end_step:
            if random.random() < self.indefinite_prior_prob:
                print("Using Prior")
                return prior
            else:
                print("Not using Prior")
                return None
        else:
            with torch.no_grad():
                # Interpolate between all ones and the prior
                residual = 1.0 - prior
                new_prior = prior + (
                    residual
                    * (global_step - self.prior_scaledown_start_step)
                    / (self.prior_end_step - self.prior_scaledown_start_step)
                )
                return new_prior

    def embed_text(self, text, text_mask):
        if self.use_bpe_char_tokenizer:
            text_embedded = self.cas_encoder(text, subword_mask=text_mask)
        else:
            text_embedded = self.text_embedding(text)

        return text_embedded

    def compute_alignment_loss(self, attention_scores, text_lens, audio_lens, dec_context_size=0):
        # attention scores: List of (B, C, audio_timesteps, text_timesteps)
        attention_scores_combined = torch.cat(attention_scores, dim=1)  # (B, C, audio_timesteps, text_timesteps)
        attention_scores_mean = attention_scores_combined.mean(
            dim=1, keepdim=True
        )  # (B, 1, audio_timesteps, text_timesteps)
        attention_scores_mean = attention_scores_mean[
            :, :, dec_context_size:, :
        ]  # Remove the context audio embeddings from the attention scores
        alignment_loss = self.alignment_loss(
            attn_logprob=attention_scores_mean, in_lens=text_lens, out_lens=audio_lens
        )
        return alignment_loss

    def pad_audio_codes(self, audio_codes: torch.Tensor, frame_stacking_factor: int = 1, pad_token: int = 0):
        """
        Pads the time dimension of the audio codes to a multiple of the frame stacking factor.
        Args:
            audio_codes (torch.Tensor): B, C, T
            frame_stacking_factor (int): The factor that frames will be stacked by.
            pad_token (int): The token ID to pad with.
        Returns:
            B, C, T_padded
        """
        T = audio_codes.size(2)
        T_padded = int(np.ceil(T / frame_stacking_factor) * frame_stacking_factor)
        if T_padded > T:
            padding = pad_token * torch.ones(
                audio_codes.size(0),
                audio_codes.size(1),
                T_padded - T,
                device=audio_codes.device,
                dtype=audio_codes.dtype,
            )
            audio_codes = torch.cat([audio_codes, padding], dim=2)
        return audio_codes

    def embed_context_text(self, context_text_tokens):
        if self.legacy_text_conditioning:
            context_text_tokens = (
                context_text_tokens - self.tokenizer.tokenizer_offsets[self.text_conditioning_tokenizer_name]
            )
            context_text_embedded = self.context_text_embedding(context_text_tokens)  # (B, L, E)
        else:
            context_text_embedded = self.text_embedding(context_text_tokens)  # (B, L, E)

        return context_text_embedded

    def prepare_context_tensors(self, batch):
        dec_context_size = 0
        additional_decoder_input = None
        additional_decoder_mask = None
        context_audio_codes = None
        context_audio_codes_lens = None
        _attn_prior = None
        attn_prior = None
        cond = None
        cond_mask = None
        multi_encoder_mapping = None
        text = None
        text_lens = None

        # self.model_type must be one of
        # [single_encoder_sv_tts, multi_encoder_context_tts, decoder_context_tts, decoder_ce, decoder_pretrain_synthesizer]
        if self.model_type != 'decoder_pretrain_synthesizer':
            text = batch['text']
            text_lens = batch['text_lens']
            text_mask = get_mask_from_lengths(text_lens)  # (B, T)
            text_embedded = self.embed_text(text, text_mask)  # (B, T, E)
            text_encoder_out = self.encoder(text_embedded, text_mask, cond=None, cond_mask=None)['output']  # (B, T, E)
            _attn_prior = batch.get('align_prior_matrix', None)
            _attn_prior = self.scale_prior(_attn_prior, self.global_step)

        if self.model_type == 'single_encoder_sv_tts':
            target_audio_16khz = batch['audio_16khz']
            target_audio_lens_16khz = batch['audio_lens_16khz']
            speaker_embeddings = self.get_speaker_embeddings(target_audio_16khz, target_audio_lens_16khz)
            speaker_embeddings_projected = self.speaker_projection_layer(speaker_embeddings)
            cond = text_encoder_out + speaker_embeddings_projected.unsqueeze(1)
            cond_mask = text_mask
            multi_encoder_mapping = None
            attn_prior = _attn_prior
        elif self.model_type in ['multi_encoder_context_tts', 'decoder_context_tts', 'decoder_ce']:
            if 'context_audio_codes' in batch:
                context_audio_codes = batch['context_audio_codes']
                context_audio_codes_lens = batch['context_audio_codes_lens']
            else:
                context_audio_codes, context_audio_codes_lens = self.audio_to_codes(
                    batch['context_audio'], batch['context_audio_lens'], audio_type='context'
                )
            context_audio_codes = self.pad_audio_codes(context_audio_codes, self.frame_stacking_factor, pad_token=0)
            context_audio_embedded = self.embed_audio_tokens(context_audio_codes)  # (B, T/frame_stacking_factor, E)

            if self.use_text_conditioning_encoder:
                context_text_tokens = batch['context_text_tokens']
                context_text_lens = batch['context_text_tokens_lens']
                context_text_embedded = self.embed_context_text(context_text_tokens)  # (B, L, E)

                # Pad context_audio_embedded or context_text_embedded so that they have same number of timesteps
                if context_audio_embedded.size(1) < context_text_embedded.size(1):
                    padding = torch.zeros(
                        context_audio_embedded.size(0),
                        context_text_embedded.size(1) - context_audio_embedded.size(1),
                        context_audio_embedded.size(2),
                        device=context_audio_embedded.device,
                    )
                    context_audio_embedded = torch.cat([context_audio_embedded, padding], dim=1)
                elif context_audio_embedded.size(1) > context_text_embedded.size(1):
                    padding = torch.zeros(
                        context_text_embedded.size(0),
                        context_audio_embedded.size(1) - context_text_embedded.size(1),
                        context_text_embedded.size(2),
                        device=context_text_embedded.device,
                    )
                    context_text_embedded = torch.cat([context_text_embedded, padding], dim=1)  # (B, T, E)
                has_text_context = batch['has_text_context'].unsqueeze(-1).unsqueeze(-1).float()  # (B, 1, 1)
                context_input_embedded = (
                    has_text_context * context_text_embedded + (1 - has_text_context) * context_audio_embedded
                )
                context_input_lens = (
                    batch['has_text_context'].float() * context_text_lens
                    + (1 - batch['has_text_context'].float()) * context_audio_codes_lens
                )  # (B,)
            else:
                context_input_embedded = context_audio_embedded
                context_input_lens = context_audio_codes_lens
                context_input_lens = torch.ceil(context_input_lens / self.frame_stacking_factor).to(
                    context_input_lens.dtype
                )

            context_mask = get_mask_from_lengths(context_input_lens)

            if self.model_type == 'multi_encoder_context_tts':
                context_embeddings = self.context_encoder(
                    context_input_embedded, context_mask, cond=None, cond_mask=None
                )['output']
                cond = [text_encoder_out, context_embeddings]
                cond_mask = [text_mask, context_mask]
                multi_encoder_mapping = self.multi_encoder_mapping
                attn_prior = [_attn_prior, None]

            elif self.model_type in ['decoder_context_tts', 'decoder_ce']:
                dec_context_size = context_mask.size(1)
                if self.model_type == 'decoder_context_tts':
                    context_embeddings = context_input_embedded
                elif self.model_type == 'decoder_ce':
                    context_embeddings = self.context_encoder(
                        context_input_embedded, context_mask, cond=None, cond_mask=None
                    )['output']
                attn_prior = _attn_prior
                if attn_prior is not None:
                    # B, audio_timesteps, text_timesteps
                    padding_zeros = torch.zeros(
                        attn_prior.size(0), dec_context_size, attn_prior.size(2), device=attn_prior.device
                    )
                    attn_prior = torch.cat([padding_zeros, attn_prior], dim=1)
                cond = text_encoder_out
                cond_mask = text_mask
                multi_encoder_mapping = None
                additional_decoder_input = context_embeddings
                additional_decoder_mask = context_mask
        elif self.model_type == 'decoder_pretrain_synthesizer':
            pass
        else:
            raise ValueError(f"Unsupported model type {self.model_type}")

        if attn_prior is not None and self.ctc_prior_layer_ids is not None:
            # Convert prior to a list of tensors, one for each layer
            # Set None for layers not in ctc_prior_layer_ids
            if self.model_type == 'multi_encoder_context_tts':
                text_attn_prior = [
                    attn_prior[0] if layer_idx in self.ctc_prior_layer_ids else None
                    for layer_idx in range(self.decoder.n_layers)
                ]
                attn_prior = [text_attn_prior, attn_prior[1]]
            else:
                attn_prior = [
                    attn_prior if layer_idx in self.ctc_prior_layer_ids else None
                    for layer_idx in range(self.decoder.n_layers)
                ]

        return {
            'beta_binomial_attn_prior': batch.get('align_prior_matrix', None),
            'text_encoder_out': text_encoder_out,
            'cond': cond,
            'cond_mask': cond_mask,
            'attn_prior': attn_prior,
            'prior_used': _attn_prior is not None,
            'multi_encoder_mapping': multi_encoder_mapping,
            'additional_decoder_input': additional_decoder_input,
            'additional_decoder_mask': additional_decoder_mask,
            'dec_context_size': dec_context_size,
            'text': text,
            'text_embedded': text_embedded,
            'text_mask': text_mask,
            'text_lens': text_lens,
            'context_audio_codes': context_audio_codes,
            'context_audio_codes_lens': context_audio_codes_lens,
        }

    def replace_beta_binomial_prior_with_binarized(self, attn_prior, aligner_attn_hard):
        # aligner_attn_hard B, audio_timesteps, text_timesteps
        if self.model_type == 'multi_encoder_context_tts':
            text_attn_prior = attn_prior[0]
        else:
            text_attn_prior = attn_prior

        assert text_attn_prior is not None, "Prior is None"

        if isinstance(text_attn_prior, list):
            # Layer wise prior
            prior_updated = False
            for idx, prior in enumerate(text_attn_prior):
                if prior is not None:
                    text_attn_prior[idx][:, -aligner_attn_hard.size(1) :, :] = aligner_attn_hard
                    prior_updated = True
            assert prior_updated, "Did not find any prior to update"
        else:
            # Same prior for all layers
            text_attn_prior[:, -aligner_attn_hard.size(1) :, :] = aligner_attn_hard

        if self.model_type == 'multi_encoder_context_tts':
            attn_prior[0] = text_attn_prior
        else:
            attn_prior = text_attn_prior

        return attn_prior

    def get_binarized_prior_matrix(self, aligner_attn_soft, audio_lens, text_lens):
        # aligner_attn_soft B, 1, audio_timesteps, text_timesteps
        if self.binarize_attn_method == 'nemo_binarize':
            logging.debug("Binarizing attention using nemo_binarize")
            binarize_repeat_audio_factor = self.binarize_repeat_audio_factor
            aligner_attn_soft_repeated = aligner_attn_soft.repeat_interleave(
                binarize_repeat_audio_factor, dim=2
            )  # B, 1, 2*audio_timesteps, text_timesteps
            aligner_attn_hard = binarize_attention_parallel(
                aligner_attn_soft_repeated, text_lens, audio_lens * binarize_repeat_audio_factor
            ).squeeze(
                1
            )  # B, 2*audio_timesteps, text_timesteps
            aligner_attn_hard = aligner_attn_hard[:, ::2, :]  # B, audio_timesteps, text_timesteps
        elif self.binarize_attn_method == 'argmax':
            logging.debug("Binarizing attention using argmax")
            aligner_attn_hard = torch.argmax(aligner_attn_soft.squeeze(1), dim=-1)
            aligner_attn_hard = torch.nn.functional.one_hot(
                aligner_attn_hard, num_classes=aligner_attn_soft.size(-1)
            ).float()
        else:
            raise ValueError(
                f"self.binarize_attn_method '{self.binarize_attn_method}' must be one of 'nemo_binarize' or 'argmax'."
            )

        aligner_attn_hard_wider = aligner_attn_hard + self.binarized_prior_epsilon

        for future_timestep in range(self.prior_future_context):
            decay_factor = self.prior_future_decay ** (future_timestep + 1)
            aligner_attn_hard_wider[:, :, future_timestep + 1 :] += (
                decay_factor * aligner_attn_hard[:, :, : -(future_timestep + 1)]
            )

        for past_timestep in range(self.prior_past_context):
            decay_factor = self.prior_past_decay ** (past_timestep + 1)
            aligner_attn_hard_wider[:, :, : -past_timestep - 1] += (
                decay_factor * aligner_attn_hard[:, :, past_timestep + 1 :]
            )

        aligner_attn_hard_wider = torch.clamp(aligner_attn_hard_wider, 0.0, 1.0)
        return aligner_attn_hard_wider

    def prepare_dummy_cond_for_cfg(self, cond, cond_mask, additional_decoder_input, additional_dec_mask):
        dummy_additional_decoder_input = None
        dummy_additional_dec_mask = None
        if additional_decoder_input is not None:
            dummy_additional_decoder_input = torch.zeros_like(additional_decoder_input)
            # all ones mask means dont ignore any timesteps (so that it is consistent with usual decoder mask)
            dummy_additional_dec_mask = torch.ones_like(additional_dec_mask)

        if isinstance(cond, list):
            # multi encoder conditioning
            dummy_cond = [torch.zeros_like(cond_item) for cond_item in cond]
            attn_prior = [None for _ in cond]
            dummy_mask = []
            for mask_item in cond_mask:
                # ignore all timesteps except the first one
                mask = torch.zeros_like(mask_item)
                mask[:, 0] = 1  # Make first timestep all zeros
                dummy_mask.append(mask)

        elif isinstance(cond, torch.Tensor):
            # single encoder conditioning
            dummy_cond = torch.zeros_like(cond)
            dummy_mask = torch.zeros_like(cond_mask)
            dummy_mask[:, 0] = 1  # ignore all timesteps except the first one
            attn_prior = None
        else:
            raise ValueError(f"Unsupported type for cond {type(cond)}")

        return dummy_cond, dummy_mask, dummy_additional_decoder_input, dummy_additional_dec_mask, attn_prior

    def process_batch(self, batch, mode="train"):
        context_tensors = self.prepare_context_tensors(batch)
        disable_alignment_loss = False
        if 'audio_codes' not in batch:
            audio_codes, audio_codes_lens = self.audio_to_codes(batch['audio'], batch['audio_lens'])
        else:
            audio_codes = batch['audio_codes']
            audio_codes_lens = batch['audio_codes_lens']
        if self.frame_stacking_factor > 1:
            # repeat the BOS token to frame_stacking_factor times. This is necessary since at inference
            # we need to start autoregressive generation from a full stack indicating BOS.
            # TODO: @rfejgin: this assert might be slow due to GPU/CPU sync
            assert (audio_codes[:, :, 0] == self.audio_bos_id).all(), "Audio codes do not start with BOS token"
            audio_codes = torch.cat(
                [
                    torch.full(
                        (audio_codes.size(0), audio_codes.size(1), self.frame_stacking_factor - 1),
                        self.audio_bos_id,
                        device=audio_codes.device,
                        dtype=audio_codes.dtype,
                    ),
                    audio_codes,
                ],
                dim=2,
            )
            audio_codes_lens += self.frame_stacking_factor - 1  # account for BOS repeat
            audio_codes = self.pad_audio_codes(audio_codes, self.frame_stacking_factor, pad_token=0)
        # Note: if a tensor lacks the `_unstacked` suffix, it can be assumed to to be in the frame-stacked domain

        # drop last (stacked) frame since it is not part of *input*
        audio_codes_input_unstacked = audio_codes[:, :, : -self.frame_stacking_factor]  # B, C, T'
        # drop first (stacked) frame which contains BOS token(s) which are not part of *target*
        audio_codes_target_unstacked = audio_codes[:, :, self.frame_stacking_factor :]
        audio_codes_lens_input_unstacked = audio_codes_lens - 1  # don't count EOS for input
        audio_codes_lens_target_unstacked = audio_codes_lens - self.frame_stacking_factor  # don't count BOS for target
        audio_codes_lens_input = torch.floor(audio_codes_lens_input_unstacked / self.frame_stacking_factor).long()
        audio_codes_embedded_all = self.embed_audio_tokens(
            audio_codes
        )  # (B, T, E) # Computing this to be use in the alignment encoder
        audio_codes_embedded = audio_codes_embedded_all[
            :, :-1, :
        ]  # (B, T', E) Input to the decoder; this is already in the frame-stacked domain, hence the -1 (not `frame_stacking_factor`)

        audio_codes_mask = get_mask_from_lengths(audio_codes_lens_input)
        use_cfg = (self.cfg_unconditional_prob > 0.0) and (mode == "train") and (context_tensors['cond'] is not None)
        if use_cfg and torch.rand(1).item() < self.cfg_unconditional_prob:
            cond, cond_mask, additional_decoder_input, additional_decoder_mask, attn_prior = (
                self.prepare_dummy_cond_for_cfg(
                    context_tensors['cond'],
                    context_tensors['cond_mask'],
                    context_tensors['additional_decoder_input'],
                    context_tensors['additional_decoder_mask'],
                )
            )
            disable_alignment_loss = True
        else:
            cond = context_tensors['cond']
            cond_mask = context_tensors['cond_mask']
            additional_decoder_input = context_tensors['additional_decoder_input']
            additional_decoder_mask = context_tensors['additional_decoder_mask']
            attn_prior = context_tensors['attn_prior']

            if mode == "train" and self.decoder_input_dropout_prob > 0.0 and torch.rand(1).item() < 0.5:
                # For some batches (half of them), replace decoder_input_dropout_prob of the timesteps with random tokens
                max_codebook_val = self.dec_random_input_max
                # @pneekhara: Keeping dec_random_input_max configurable since num_all_tokens_per_codebook usually has padding tokens
                # which can cause errors when doing codes_to_audio for audio_codes_input. We are not currently calling codes_to_audio on
                # audio_codes_input so should not matter if we don't supply dec_random_input_max.
                random_audio_tokens = torch.randint(
                    0, max_codebook_val, audio_codes_input_unstacked.size(), device=audio_codes_input_unstacked.device
                )
                random_audio_tokens = random_audio_tokens * audio_codes_mask.unsqueeze(1)
                dec_dropout_mask = (
                    torch.rand((1, 1, audio_codes_input_unstacked.size(2)), device=audio_codes_input_unstacked.device)
                    > self.decoder_input_dropout_prob
                )
                # timestep_mask is True for timesteps to be kept
                audio_codes_input_unstacked = audio_codes_input_unstacked * dec_dropout_mask + random_audio_tokens * (
                    ~dec_dropout_mask
                )
                audio_codes_embedded = self.embed_audio_tokens(audio_codes_input_unstacked)  # (B, T', E)

        if context_tensors['additional_decoder_input'] is not None:
            dec_input_embedded = torch.cat([additional_decoder_input, audio_codes_embedded], dim=1)
            dec_input_mask = torch.cat([additional_decoder_mask, audio_codes_mask], dim=1)
        else:
            dec_input_embedded = audio_codes_embedded
            dec_input_mask = audio_codes_mask

        aligner_encoder_loss = None
        aligner_attn_soft = None
        aligner_attn_hard = None
        if self.use_alignment_encoder and not disable_alignment_loss:
            aligner_prior = None
            if self.use_prior_for_aligner:
                aligner_prior = context_tensors['beta_binomial_attn_prior']
            # Passing target audio embeddings to the alignment encoder
            if self.global_step < self.aligner_encoder_train_steps:
                aligner_attn_soft, aligner_attn_logprobs = self.alignment_encoder(
                    queries=audio_codes_embedded_all[:, 1:, :].permute(0, 2, 1),  # B, E, T'
                    keys=context_tensors['text_encoder_out'].permute(0, 2, 1),  # B, E, T
                    mask=~context_tensors['text_mask'].unsqueeze(-1),
                    attn_prior=aligner_prior,
                )

                aligner_encoder_loss = self.alignment_encoder_loss(
                    attn_logprob=aligner_attn_logprobs,
                    in_lens=context_tensors['text_lens'],
                    out_lens=audio_codes_lens_input,
                )
            else:
                with torch.no_grad():
                    # Just get the attention matrix without computing the loss or gradients
                    aligner_attn_soft, aligner_attn_logprobs = self.alignment_encoder(
                        queries=audio_codes_embedded_all[:, 1:, :].permute(0, 2, 1),  # B, E, T'
                        keys=context_tensors['text_encoder_out'].permute(0, 2, 1),  # B, E, T
                        mask=~context_tensors['text_mask'].unsqueeze(-1),
                        attn_prior=aligner_prior,
                    )

            with torch.no_grad():
                aligner_attn_hard = self.get_binarized_prior_matrix(
                    aligner_attn_soft, audio_codes_lens_input, context_tensors['text_lens']
                )
                if (self.global_step > self.binarize_prior_after_step) and context_tensors['prior_used']:
                    attn_prior = self.replace_beta_binomial_prior_with_binarized(attn_prior, aligner_attn_hard)

        logits, attn_info, dec_out = self.forward(
            dec_input_embedded=dec_input_embedded,
            dec_input_mask=dec_input_mask,
            cond=cond,
            cond_mask=cond_mask,
            attn_prior=attn_prior,
            multi_encoder_mapping=context_tensors['multi_encoder_mapping'],
        )
        # logits: (B, T', num_codebooks * num_tokens_per_codebook)
        # dec_out: (B, T', E)
        dec_context_size = context_tensors['dec_context_size']
        logits = logits[:, dec_context_size:, :]  # Remove the context audio embeddings from the logits

        # Codebook loss (parallel)
        codebook_loss, loss_mask = self.compute_loss(
            logits,
            audio_codes_target_unstacked,
            audio_codes_lens_target_unstacked,
            frame_stacking_factor=self.frame_stacking_factor,
        )
        # Alignment loss
        alignment_loss = None
        if self.alignment_loss_scale > 0.0 and not disable_alignment_loss:
            text_lens = context_tensors['text_lens']
            cross_attention_scores = [
                attn['cross_attn_probabilities'][1]
                for layer_idx, attn in enumerate(attn_info)
                if layer_idx in self.ctc_prior_layer_ids
            ]
            alignment_loss = self.compute_alignment_loss(
                cross_attention_scores, text_lens, audio_codes_lens_input, dec_context_size
            )
            loss = self.codebook_loss_scale * codebook_loss + alignment_loss
        else:
            loss = self.codebook_loss_scale * codebook_loss

        # Local Transformer loss
        local_transformer_loss = None
        local_transformer_logits = None
        if self.local_transformer_type != LocalTransformerType.NO_LT:
            if self.local_transformer_type == LocalTransformerType.MASKGIT:
                ## Maskgit ##
                # randomly replace some positions with MASK_TOKEN
                audio_codes_masked, mask_tokens_mask = self.maskgit_apply_random_mask(audio_codes_target_unstacked)
                # TODO @rfejgin: the very last position might be padding but the local transformer might look at it as part of
                #                of a pair where the first position is valid. Is this an issue?
                local_transformer_logits = self.compute_local_transformer_logits(
                    dec_out[:, dec_context_size:, :], audio_codes_masked, targets_offset_by_one=True
                )
                local_transformer_loss, _ = self.compute_loss(
                    local_transformer_logits,
                    audio_codes_target_unstacked,
                    audio_codes_lens_target_unstacked,
                    mask_tokens_mask,
                    frame_stacking_factor=self.frame_stacking_factor,
                )
            else:
                ## Autoregressive ##
                assert self.local_transformer_type == LocalTransformerType.AR, "Unexpected local transformer type"
                local_transformer_logits = self.compute_local_transformer_logits(
                    dec_out[:, dec_context_size:, :], audio_codes_target_unstacked, targets_offset_by_one=False
                )
                local_transformer_loss, _ = self.compute_loss(
                    local_transformer_logits,
                    audio_codes_target_unstacked,
                    audio_codes_lens_target_unstacked,
                    None,
                    frame_stacking_factor=self.frame_stacking_factor,
                )
            loss = loss + self.local_transformer_loss_scale * local_transformer_loss

        if aligner_encoder_loss is not None:
            loss = loss + aligner_encoder_loss

        return {
            'logits': logits,
            'attn_info': attn_info,
            'loss': loss,
            'codebook_loss': codebook_loss,
            'local_transformer_loss': local_transformer_loss,
            'local_transformer_logits': local_transformer_logits,
            'loss_mask': loss_mask,
            'alignment_loss': alignment_loss,
            'aligner_encoder_loss': aligner_encoder_loss,
            'audio_codes_target': audio_codes_target_unstacked,
            'audio_codes_lens_target': audio_codes_lens_target_unstacked,
            'text': context_tensors['text'],
            'text_lens': context_tensors['text_lens'],
            'context_audio_codes': context_tensors['context_audio_codes'],
            'context_audio_codes_lens': context_tensors['context_audio_codes_lens'],
            'dec_context_size': dec_context_size,
            'aligner_attn_soft': aligner_attn_soft,
            'aligner_attn_hard': aligner_attn_hard,
        }

    def training_step(self, batch, batch_idx):
        batch_output = self.process_batch(batch)
        loss = batch_output['loss']
        codebook_loss = batch_output['codebook_loss']
        self.log('train/codebook_loss', codebook_loss, prog_bar=True, sync_dist=True)
        if self.cfg_unconditional_prob == 0.0:
            # Only log alignment loss when not using cfg to avoid sync issues when
            # alignment loss is None on some ranks
            alignment_loss = batch_output['alignment_loss']
            if alignment_loss is not None:
                self.log('train/alignment_loss', alignment_loss, prog_bar=True, sync_dist=True)
        self.log('train/loss', loss, prog_bar=True, sync_dist=True)
        local_transformer_loss = batch_output['local_transformer_loss']
        if local_transformer_loss is not None:
            self.log('train/local_transformer_loss', local_transformer_loss, prog_bar=True, sync_dist=True)

        # Log batch info
        batch_size, text_token_max_len = batch["text"].shape
        text_token_total_num = batch["text_lens"].sum()
        batch_info_dict = {
            "train/batch_size": batch_size,
            "train/text_token_max_len": text_token_max_len,
            "train/text_token_total_num_in_batch": text_token_total_num.item(),
            "train/text_token_pad_ratio_percent_in_batch": 100
            * (1 - text_token_total_num / (batch_size * text_token_max_len)),
        }

        if "audio_codes" in batch:
            audio_codes_max_len = batch["audio_codes"].shape[-1]
            audio_codes_total_num = batch["audio_codes_lens"].sum()
            batch_info_dict.update(
                {
                    "train/audio_codes_max_len": audio_codes_max_len,
                    "train/audio_codes_total_num_in_batch": audio_codes_total_num.item(),
                    "train/audio_codes_pad_ratio_percent_in_batch": 100
                    * (1 - audio_codes_total_num / (batch_size * audio_codes_max_len)),
                }
            )
        else:
            audio_samples_max_len = batch["audio"].shape[-1]
            audio_samples_total_num = batch["audio_lens"].sum()
            batch_info_dict.update(
                {
                    "train/audio_samples_max_len": audio_samples_max_len,
                    "train/audio_samples_total_num_in_batch": audio_samples_total_num.item(),
                    "train/audio_samples_pad_ratio_percent_in_batch": 100
                    * (1 - audio_samples_total_num / (batch_size * audio_samples_max_len)),
                }
            )

        self.log_dict(batch_info_dict, on_step=True)

        return loss

    def validation_step(self, batch, batch_idx):
        batch_output = self.process_batch(batch, mode="val")
        # self.process_batch returns a dict. We currently only log "logits" which come from the parallel prediction
        # head. If we use local_transformer, then the local_transformer returns "local_transformer_logits"
        loss = batch_output['loss']
        codebook_loss = batch_output['codebook_loss']
        alignment_loss = batch_output['alignment_loss']
        aligner_encoder_loss = batch_output['aligner_encoder_loss']
        logits = batch_output['logits']
        audio_codes_target = batch_output['audio_codes_target']
        audio_codes_lens_target = batch_output['audio_codes_lens_target']
        context_audio_codes = batch_output['context_audio_codes']
        context_audio_codes_lens = batch_output['context_audio_codes_lens']
        attn_info = batch_output['attn_info']
        text_lens = batch_output['text_lens']
        dec_context_size = batch_output['dec_context_size']
        if alignment_loss is None:
            alignment_loss = torch.tensor(0.0, device=loss.device)
        if aligner_encoder_loss is None:
            aligner_encoder_loss = torch.tensor(0.0, device=loss.device)

        if batch_idx == 0 and self.global_rank == 0:
            # Prepare dictionary for aggregated wandb logging
            wandb_log_dict = {}

            # Get audio data for logging
            wandb_log_dict.update(
                self.log_val_audio_example(
                    logits, audio_codes_target, audio_codes_lens_target, context_audio_codes, context_audio_codes_lens
                )
            )

            # Get attention image data for logging
            if (
                self.model_type != 'decoder_pretrain_synthesizer'
                and len(attn_info[self.transcript_decoder_layers[0]]['cross_attn_probabilities']) > 1
            ):
                # cross_attn_probabilities only returned when not using flash attention
                cross_attention_probs = [
                    attn['cross_attn_probabilities'][0]
                    for layer_idx, attn in enumerate(attn_info)
                    if layer_idx in self.ctc_prior_layer_ids
                ]
                wandb_log_dict.update(
                    self.log_attention_probs(
                        cross_attention_probs,
                        audio_codes_lens_target,
                        text_lens,
                        prefix="val",
                        dec_context_size=dec_context_size,
                    )
                )

                for layer_idx in self.transcript_decoder_layers:
                    cross_attention_probs = [attn_info[layer_idx]['cross_attn_probabilities'][0]]
                    wandb_log_dict.update(
                        self.log_attention_probs(
                            cross_attention_probs,
                            audio_codes_lens_target,
                            text_lens,
                            prefix=f"val/layer_{layer_idx}",
                            dec_context_size=dec_context_size,
                        )
                    )

                if batch_output['aligner_attn_soft'] is not None:
                    wandb_log_dict.update(
                        self.log_attention_probs(
                            [batch_output['aligner_attn_soft']],
                            audio_codes_lens_target,
                            text_lens,
                            prefix=f"val/aligner_encoder_attn",
                        )
                    )

                if batch_output['aligner_attn_hard'] is not None:
                    wandb_log_dict.update(
                        self.log_attention_probs(
                            [batch_output['aligner_attn_hard'].unsqueeze(1)],
                            audio_codes_lens_target,
                            text_lens,
                            prefix=f"val/aligner_encoder_attn_hard",
                        )
                    )

            # Perform single wandb log call if wandb is active and there is data
            for logger in self.loggers:
                if isinstance(logger, WandbLogger) and wandb_log_dict:
                    logger.experiment.log(wandb_log_dict)

        local_transformer_loss = batch_output['local_transformer_loss']
        val_output = {
            'val_loss': loss,
            'val_codebook_loss': codebook_loss,
            'val_alignment_loss': alignment_loss,
            'val_local_transformer_loss': local_transformer_loss,
            'val_aligner_encoder_loss': aligner_encoder_loss,
        }
        self.validation_step_outputs.append(val_output)

        return val_output

    def get_cross_attention_scores(self, attn_probs, filter_layers=None):
        """
        Returns the cross attention probabilities for the last audio timestep
        """
        mean_cross_attn_scores = []
        all_heads_cross_attn_scores = []
        for lidx, layerwise_attn_prob in enumerate(attn_probs):
            if (filter_layers is not None and lidx not in filter_layers) or (
                lidx not in self.transcript_decoder_layers
            ):
                continue
            cross_attn_prob = layerwise_attn_prob['cross_attn_probabilities'][
                0
            ]  # B, H, audio_timesteps, text_timesteps
            mean_cross_attn_scores.append(cross_attn_prob.mean(dim=1))  # B, audio_timesteps, text_timesteps
            for head_idx in range(cross_attn_prob.size(1)):
                all_heads_cross_attn_scores.append(cross_attn_prob[:, head_idx, -1, :])  # B, text_timesteps

        mean_cross_attn_scores = torch.stack(mean_cross_attn_scores, dim=1)  # B, L, audio_timesteps, text_timesteps
        mean_cross_attn_scores = mean_cross_attn_scores.mean(dim=1)  # B, audio_timesteps, text_timesteps
        last_audio_timestep_scores = mean_cross_attn_scores[:, -1, :]  # B, text_timesteps
        return last_audio_timestep_scores, all_heads_cross_attn_scores

    def get_most_attended_text_timestep(
        self,
        alignment_attention_scores,
        last_attended_timesteps,
        text_lens,
        lookahead_window_size,
        attended_timestep_counter,
        batch_size,
    ):
        """
        Returns the most attended timestep for each batch item
        """
        text_time_step_attended = []
        for bidx in range(batch_size):
            last_attended_timestep = last_attended_timesteps[-1][bidx]
            if attended_timestep_counter[bidx].get(last_attended_timestep, 0) >= 8:
                # This is probably an attention sink! Move to the next timestep
                last_attended_timestep += 1
            window_size = lookahead_window_size
            window_end = min(last_attended_timestep + window_size, text_lens[bidx] - 3)  # Ignore the last 3 timesteps
            item_attention_scores = alignment_attention_scores[bidx, last_attended_timestep:window_end]
            if item_attention_scores.size(0) == 0:
                # This means the sentence has ended
                attended_timestep = text_lens[bidx] - 1
            else:
                attended_timestep = item_attention_scores.argmax().item() + last_attended_timestep
            text_time_step_attended.append(attended_timestep)
            attended_timestep_counter[bidx][attended_timestep] = (
                attended_timestep_counter[bidx].get(attended_timestep, 0) + 1
            )
        return text_time_step_attended, attended_timestep_counter

    def construct_inference_prior(
        self,
        prior_epsilon,
        cross_attention_scores,
        text_lens,
        text_time_step_attended,
        attended_timestep_counter,
        unfinished_texts,
        finished_texts_counter,
        end_indices,
        lookahead_window_size,
        batch_size,
    ):
        # Attn prior for the next timestep
        _attn_prior = torch.zeros(cross_attention_scores.shape[0], 1, cross_attention_scores.shape[1]) + prior_epsilon
        _attn_prior = _attn_prior.to(cross_attention_scores.device)
        for bidx in range(cross_attention_scores.shape[0]):
            if bidx < batch_size:
                _text_len = text_lens[bidx]
                if text_lens[bidx] <= 5:
                    # Very short sentences, No Prior
                    _attn_prior[bidx, 0, :] = 1.0
                else:
                    _attn_prior[bidx, 0, max(1, text_time_step_attended[bidx] - 1)] = (
                        1.0  # Slight exposure to history for better pronounciation. Not very important.
                    )
                    _attn_prior[bidx, 0, text_time_step_attended[bidx]] = (
                        1.0  # Slightly bias to continue moving forward. Not very important.
                    )
                    for ind in range(1, lookahead_window_size + 1):
                        _attn_prior[bidx, 0, min(text_time_step_attended[bidx] + ind, _text_len - 1)] = 1.0

                # Penalize timesteps that have been attended to more than 10 times
                for _timestep in attended_timestep_counter[bidx]:
                    if attended_timestep_counter[bidx][_timestep] >= 10:
                        # This means the timestep has been attended to more than 10 times (To avoid getting stuck)
                        _attn_prior[bidx, 0, : _timestep + 1] = prior_epsilon

                unfinished_texts[bidx] = False
                if text_time_step_attended[bidx] < text_lens[bidx] - 3:
                    # This means the sentence has not ended
                    if bidx not in end_indices:
                        unfinished_texts[bidx] = True

                if text_time_step_attended[bidx] >= text_lens[bidx] - 2 or bidx in end_indices:
                    if bidx not in finished_texts_counter:
                        finished_texts_counter[bidx] = 0

        for bidx in finished_texts_counter:
            finished_texts_counter[bidx] += 1
            if finished_texts_counter[bidx] > 5:
                # This means we have been within the text EOS window for at least 5 timesteps
                # We should allow EOS to be predicted now.
                unfinished_texts[bidx] = False

        return _attn_prior, unfinished_texts, finished_texts_counter

    def get_inference_attention_plots(
        self,
        cross_attention_scores_all_timesteps,
        all_heads_cross_attn_scores_all_timesteps,
        text_lens,
        predicted_codes_lens,
        batch_size,
        compute_all_heads_attn_maps,
    ):
        cross_attention_scores_all_timesteps = torch.stack(
            cross_attention_scores_all_timesteps, dim=2
        )  # B, text_timesteps, T'
        headwise_cross_attention_scores_all_timesteps = []
        for hidx in range(len(all_heads_cross_attn_scores_all_timesteps[0])):
            head_cross_attention_all_timesteps = torch.stack(
                [x[hidx] for x in all_heads_cross_attn_scores_all_timesteps], dim=2
            )  # B, text_timesteps, T'
            headwise_cross_attention_scores_all_timesteps.append(head_cross_attention_all_timesteps)

        cross_attention_maps = []
        headwise_cross_attention_maps = []
        for bidx in range(batch_size):
            item_cross_attention_scores = cross_attention_scores_all_timesteps[
                bidx, : text_lens[bidx], : predicted_codes_lens[bidx]
            ]
            cross_attn_np = plot_alignment_to_numpy(item_cross_attention_scores.cpu().numpy())
            cross_attention_maps.append(cross_attn_np)
            item_all_head_cross_attn_maps = []
            if compute_all_heads_attn_maps:
                for hidx in range(len(all_heads_cross_attn_scores_all_timesteps[0])):
                    item_headwise_cross_attention_scores = headwise_cross_attention_scores_all_timesteps[hidx][
                        bidx, : text_lens[bidx], : predicted_codes_lens[bidx]
                    ]
                    headwise_cross_attn_np = plot_alignment_to_numpy(
                        item_headwise_cross_attention_scores.cpu().numpy()
                    )
                    item_all_head_cross_attn_maps.append(headwise_cross_attn_np)
                headwise_cross_attention_maps.append(item_all_head_cross_attn_maps)

        return cross_attention_maps, headwise_cross_attention_maps

    def find_eos_frame_index(self, codes, eos_detection_method) -> Optional[int]:
        """
        Checks for EOS in the predicted codes. Returns the index of the first frame within the frame stack
        that contains an EOS token across any codebook, or `None` if no EOS is found.
        Args:
            codes: (num_codebooks, frame_stacking_factor)
        Returns:
            index (within the frame stack) of the first frame with EOS, or `None` if no EOS is found
        """
<<<<<<< HEAD
        eos_mask = (codes == self.audio_eos_id)  # (codebooks, frame_stacking_factor)
        detection_type = EOSDetectionMethod.detection_type(eos_detection_method)
        if detection_type == "any":
            eos_per_frame = eos_mask.any(dim=0)  # (frame_stacking_factor,) - True if any codebook has EOS in this frame
        elif detection_type == "all":
            eos_per_frame = eos_mask.all(dim=0)  # (frame_stacking_factor,) - True if all codebooks have EOS in this frame
        elif detection_type == "zero_cb":
            eos_per_frame = eos_mask[:1,:].any(dim=0)  # (frame_stacking_factor,) - True if zeroth codebook has EOS in this frame
        else:
            raise ValueError(f"Invalid EOS detection method: {eos_detection_method}")
=======
        eos_mask = codes == self.audio_eos_id  # (codebooks, frame_stacking_factor)
        eos_per_frame = eos_mask.any(dim=0)  # (frame_stacking_factor,) - True if any codebook has EOS in this frame
>>>>>>> 368f6bfa
        # find first frame with EOS
        if eos_per_frame.any():
            # return index of the first frame with EOS
            return eos_per_frame.nonzero()[0].item()
        return float('inf')

    def detect_eos(self, audio_codes_multinomial, audio_codes_argmax, eos_detection_method):
        sampling_type = EOSDetectionMethod.sampling_type(eos_detection_method)
        if sampling_type == "argmax":
            return self.find_eos_frame_index(audio_codes_argmax, eos_detection_method)
        elif sampling_type == "argmax_or_multinomial":
            argmax_eos_frame = self.find_eos_frame_index(audio_codes_argmax, eos_detection_method)
            multinomial_eos_frame = self.find_eos_frame_index(audio_codes_multinomial, eos_detection_method)
            return min(argmax_eos_frame, multinomial_eos_frame)
        else:
            raise ValueError(f"Invalid EOS detection method: {eos_detection_method}")
            

    def infer_batch(
<<<<<<< HEAD
            self,
            batch,
            max_decoder_steps=500,
            temperature=0.7,
            topk=80,
            use_cfg=False,
            cfg_scale=1.0,
            return_cross_attn_probs=False,
            apply_attention_prior=False,
            prior_epsilon=1e-5,
            lookahead_window_size=10,
            estimate_alignment_from_layers=None,
            apply_prior_to_layers=None,
            start_prior_after_n_audio_steps=10,
            compute_all_heads_attn_maps=False,
            use_local_transformer_for_inference=False,
            use_LT_kv_cache=True,
            maskgit_n_steps=3,
            maskgit_noise_scale=0.0,
            maskgit_fixed_schedule=None,
            maskgit_dynamic_cfg_scale=False,
            maskgit_sampling_type=None,
            ignore_finished_sentence_tracking=False,
            eos_detection_method="argmax_or_multinomial_any",
            ):
        
        eos_detection_method = EOSDetectionMethod(eos_detection_method)
=======
        self,
        batch,
        max_decoder_steps=500,
        temperature=0.7,
        topk=80,
        use_cfg=False,
        cfg_scale=1.0,
        return_cross_attn_probs=False,
        apply_attention_prior=False,
        prior_epsilon=1e-5,
        lookahead_window_size=10,
        estimate_alignment_from_layers=None,
        apply_prior_to_layers=None,
        start_prior_after_n_audio_steps=10,
        compute_all_heads_attn_maps=False,
        use_local_transformer_for_inference=False,
        use_LT_kv_cache=True,
        maskgit_n_steps=3,
        maskgit_noise_scale=0.0,
        maskgit_fixed_schedule=None,
        maskgit_dynamic_cfg_scale=False,
        maskgit_sampling_type=None,
    ):
>>>>>>> 368f6bfa
        with torch.no_grad():
            start_time = time.time()
            self.decoder.reset_cache(use_cache=self.use_kv_cache_for_inference)

            context_tensors = self.prepare_context_tensors(batch)
            text = context_tensors['text']
            audio_codes_bos = torch.full(
                (text.size(0), self.num_audio_codebooks, self.frame_stacking_factor),
                self.audio_bos_id,
                device=text.device,
            ).long()
            audio_codes_lens = torch.full(
                (text.size(0),), 1, device=text.device
            ).long()  # intetionally 1 rather than self.frame_stacking_factor since this is in stacked form
            audio_codes_input = audio_codes_bos
            audio_codes_mask = get_mask_from_lengths(audio_codes_lens)

            all_predictions = []
            end_indices = {}

            if use_cfg:
                dummy_cond, dummy_cond_mask, dummy_additional_decoder_input, dummy_addition_dec_mask, _ = (
                    self.prepare_dummy_cond_for_cfg(
                        context_tensors['cond'],
                        context_tensors['cond_mask'],
                        context_tensors['additional_decoder_input'],
                        context_tensors['additional_decoder_mask'],
                    )
                )

            cross_attention_scores_all_timesteps = []
            all_heads_cross_attn_scores_all_timesteps = []
            _attn_prior = None
            unfinished_texts = {}
            finished_texts_counter = {}
            attended_timestep_counter = [{} for _ in range(text.size(0))]
            last_attended_timesteps = [
                [1 for _ in range(text.size(0))]
            ]  # Maintain a list of attended timesteps as we predict audio for each batch item
            time_to_first_prediction = 0.0
            for idx in range(max_decoder_steps // self.frame_stacking_factor):
                if idx == 1:
                    time_to_first_prediction = time.time() - start_time
                if idx % 20 == 0:
                    print(f"Decoding timestep {idx}")
                audio_codes_embedded = self.embed_audio_tokens(audio_codes_input)
                if context_tensors['additional_decoder_input'] is not None:
                    _audio_codes_embedded = torch.cat(
                        [context_tensors['additional_decoder_input'], audio_codes_embedded], dim=1
                    )
                    _audio_codes_mask = torch.cat(
                        [context_tensors['additional_decoder_mask'], audio_codes_mask], dim=1
                    )
                else:
                    _audio_codes_embedded = audio_codes_embedded
                    _audio_codes_mask = audio_codes_mask

                if apply_prior_to_layers is not None:
                    attn_prior = [None for _ in range(self.decoder.n_layers)]
                    for layer_idx in apply_prior_to_layers:
                        attn_prior[layer_idx] = _attn_prior
                else:
                    attn_prior = _attn_prior

                if self.model_type == 'multi_encoder_context_tts':
                    attn_prior = [attn_prior, None]

                if use_cfg:
                    batch_size = audio_codes_embedded.size(0)
                    if isinstance(context_tensors['cond'], list):
                        cfg_cond = [
                            torch.cat([cond_item, dummy_cond_item], dim=0)
                            for cond_item, dummy_cond_item in zip(context_tensors['cond'], dummy_cond)
                        ]
                        cfg_cond_mask = [
                            torch.cat([cond_mask_item, dummy_cond_mask_item], dim=0)
                            for cond_mask_item, dummy_cond_mask_item in zip(
                                context_tensors['cond_mask'], dummy_cond_mask
                            )
                        ]
                    else:
                        cfg_cond = torch.cat([context_tensors['cond'], dummy_cond], dim=0)
                        cfg_cond_mask = torch.cat([context_tensors['cond_mask'], dummy_cond_mask], dim=0)
                    cfg_audio_codes_embedded = torch.cat([_audio_codes_embedded, _audio_codes_embedded], dim=0)
                    cfg_audio_codes_mask = torch.cat([_audio_codes_mask, _audio_codes_mask], dim=0)
                    if dummy_additional_decoder_input is not None:
                        cfg_audio_codes_embedded[batch_size:, : dummy_additional_decoder_input.size(1)] = (
                            dummy_additional_decoder_input
                        )
                        cfg_audio_codes_mask[batch_size:, : dummy_additional_decoder_input.size(1)] = (
                            dummy_addition_dec_mask
                        )

                    # print(f"step {idx}")
                    # print(f"use_cfg {use_cfg}")
                    # print(f"shape {cfg_audio_codes_embedded.shape}")
                    # print(f"use kv cahce? {self.use_kv_cache_for_inference}")
                    combined_logits, attn_probs, dec_out = self.forward(
                        dec_input_embedded=cfg_audio_codes_embedded,
                        dec_input_mask=cfg_audio_codes_mask,
                        cond=cfg_cond,
                        cond_mask=cfg_cond_mask,
                        attn_prior=attn_prior,
                        multi_encoder_mapping=context_tensors['multi_encoder_mapping'],
                    )

                    cond_logits = combined_logits[:batch_size]
                    uncond_logits = combined_logits[batch_size:]
                    all_code_logits = (1 - cfg_scale) * uncond_logits + cfg_scale * cond_logits
                else:
                    batch_size = audio_codes_embedded.size(0)
                    all_code_logits, attn_probs, dec_out = self.forward(
                        dec_input_embedded=_audio_codes_embedded,
                        dec_input_mask=_audio_codes_mask,
                        cond=context_tensors['cond'],
                        cond_mask=context_tensors['cond_mask'],
                        attn_prior=attn_prior,
                        multi_encoder_mapping=context_tensors['multi_encoder_mapping'],
                    )

                if return_cross_attn_probs or apply_attention_prior:
                    cross_attention_scores, all_heads_cross_attn_scores = self.get_cross_attention_scores(
                        attn_probs
                    )  # B, text_timesteps
                    alignment_attention_scores = cross_attention_scores
                    if estimate_alignment_from_layers is not None:
                        alignment_attention_scores, _ = self.get_cross_attention_scores(
                            attn_probs, filter_layers=estimate_alignment_from_layers
                        )  # B, text_timesteps

                    cross_attention_scores_all_timesteps.append(cross_attention_scores)
                    all_heads_cross_attn_scores_all_timesteps.append(all_heads_cross_attn_scores)

                if apply_attention_prior and idx >= start_prior_after_n_audio_steps:
                    text_time_step_attended, attended_timestep_counter = self.get_most_attended_text_timestep(
                        alignment_attention_scores=alignment_attention_scores,
                        last_attended_timesteps=last_attended_timesteps,
                        text_lens=context_tensors['text_lens'],
                        lookahead_window_size=lookahead_window_size,
                        attended_timestep_counter=attended_timestep_counter,
                        batch_size=batch_size,
                    )
                    last_attended_timesteps.append(text_time_step_attended)
                    _attn_prior, unfinished_texts, finished_texts_counter = self.construct_inference_prior(
                        prior_epsilon=prior_epsilon,
                        cross_attention_scores=cross_attention_scores,
                        text_lens=context_tensors['text_lens'],
                        text_time_step_attended=text_time_step_attended,
                        attended_timestep_counter=attended_timestep_counter,
                        unfinished_texts=unfinished_texts,
                        finished_texts_counter=finished_texts_counter,
                        end_indices=end_indices,
                        lookahead_window_size=lookahead_window_size,
                        batch_size=batch_size,
                    )

<<<<<<< HEAD
                if ignore_finished_sentence_tracking:
                    finished_items = {}
                    unfinished_items = {}
                else:
                    finished_items = {k: v for k, v in finished_texts_counter.items() if v >= 20} # Items that have been close to the end for atleast 20 timesteps
                    unfinished_items = {k: v for k, v in unfinished_texts.items() if v}
=======
                finished_items = {
                    k: v for k, v in finished_texts_counter.items() if v >= 20
                }  # Items that have been close to the end for atleast 20 timesteps
                unfinished_items = {k: v for k, v in unfinished_texts.items() if v}
>>>>>>> 368f6bfa

                all_code_logits_t = all_code_logits[:, -1, :]  # (B, num_codebooks * num_tokens_per_codebook)
                if use_local_transformer_for_inference:
                    if self.local_transformer_type == LocalTransformerType.AR:
                        # Autoregressive sampling with local transformer
                        audio_codes_next = self.local_transformer_sample_autoregressive(
                            dec_output=dec_out[:, -1, :],
                            temperature=temperature,
                            topk=topk,
                            unfinished_items=unfinished_items,
                            finished_items=finished_items,
                            use_cfg=use_cfg,
                            cfg_scale=cfg_scale,
                            use_kv_cache=use_LT_kv_cache,
                        )
                    elif self.local_transformer_type == LocalTransformerType.MASKGIT:
                        audio_codes_next = self.local_transformer_sample_maskgit(
                            dec_output=dec_out[:, -1, :],
                            temperature=temperature,
                            topk=topk,
                            unfinished_items=unfinished_items,
                            finished_items=finished_items,
                            use_cfg=use_cfg,
                            cfg_scale=cfg_scale,
                            n_steps=maskgit_n_steps,
                            noise_scale=maskgit_noise_scale,
                            fixed_schedule=maskgit_fixed_schedule,
                            dynamic_cfg_scale=maskgit_dynamic_cfg_scale,
                            sampling_type=maskgit_sampling_type,
                        )
                    else:
                        raise ValueError(
                            f"Local transformer inference requested by but local transformer type is {self.local_transformer_type}"
                        )
                else:
                    # Parallel sampling from all codebooks
                    audio_codes_next = self.sample_codes_from_logits(
                        all_code_logits_t,
                        temperature=temperature,
                        topk=topk,
                        unfinished_items=unfinished_items,
                        finished_items=finished_items,
                    )  # (B, num_codebooks, frame_stacking_factor)
                all_codes_next_argmax = self.sample_codes_from_logits(
                    all_code_logits_t,
                    temperature=0.01,
                    unfinished_items=unfinished_items,
                    finished_items=finished_items,
                )  # (B, num_codebooks, frame_stacking_factor)

                for item_idx in range(all_codes_next_argmax.size(0)):
                    if item_idx not in end_indices:
<<<<<<< HEAD
                        end_frame_index = self.detect_eos(audio_codes_next[item_idx], all_codes_next_argmax[item_idx], eos_detection_method)
                        if end_frame_index != float('inf'):
                            global_index = idx * self.frame_stacking_factor +  end_frame_index 
=======
                        # check for EOS (including within the frame stack)
                        eos_frame_multinomial = self.find_eos_frame_index(audio_codes_next[item_idx])
                        eos_frame_argmax = self.find_eos_frame_index(all_codes_next_argmax[item_idx])
                        eos_frame_multinomial = (
                            eos_frame_multinomial if eos_frame_multinomial is not None else float('inf')
                        )
                        eos_frame_argmax = eos_frame_argmax if eos_frame_argmax is not None else float('inf')
                        # pick minimum of the two
                        frame_index = min(eos_frame_multinomial, eos_frame_argmax)
                        if frame_index != float('inf'):
                            global_index = idx * self.frame_stacking_factor + frame_index
>>>>>>> 368f6bfa
                            end_indices[item_idx] = global_index
                            print(f"End detected for item {item_idx} at decoder timestep: {idx}")

                all_predictions.append(audio_codes_next)
                audio_codes_input = torch.cat([audio_codes_input, audio_codes_next], dim=-1)  # (B, C, T')
                audio_codes_lens = audio_codes_lens + 1  # already in stacked form
                audio_codes_mask = get_mask_from_lengths(audio_codes_lens)
                if len(end_indices) == text.size(0) and len(all_predictions) >= 4:
                    # Codec must be of atleast 4 timesteps to be decoded properly
                    print("All ends reached")
                    break
            tts_generation_time = time.time() - start_time
            tts_generation_time_per_frame = tts_generation_time / (len(all_predictions) * self.frame_stacking_factor)

            # Concatenate the list of predictions along the time dimension. Note that when frame stacking is on,
            # this also undoes the stacking.
            predicted_codes = torch.cat(all_predictions, dim=-1)  # (B, num_codebooks, T')
            predicted_lens = [
                end_indices.get(idx, max_decoder_steps) for idx in range(text.size(0))
            ]  #  Ensure that the codec is atleast of length 4
            predicted_codes_lens = torch.tensor(predicted_lens, device=text.device).long()

            predicted_audio, predicted_audio_lens = self.codes_to_audio(predicted_codes, predicted_codes_lens)
            end_time = time.time()
            total_audio_duration_generated = (
                predicted_audio_lens.max().item() * predicted_audio_lens.shape[0]
            ) / self.sample_rate
            rtf = total_audio_duration_generated / (end_time - start_time)
            rtf_metrics = {
                'rtf': rtf,
                'time_to_first_prediction': time_to_first_prediction,
                'tts_generation_time': tts_generation_time,
                'max_frames_generated': len(all_predictions),
                'tts_generation_time_per_frame': tts_generation_time_per_frame,
                'batch_size': text.size(0),
            }
            torch.cuda.empty_cache()
            if return_cross_attn_probs:
                cross_attention_maps, headwise_cross_attention_maps = self.get_inference_attention_plots(
                    cross_attention_scores_all_timesteps,
                    all_heads_cross_attn_scores_all_timesteps,
                    context_tensors['text_lens'],
                    predicted_codes_lens,
                    text.size(0),
                    compute_all_heads_attn_maps,
                )
                return (
                    predicted_audio,
                    predicted_audio_lens,
                    predicted_codes,
                    predicted_codes_lens,
                    rtf_metrics,
                    cross_attention_maps,
                    headwise_cross_attention_maps,
                )
            else:
                # For backward compatibility
                return predicted_audio, predicted_audio_lens, predicted_codes, predicted_codes_lens, rtf_metrics

    def test_step(self, batch, batch_idx):
        with torch.no_grad():
            test_dl_batch_size = self._test_dl.batch_size
            temperature = self.cfg.get('inference_temperature', 0.7)
            topk = self.cfg.get('inference_topk', 80)
            use_cfg = self.cfg.get('inference_use_cfg', False)
            cfg_scale = self.cfg.get('inference_cfg_scale', 1.0)
            predicted_audio, predicted_audio_lens, predicted_codes, predicted_codes_lens, _ = self.infer_batch(
                batch,
                max_decoder_steps=self.cfg.get('max_decoder_steps', 500),
                temperature=temperature,
                topk=topk,
                use_cfg=use_cfg,
                cfg_scale=cfg_scale,
            )

            for logger in self.loggers:
                is_wandb = isinstance(logger, WandbLogger)
                is_tb = isinstance(logger, TensorBoardLogger)
                if not is_wandb and not is_tb:
                    raise ValueError(
                        f"Invalid logger type for audio logging: {type(logger)}. Only `WandbLogger` and `TensorBoardLogger` are supported."
                    )

                for idx in range(predicted_audio.size(0)):
                    predicted_audio_np = predicted_audio[idx].float().detach().cpu().numpy()
                    predicted_audio_np = predicted_audio_np[: predicted_audio_lens[idx]]
                    item_idx = batch_idx * test_dl_batch_size + idx

                    if is_wandb:
                        log_dict = {
                            f"test/predicted_audio": wandb.Audio(
                                predicted_audio_np, sample_rate=self.sample_rate, caption=f"Predicted Audio"
                            ),
                        }
                        logger.experiment.log(log_dict, step=item_idx)

                    if is_tb:
                        logger.experiment.add_audio(
                            'test/predicted_audio',
                            predicted_audio_np,
                            global_step=item_idx,
                            sample_rate=self.sample_rate,
                        )

                    # Save the predicted audio
                    log_dir = logger.log_dir
                    audio_dir = os.path.join(log_dir, 'audios')
                    if not os.path.exists(audio_dir):
                        os.makedirs(audio_dir)
                    audio_path = os.path.join(audio_dir, f'predicted_audioRank{self.global_rank}_{item_idx}.wav')
                    sf.write(audio_path, predicted_audio_np, self.sample_rate)

    def on_validation_epoch_end(self):
        collect = lambda key: torch.stack([x[key] for x in self.validation_step_outputs]).mean()
        val_loss = collect("val_loss")
        val_codebook_loss = collect("val_codebook_loss")
        val_alignment_loss = collect("val_alignment_loss")
        val_aligner_encoder_loss = collect("val_aligner_encoder_loss")
        # log val_loss in the same group as the other val metrics.
        self.log("val/loss", val_loss, prog_bar=True, sync_dist=True)
        # ensure val_loss is available for epoch-level checkpointing and filename generation without cluttering wandb logs.
        self.log(
            "val_loss",
            val_loss,
            prog_bar=False,
            sync_dist=True,
            on_step=False,
            on_epoch=True,
            logger=False,
            enable_graph=False,
        )
        self.log("val/codebook_loss", val_codebook_loss, prog_bar=True, sync_dist=True)
        self.log("val/alignment_loss", val_alignment_loss, prog_bar=True, sync_dist=True)
        self.log("val/aligner_encoder_loss", val_aligner_encoder_loss, prog_bar=True, sync_dist=True)
        if self.local_transformer_type != LocalTransformerType.NO_LT:
            val_local_transformer_loss = collect("val_local_transformer_loss")
            self.log("val/local_transformer_loss", val_local_transformer_loss, prog_bar=True, sync_dist=True)
        self.validation_step_outputs.clear()  # free memory

    def get_dataset(self, dataset_cfg, dataset_type):
        dataset = instantiate(
            dataset_cfg.dataset,
            sample_rate=self.sample_rate,
            bos_id=self.bos_id,
            eos_id=self.eos_id,
            audio_bos_id=self.audio_bos_id,
            audio_eos_id=self.audio_eos_id,
            context_audio_bos_id=self.context_audio_bos_id,
            context_audio_eos_id=self.context_audio_eos_id,
            num_audio_codebooks=self.num_audio_codebooks,
            codec_model_samples_per_frame=self.codec_model_samples_per_frame,
            prior_scaling_factor=self.cfg.prior_scaling_factor,
            load_cached_codes_if_available=self.cfg.load_cached_codes_if_available,
            dataset_type=dataset_type,  # train or test used for setting phone prob to 1.0 in test dataset (worker_init_fn)
            use_text_conditioning_tokenizer=self.cfg.use_text_conditioning_encoder,
            text_conditioning_tokenizer_name=self.text_conditioning_tokenizer_name,
            pad_context_text_to_max_duration=self.pad_context_text_to_max_duration,
            context_duration_min=self.cfg.context_duration_min,
            context_duration_max=self.cfg.context_duration_max,
            text_context_remapping=self.text_context_remapping,
            text_context_remapping_prob=self.text_context_remapping_prob,
        )
        dataset.load_16khz_audio = self.model_type == 'single_encoder_sv_tts'
        dataset.tokenizer_config = (
            self.cfg.text_tokenizers
        )  # This will be used in worker_init_fn for instantiating tokenizer
        return dataset

    def get_lhotse_dataloader(self, dataset_cfg, mode='train') -> torch.utils.data.DataLoader:
        # TODO @xueyang: better to distinguish cfg. self.cfg is the model cfg, while cfg here is train_ds cfg. Also
        #   cfg is a classifier-free guidance.
        dataset = MagpieTTSLhotseDataset(
            sample_rate=self.sample_rate,
            volume_norm=dataset_cfg.volume_norm,
            codec_model_samples_per_frame=self.codec_model_samples_per_frame,
            audio_bos_id=self.audio_bos_id,
            audio_eos_id=self.audio_eos_id,
            context_audio_bos_id=self.context_audio_bos_id,
            context_audio_eos_id=self.context_audio_eos_id,
            num_audio_codebooks=self.num_audio_codebooks,
            prior_scaling_factor=self.cfg.prior_scaling_factor,
            load_cached_codes_if_available=self.cfg.load_cached_codes_if_available,
            dataset_type=mode,  # train or test used for setting phone prob to 1.0 in test dataset (worker_init_fn)
            load_16khz_audio=(self.model_type == 'single_encoder_sv_tts'),
            pad_context_text_to_max_duration=self.pad_context_text_to_max_duration,
            context_duration_min=self.cfg.context_duration_min,
            context_duration_max=self.cfg.context_duration_max,
            use_text_conditioning_tokenizer=self.cfg.use_text_conditioning_encoder,
            text_conditioning_tokenizer_name=self.text_conditioning_tokenizer_name,
            tokenizer_config=self.cfg.text_tokenizers,
            text_context_remapping=self.text_context_remapping,
            text_context_remapping_prob=self.text_context_remapping_prob,
        )
        data_loader = get_lhotse_dataloader_from_config(
            config=dataset_cfg.dataset,
            global_rank=self.global_rank,
            world_size=self.world_size,
            dataset=dataset,
        )
        return data_loader

    def setup_training_data(self, dataset_cfg):
        if dataset_cfg.get("use_lhotse", False):
            # TODO @xueyang: better to distinguish cfg. self.cfg is the model cfg, while cfg here is train_ds cfg. Also
            #   cfg is a classifier-free guidance.

            # specify target sampling rate the same as codec model's because lhotse config defaults 16_000.
            if not isinstance(dataset_cfg, DictConfig):
                dataset_cfg = OmegaConf.create(dataset_cfg)
            OmegaConf.set_struct(dataset_cfg.dataset, False)
            dataset_cfg.dataset.update({"sample_rate": self.sample_rate})
            OmegaConf.set_struct(dataset_cfg.dataset, True)

            self._train_dl = self.get_lhotse_dataloader(dataset_cfg, mode='train')
        else:
            dataset = self.get_dataset(dataset_cfg, dataset_type='train')
            sampler = dataset.get_sampler(dataset_cfg.dataloader_params.batch_size, world_size=self.trainer.world_size)
            persistent_workers = True
            if dataset_cfg.dataloader_params.num_workers == 0:
                persistent_workers = False
                # For num workers > 0 tokenizer will be assigned in worker_init_fn (since it is not picklable)
                dataset.text_tokenizer = setup_tokenizers(
                    all_tokenizers_config=self.cfg.text_tokenizers,
                    mode='train',
                )
            self._train_dl = torch.utils.data.DataLoader(
                dataset,
                collate_fn=dataset.collate_fn,
                sampler=sampler,
                **dataset_cfg.dataloader_params,
                worker_init_fn=worker_init_fn,
                persistent_workers=persistent_workers,
            )

    def _setup_test_dataloader(self, dataset_cfg) -> torch.utils.data.DataLoader:
        if dataset_cfg.get("use_lhotse", False):
            # specify target sampling rate the same as codec model's because lhotse config defaults 16_000.
            if not isinstance(dataset_cfg, DictConfig):
                dataset_cfg = OmegaConf.create(dataset_cfg)
            OmegaConf.set_struct(dataset_cfg.dataset, False)
            dataset_cfg.dataset.update({"sample_rate": self.sample_rate})
            OmegaConf.set_struct(dataset_cfg.dataset, True)
            data_loader = self.get_lhotse_dataloader(dataset_cfg, mode='test')
        else:
            dataset = self.get_dataset(dataset_cfg, dataset_type='test')
            persistent_workers = True
            if dataset_cfg.dataloader_params.num_workers == 0:
                persistent_workers = False
                # For num workers > 0 tokenizer will be assigned in worker_init_fn (since it is not picklable)
                dataset.text_tokenizer = setup_tokenizers(all_tokenizers_config=self.cfg.text_tokenizers, mode='test')

            data_loader = torch.utils.data.DataLoader(
                dataset,
                collate_fn=dataset.collate_fn,
                **dataset_cfg.dataloader_params,
                worker_init_fn=worker_init_fn,
                persistent_workers=persistent_workers,
            )
        return data_loader

    def setup_validation_data(self, dataset_cfg):
        self._validation_dl = self._setup_test_dataloader(dataset_cfg)

    def setup_test_data(self, dataset_cfg):
        self._test_dl = self._setup_test_dataloader(dataset_cfg)

    @classmethod
    def list_available_models(cls) -> List[PretrainedModelInfo]:
        return []<|MERGE_RESOLUTION|>--- conflicted
+++ resolved
@@ -14,11 +14,7 @@
 import os
 import random
 import time
-<<<<<<< HEAD
 import json
-from typing import List, Optional
-=======
->>>>>>> 368f6bfa
 from functools import partial
 from typing import List, Optional
 
@@ -43,11 +39,8 @@
 from nemo.collections.tts.modules.magpietts_modules import (
     CharAwareSubwordEncoder,
     LocalTransformerType,
-<<<<<<< HEAD
     EOSDetectionMethod,
-=======
     SpecialAudioToken,
->>>>>>> 368f6bfa
     cosine_schedule,
 )
 from nemo.collections.tts.parts.utils.helpers import (
@@ -2024,7 +2017,6 @@
         Returns:
             index (within the frame stack) of the first frame with EOS, or `None` if no EOS is found
         """
-<<<<<<< HEAD
         eos_mask = (codes == self.audio_eos_id)  # (codebooks, frame_stacking_factor)
         detection_type = EOSDetectionMethod.detection_type(eos_detection_method)
         if detection_type == "any":
@@ -2035,10 +2027,6 @@
             eos_per_frame = eos_mask[:1,:].any(dim=0)  # (frame_stacking_factor,) - True if zeroth codebook has EOS in this frame
         else:
             raise ValueError(f"Invalid EOS detection method: {eos_detection_method}")
-=======
-        eos_mask = codes == self.audio_eos_id  # (codebooks, frame_stacking_factor)
-        eos_per_frame = eos_mask.any(dim=0)  # (frame_stacking_factor,) - True if any codebook has EOS in this frame
->>>>>>> 368f6bfa
         # find first frame with EOS
         if eos_per_frame.any():
             # return index of the first frame with EOS
@@ -2058,7 +2046,6 @@
             
 
     def infer_batch(
-<<<<<<< HEAD
             self,
             batch,
             max_decoder_steps=500,
@@ -2086,31 +2073,6 @@
             ):
         
         eos_detection_method = EOSDetectionMethod(eos_detection_method)
-=======
-        self,
-        batch,
-        max_decoder_steps=500,
-        temperature=0.7,
-        topk=80,
-        use_cfg=False,
-        cfg_scale=1.0,
-        return_cross_attn_probs=False,
-        apply_attention_prior=False,
-        prior_epsilon=1e-5,
-        lookahead_window_size=10,
-        estimate_alignment_from_layers=None,
-        apply_prior_to_layers=None,
-        start_prior_after_n_audio_steps=10,
-        compute_all_heads_attn_maps=False,
-        use_local_transformer_for_inference=False,
-        use_LT_kv_cache=True,
-        maskgit_n_steps=3,
-        maskgit_noise_scale=0.0,
-        maskgit_fixed_schedule=None,
-        maskgit_dynamic_cfg_scale=False,
-        maskgit_sampling_type=None,
-    ):
->>>>>>> 368f6bfa
         with torch.no_grad():
             start_time = time.time()
             self.decoder.reset_cache(use_cache=self.use_kv_cache_for_inference)
@@ -2267,19 +2229,12 @@
                         batch_size=batch_size,
                     )
 
-<<<<<<< HEAD
                 if ignore_finished_sentence_tracking:
                     finished_items = {}
                     unfinished_items = {}
                 else:
                     finished_items = {k: v for k, v in finished_texts_counter.items() if v >= 20} # Items that have been close to the end for atleast 20 timesteps
                     unfinished_items = {k: v for k, v in unfinished_texts.items() if v}
-=======
-                finished_items = {
-                    k: v for k, v in finished_texts_counter.items() if v >= 20
-                }  # Items that have been close to the end for atleast 20 timesteps
-                unfinished_items = {k: v for k, v in unfinished_texts.items() if v}
->>>>>>> 368f6bfa
 
                 all_code_logits_t = all_code_logits[:, -1, :]  # (B, num_codebooks * num_tokens_per_codebook)
                 if use_local_transformer_for_inference:
@@ -2332,23 +2287,9 @@
 
                 for item_idx in range(all_codes_next_argmax.size(0)):
                     if item_idx not in end_indices:
-<<<<<<< HEAD
                         end_frame_index = self.detect_eos(audio_codes_next[item_idx], all_codes_next_argmax[item_idx], eos_detection_method)
                         if end_frame_index != float('inf'):
-                            global_index = idx * self.frame_stacking_factor +  end_frame_index 
-=======
-                        # check for EOS (including within the frame stack)
-                        eos_frame_multinomial = self.find_eos_frame_index(audio_codes_next[item_idx])
-                        eos_frame_argmax = self.find_eos_frame_index(all_codes_next_argmax[item_idx])
-                        eos_frame_multinomial = (
-                            eos_frame_multinomial if eos_frame_multinomial is not None else float('inf')
-                        )
-                        eos_frame_argmax = eos_frame_argmax if eos_frame_argmax is not None else float('inf')
-                        # pick minimum of the two
-                        frame_index = min(eos_frame_multinomial, eos_frame_argmax)
-                        if frame_index != float('inf'):
-                            global_index = idx * self.frame_stacking_factor + frame_index
->>>>>>> 368f6bfa
+                            global_index = idx * self.frame_stacking_factor +  end_frame_index
                             end_indices[item_idx] = global_index
                             print(f"End detected for item {item_idx} at decoder timestep: {idx}")
 
