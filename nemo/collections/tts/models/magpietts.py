--- conflicted
+++ resolved
@@ -176,12 +176,7 @@
             self.encoder = transformer_2501.Transformer(**dict(cfg.encoder))
 
         self.decoder = transformer_2501.Transformer(**dict(cfg.decoder))
-<<<<<<< HEAD
         self.final_proj = nn.Linear(cfg.decoder.d_model, self.num_audio_codebooks * self.num_all_tokens_per_codebook * self.downsampling_factor)
-=======
-        
-        self.final_proj = nn.Linear(cfg.decoder.d_model, self.num_audio_codebooks * self.num_all_tokens_per_codebook)
->>>>>>> efa9c134
 
         self.local_transformer_type = LocalTransformerType(cfg.get('local_transformer_type', 'none').lower())
         logging.info(f"Local transformer type: {self.local_transformer_type}")
