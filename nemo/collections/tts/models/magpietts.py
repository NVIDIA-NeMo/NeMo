# Copyright (c) 2025, NVIDIA CORPORATION & AFFILIATES.  All rights reserved.
#
# Licensed under the Apache License, Version 2.0 (the "License");
# you may not use this file except in compliance with the License.
# You may obtain a copy of the License at
#
#     http://www.apache.org/licenses/LICENSE-2.0
#
# Unless required by applicable law or agreed to in writing, software
# distributed under the License is distributed on an "AS IS" BASIS,
# WITHOUT WARRANTIES OR CONDITIONS OF ANY KIND, either express or implied.
# See the License for the specific language governing permissions and
# limitations under the License.
import os
import random
import time
from typing import List
import soundfile as sf
import torch
import wandb
from hydra.utils import instantiate
from lightning.pytorch import Trainer
from lightning.pytorch.loggers import TensorBoardLogger, WandbLogger
from omegaconf import DictConfig, open_dict
from torch import nn
from torch.utils.data import get_worker_info

import nemo.collections.asr as nemo_asr
from nemo.collections.common.data.lhotse import get_lhotse_dataloader_from_config
from nemo.collections.tts.data.text_to_speech_dataset_lhotse import MagpieTTSLhotseDataset, setup_tokenizers
from nemo.collections.tts.losses.aligner_loss import ForwardSumLoss
from nemo.collections.tts.models import AudioCodecModel
from nemo.collections.tts.modules import transformer_2501
from nemo.collections.tts.modules.aligner import AlignmentEncoder
from nemo.collections.tts.modules.magpietts_modules import CharAwareSubwordEncoder, SpecialAudioToken, LocalTransformerType, cosine_schedule
from nemo.collections.tts.parts.utils.helpers import (
    binarize_attention_parallel,
    get_mask_from_lengths,
    plot_alignment_to_numpy,
)
from nemo.core.classes import ModelPT
from nemo.core.classes.common import PretrainedModelInfo
from nemo.utils import logging

def worker_init_fn(worker_id):
    # For mp.set_start_method("spawn", force=True)
    # The dataset class should be picklable, so we initialize non-picklable objects here
    logging.info(f"Worker {worker_id} initializing...")
    worker_info = get_worker_info()
    dataset = worker_info.dataset  # Get the dataset instance in this worker
    tokenizer, text_conditioning_tokenizer = setup_tokenizers(
        dataset.tokenizer_config, dataset.use_text_conditioning_tokenizer, mode=dataset.dataset_type
    )
    dataset.text_tokenizer = tokenizer
    dataset.text_conditioning_tokenizer = text_conditioning_tokenizer
    
class MagpieTTSModel(ModelPT):
    """
    Magpie-TTS Model Base Class used for training a TTS model that can generate audio codes from transcript and a context
    audio/text

    Supports multiple model types:

    - single_encoder_sv_tts: Transcript goes into the encoder and target audio goes to the decoder. Additionally,
    speaker_embedding of target audio (or context audio if provided) from TitaNet gets added to encoder
    output(all timesteps).

    - multi_encoder_context_tts: Transcript and context audio go to different encoders. Transcript encoding feeds to
    layers given by cfg.model.transcript_decoder_layers and the context encoding feeds into the layers given by
    context_decoder_layers .Also supports text context which gets encoded by the same encoder as context audio.
    Only one of context audio or contex text is supported.

    - decoder_context_tts: Text goes into the encoder; context & target audio go to the decoder. Also supports text
    context. Supports fixed sized context so we set context_duration_min and context_duration_max to the same
    value (5 seconds). Text context, which is usually shorter than number of codec frames of 5 second of audio, is
    padded to the max context duration in this model.

    - decoder_pretrain_synthesizer: This is the model type used for pretraining the decoder only on audio data using
    next frame prediction loss.
    """

    def __init__(self, cfg: DictConfig, trainer: 'Trainer' = None):
        self.world_size = 1
        if trainer is not None:
            self.world_size = trainer.num_nodes * trainer.num_devices

        # load codec
        codec_model = AudioCodecModel.restore_from(cfg.get('codecmodel_path'), strict=False)
        # del codec discriminator to free memory
        del codec_model.discriminator

        # Set up codebook configuration
        self.num_audio_codebooks = codec_model.num_codebooks
        self.codec_model_samples_per_frame = codec_model.samples_per_frame
        # Our codebooks start with actual audio codec tokens, followed by special tokens.
        # The `forced_*` options are for backward compatibility for models trained with older code.
        num_audio_tokens = codec_model.codebook_size
        self.audio_bos_id = cfg.get('forced_audio_bos_id', num_audio_tokens + SpecialAudioToken.AUDIO_BOS.value)
        self.audio_eos_id = cfg.get('forced_audio_eos_id', num_audio_tokens + SpecialAudioToken.AUDIO_EOS.value)
        self.context_audio_bos_id = cfg.get('forced_context_audio_bos_id', num_audio_tokens + SpecialAudioToken.AUDIO_CONTEXT_BOS.value)
        self.context_audio_eos_id = cfg.get('forced_context_audio_eos_id', num_audio_tokens + SpecialAudioToken.AUDIO_CONTEXT_EOS.value)
        self.num_all_tokens_per_codebook = cfg.get('forced_num_all_tokens_per_codebook',num_audio_tokens + len(SpecialAudioToken))
        self.mask_token_id = cfg.get('forced_mask_token_id', num_audio_tokens + SpecialAudioToken.MASK_TOKEN.value)
<<<<<<< HEAD
        # ratio between the the codec frame rate and the Magpie decoder's frame rate
        self.downsampling_factor = cfg.get('downsample_factor', 1)
=======
        self.use_bpe_char_tokenizer = cfg.get('use_bpe_char_tokenizer', False)

>>>>>>> 2499018a
        # Setup tokenizer
        if hasattr(cfg, 'text_tokenizer'):
            # For backward compatibility for English-only models
            with open_dict(cfg):
                cfg.text_tokenizers = {"english_phoneme": cfg.text_tokenizer}
                del cfg['text_tokenizer']

        self.use_text_conditioning_encoder = cfg.get('use_text_conditioning_encoder', False)
        # TODO @xueyang: both tokenizers are only used to get some token ids. We
        # should kill them to save a small mount of mem resources since dataloader will initialize them
        # again after the worker processes are spawned.
        self.tokenizer, self.text_conditioning_tokenizer = setup_tokenizers(
            all_tokenizers_config=cfg.text_tokenizers,
            use_text_conditioning_tokenizer=self.use_text_conditioning_encoder,
            mode='train',
        )

        num_tokens_tokenizer = len(self.tokenizer.tokens)
        num_tokens = num_tokens_tokenizer + 2  # +2 for BOS and EOS
        self.bos_id = num_tokens - 2
        self.eos_id = num_tokens - 1

        self.model_type = cfg.get('model_type', 'single_encoder_sv_tts')

        self.pad_context_text_to_max_duration = self.model_type == 'decoder_context_tts'
        self.use_kv_cache_for_inference = cfg.get('use_kv_cache_for_inference', False)

        super().__init__(cfg=cfg, trainer=trainer)

        if self.use_text_conditioning_encoder:
            self.context_text_embedding = nn.Embedding(self.text_conditioning_tokenizer.vocab_size, cfg.embedding_dim)

        # This needs to happen after super().__init__()
        self._codec_model = codec_model
        self._codec_model.freeze()  #Lightning does requires_grad = False and self.eval()

        audio_embeddings = []
        for _ in range(self.num_audio_codebooks * self.downsampling_factor):
            audio_embeddings.append(nn.Embedding(self.num_all_tokens_per_codebook, cfg.embedding_dim))
        self.audio_embeddings = nn.ModuleList(audio_embeddings)

        if self.model_type != 'decoder_pretrain_synthesizer':
            # Decoder pretrain synthesizer doesn't have transcript encoder/text embeddings
            
            if self.use_bpe_char_tokenizer:
                # BPE char tokenizer
                assert len(self.tokenizer.tokenizers) == 1, "BPE char tokenizer should only be used with one tokenizer"
                tokenizer_name = self.tokenizer.tokenizer_names[0]
                tokenizer = self.tokenizer.tokenizers[tokenizer_name]
                subword_vocab = tokenizer.get_vocab()
                # special tokens will be stored as it is in the char_vocab
                # Each special token will only be mapped to one char id
                special_vocab = {
                    '<BOS>': self.bos_id,
                    '<EOS>': self.eos_id,
                }
                self.cas_encoder = CharAwareSubwordEncoder(
                    d_embed=cfg.embedding_dim,
                    llm_tokenizer_vocab=subword_vocab,
                    subword_padding_idx=self.tokenizer.pad,
                    special_vocab=special_vocab
                )
            else:
                # Regular text embedding
                self.text_embedding = nn.Embedding(num_tokens, cfg.embedding_dim)

            self.encoder = transformer_2501.Transformer(**dict(cfg.encoder))

        self.decoder = transformer_2501.Transformer(**dict(cfg.decoder))
        self.final_proj = nn.Linear(cfg.decoder.d_model, self.num_audio_codebooks * self.num_all_tokens_per_codebook * self.downsampling_factor)

        self.local_transformer_type = LocalTransformerType(cfg.get('local_transformer_type', 'none').lower())
        logging.info(f"Local transformer type: {self.local_transformer_type}")
        if self.local_transformer_type != LocalTransformerType.NO_LT:
            local_transformer_hidden_dim = cfg.get('local_transformer_hidden_dim', 256)
            if local_transformer_hidden_dim != cfg.decoder.d_model:
                self.local_transformer_in_projection = nn.Linear(cfg.decoder.d_model, local_transformer_hidden_dim)
            else:
                self.local_transformer_in_projection = nn.Identity()
            self.local_transformer = transformer_2501.Transformer(
                n_layers=self.cfg.get('local_transformer_n_layers', 2),
                d_model=local_transformer_hidden_dim,
                d_ffn=local_transformer_hidden_dim*4,
                sa_n_heads=self.cfg.get('local_transformer_n_heads', 1),
                kernel_size=1,
                is_causal=self.local_transformer_type == LocalTransformerType.AR,
                max_length_causal_mask=self.num_audio_codebooks+2,
                use_learnable_pos_emb=True,
            )
            local_transformer_out_projections = []
            for _ in range(self.num_audio_codebooks * self.downsampling_factor):
                # Have a separate projection layer for each codebook, to distinguish between them
                local_transformer_out_projections.append(nn.Linear(local_transformer_hidden_dim, self.num_all_tokens_per_codebook))
            self.local_transformer_out_projections = nn.ModuleList(local_transformer_out_projections)

        if cfg.get('use_alignment_encoder', False):
            self.alignment_encoder = AlignmentEncoder(
                n_mel_channels=cfg.embedding_dim,
                n_text_channels=cfg.embedding_dim,
                dist_type="cosine",
                temperature=15.0,
            )

        if self.model_type == 'single_encoder_sv_tts':
            self._speaker_verification_model = nemo_asr.models.EncDecSpeakerLabelModel.from_pretrained(
                model_name='titanet_large'
            )
            self._speaker_verification_model.freeze()  #Lightning does requires_grad = False and self.eval()
            self.speaker_projection_layer = nn.Linear(cfg.speaker_emb_dim, cfg.embedding_dim)
            self.transcript_decoder_layers = [
                idx for idx in range(cfg.decoder.n_layers)
            ]  # All layers are used for text
        elif self.model_type == 'multi_encoder_context_tts':
            self.transcript_decoder_layers = cfg.get('transcript_decoder_layers', [3, 4, 5, 6, 7, 8])
            self.context_decoder_layers = cfg.get(
                'context_decoder_layers', [0, 1, 2, 9, 10, 11]
            )  # For backward compatibility
            multi_encoder_mapping = [None for _ in range(cfg.decoder.n_layers)]
            for layer in self.transcript_decoder_layers:
                multi_encoder_mapping[layer] = 0  # 0 means text goes to this layer, 1 means context goes to this layer
            for layer in self.context_decoder_layers:
                multi_encoder_mapping[layer] = 1
            self.multi_encoder_mapping = multi_encoder_mapping
            self.context_encoder = transformer_2501.Transformer(**dict(cfg.context_encoder))
        elif self.model_type == 'decoder_context_tts':
            self.transcript_decoder_layers = [
                idx for idx in range(cfg.decoder.n_layers)
            ]  # All layers are used for text
        elif self.model_type == 'decoder_pretrain_synthesizer':
            assert cfg.alignment_loss_scale == 0.0, "Alignment loss is not supported for decoder pretrain synthesizer"
        else:
            raise ValueError(f"Unsupported model type {self.model_type}")

        self.cross_entropy_loss = nn.CrossEntropyLoss(reduction='none')
        alignment_loss_scale = cfg.get('alignment_loss_scale', 0.0)
        alignment_encoder_loss_scale = cfg.get('alignment_encoder_loss_scale', 0.0)
        if alignment_loss_scale > 0.0:
            self.alignment_loss = ForwardSumLoss(loss_scale=alignment_loss_scale)
        if alignment_encoder_loss_scale > 0.0:
            self.alignment_encoder_loss = ForwardSumLoss(loss_scale=alignment_encoder_loss_scale)

    def state_dict(self, destination=None, prefix='', keep_vars=False):
        """
        Only used for saving checkpoints. On save, we remove _speaker_verification_model and _codec_model
        from the checkpoint. The codec model is saved in a separate checkpoint.
        """
        if hasattr(self, '_no_state_dict') and self._no_state_dict:
            return {}
        # Don't save the speaker verification and codec model in the state dict
        state_dict = super().state_dict(destination, prefix, keep_vars)
        keys_substrings_to_exclude = ['_speaker_verification_model', '_codec_model']
        for key in list(state_dict.keys()):
            if any([substring in key for substring in keys_substrings_to_exclude]):
                del state_dict[key]
        return state_dict

    def load_state_dict(self, state_dict, strict=True):
        """
        Modify load_state_dict so that we don't restore weights to _speaker_verification_model and _codec_model when
        strict is True.
        When strict is False, we can call pytorch's load_state_dict.
        When strict is True, we loop through all parameters and rename them to enable loading.
        """
        if strict == False:
            super().load_state_dict(state_dict, strict=False)
        for name, child in self.named_children():
            if name in ['_speaker_verification_model', '_codec_model']:
                continue
            if any(param.numel() > 0 for param in child.parameters()):
                # If the module has parameters, we want to change the default mapping so that the state_dict gets
                # loaded.
                # Ex: state_dict[encoder.position_embeddings.weight] -> new_state_dict[position_embeddings.weight]
                new_state_dict = {}
                for key in state_dict.keys():
                    name_with_dot = f"{name}."
                    if key.startswith(name_with_dot):
                        new_state_dict[key[len(name_with_dot):]] = state_dict[key]
                child.load_state_dict(new_state_dict)

    def audio_to_codes(self, audio, audio_len, audio_type='target'):
        # audio: (B, T)
        # audio_len: (B,)
        if audio_type == 'target':
            audio_eos_id = self.audio_eos_id
            audio_bos_id = self.audio_bos_id
        elif audio_type == 'context':
            audio_eos_id = self.context_audio_eos_id
            audio_bos_id = self.context_audio_bos_id
        else:
            raise ValueError(f"Received audio_type of {audio_type}. Must be `target` or `context`")

        self._codec_model.eval()
        with torch.no_grad(), torch.autocast(device_type=audio.device.type, dtype=torch.float32):
            codes, codes_len = self._codec_model.encode(audio=audio, audio_len=audio_len)
            # Add a timestep to begining and end of codes tensor
            bos_tensor = torch.full(
                (codes.size(0), codes.size(1), self.downsampling_factor), audio_bos_id, dtype=codes.dtype, device=codes.device
            ) # TODO @rfejgin: not tested with downsampling factor > 1
            pad_tensor = torch.full(
                (codes.size(0), codes.size(1), 1), 0, dtype=codes.dtype, device=codes.device
            )  # 0 is the padding token in the audio codebook
            codes = torch.cat([bos_tensor, codes, pad_tensor], dim=-1)
            # codes: (B, C, T')
            # codes_len: (B,)
            for idx in range(codes.size(0)):
                codes[idx, :, codes_len[idx] + self.downsampling_factor] = audio_eos_id
            codes_len = codes_len + self.downsampling_factor + 1 # +downsampling_factor for (repeated) bos and +1 for eos
            return codes.long(), codes_len.long()

    def codes_to_audio(self, codes, codes_len):
        # codes: (B, C, T')
        # codes_len: (B,)
        self._codec_model.eval()
        with torch.no_grad(), torch.autocast(device_type=codes.device.type, dtype=torch.float32):
            # Make a copy to avoid modifying the original tensor if it's used elsewhere
            codes_copy = codes.clone()
            # Replace eos and bos tokens with padding in the copied tensor
            codes_copy[codes == self.audio_bos_id] = 0  # zero is the padding token
            codes_copy[codes == self.audio_eos_id] = 0
            # Pass the modified integer token IDs
            audio, audio_len = self._codec_model.decode(tokens=codes_copy, tokens_len=codes_len)
            # audio: (B, T)
            # audio_len: (B,)
            return audio, audio_len

    def embed_audio_tokens_with_downsampling(self, audio_tokens, downsampling_factor=1):
        B, C, T = audio_tokens.shape
        audio_embedding = None
        for i in range(downsampling_factor):
            for c in range(C):
                tokens = audio_tokens[:,c , i::self.downsampling_factor]
                embedding = self.audio_embeddings[c + i * C](tokens)
                if audio_embedding is None:
                    audio_embedding = embedding
                else:
                    audio_embedding += embedding
        audio_embedding = audio_embedding / (C * self.downsampling_factor)
        return audio_embedding

    def embed_audio_tokens(self, audio_tokens):
        # audio_tokens: (B, C, T')
        # Add and average the embeddings of the audio tokens across the codebooks
        audio_embedding = None
        for c in range(audio_tokens.size(1)):
            embedding = self.audio_embeddings[c](audio_tokens[:, c, :])
            if audio_embedding is None:
                audio_embedding = embedding
            else:
                audio_embedding = audio_embedding + embedding
        audio_embedding = audio_embedding / audio_tokens.size(1)
        return audio_embedding

    def get_speaker_embeddings(self, audio_16khz, audio_len_16khz):
        # audio_16khz: (B, T)
        # audio_len_16khz: (B,)
        self._speaker_verification_model.eval()
        with torch.no_grad():
            _, speaker_embeddings = self._speaker_verification_model.forward(
                input_signal=audio_16khz, input_signal_length=audio_len_16khz
            )
            return speaker_embeddings

    def compute_local_transformer_logits(self, dec_out, audio_codes_target, targets_offset_by_one=False):
        """
        Predicts the logits for all codebooks using the local transformer. Used in both autoregressive (AR) and MaskGit (MG) modes.
        This function is used in training and validation, not inference/sampling.
        The sequence layout is slightly different between AR and MG modes, as shown in the diagram below,
        (using an 8-codebook setup as an example):
        +------------+---------+---------+---------+---------+---------+---------+---------+---------+---------+
        | AR target  |    0    |    1    |    2    |    3    |    4    |    5    |    6    |    7    |   none  |
        +------------+---------+---------+---------+---------+---------+---------+---------+---------+---------+
        | MG target  |  none   |    0    |    1    |    2    |    3    |    4    |    5    |    6    |    7    |
        +------------+---------+---------+---------+---------+---------+---------+---------+---------+---------+
        |   Input    | Magpie  |    0    |    1    |    2    |    3    |    4    |    5    |    6    |    7    |
        |            | Latent  | or MASK | or MASK | or MASK | or MASK | or MASK | or MASK | or MASK | or MASK |
        +------------+---------+---------+---------+---------+---------+---------+---------+---------+---------+
        | Seq. Index |    0    |    1    |    2    |    3    |    4    |    5    |    6    |    7    |    8    |
        +------------+---------+---------+---------+---------+---------+---------+---------+---------+---------+
        
        dec_out: (B, T', E)
        audio_codes_target: (B, C, T')
        targets_offset_by_one: bool, if False, the target for index 0 is codebook 0, for index 1 is codebook 1, etc. (autoregressive)
                                     if True,  the target for index 1 is codebook 0, for index 2 is codebook 1, etc. (MaskGit)
        """
        dec_out_all = dec_out.reshape(-1, dec_out.size(-1)) # (B*T', E)
        local_transformer_input = [dec_out_all]
        for codebook_num in range(audio_codes_target.size(1)):
            codes = audio_codes_target[:, codebook_num] # (B, T')
            codes = codes.reshape(-1) # (B*T',)
            codebook_embedding = self.audio_embeddings[codebook_num](codes) # (B*T', E)
            local_transformer_input.append(codebook_embedding)

        local_transformer_input = torch.stack(local_transformer_input, dim=1) # (B*T', C+1, E)
        local_transformer_input = self.local_transformer_in_projection(local_transformer_input) # (B*T', C+1, 128)
        _mask = torch.ones( local_transformer_input.size(0), local_transformer_input.size(1), device=local_transformer_input.device)
        local_transformer_output = self.local_transformer(local_transformer_input, _mask)['output'] # (B*T', C+1, E)
        if not targets_offset_by_one:
            # for autoregressive local transformer the target for index 0 is codebook 0, for index 1 is codebook 1, etc.
            local_transformer_output = local_transformer_output[:, :-1, :] # (B*T', C, E)
        else:
            # for MaskGit the target for index **1** is codebook 0, for index 2 is codebook 1, etc.
            local_transformer_output = local_transformer_output[:, 1:, :] # (B*T', C, E)
        all_code_logits = []
        for codebook_num in range(audio_codes_target.size(1)):
            # Using a separate projection layer for each codebook (to distinguish between them)
            # Checked the time - this loop is not taking much time (compared to the local transformer forward pass)
            codebook_logits = self.local_transformer_out_projections[codebook_num](local_transformer_output[:, codebook_num, :]) # (B*T', num_all_tokens_per_codebook)
            all_code_logits.append(codebook_logits)
        all_code_logits = torch.cat(all_code_logits, dim=1) # (B*T', num_codebooks * num_all_tokens_per_codebook)

        all_code_logits = all_code_logits.view(
            audio_codes_target.size(0), audio_codes_target.size(2), -1
        ) # (B, T', C * num_all_tokens_per_codebook)

        return all_code_logits

    def maskgit_create_random_mask(self, codes):
        """
        Creates a mask where True indicates the positions that should be replaced with a MASK_TOKEN.
        """
        # Codes: (B, C, T)
        B,C,T = codes.shape
        # get a uniform random vector uniformly sampled from [0,1) ## Todo does it need to be inclusive on the right?
        rand_values = torch.rand(B,T, device=codes.device)
        # apply the cosine schedule
        frac_masked = cosine_schedule(rand_values)
        # how many positions to mask
        n_masked = torch.ceil(frac_masked * C).long() # B,T
        # start from all unmasked
        mask = torch.zeros_like(codes, dtype=torch.bool)
        # The code further below is the vectorized version of this:
        #  for b in range(B):
        #      for t in range(T):
        #          if n_masked[b,t] > 0:
        #              # get a random permutation of the codebook indices
        #              perm = torch.randperm(C)
        #              # mask the top n_masked positions
        #              mask[b, perm[:n_masked[b,t]], t] = True
        #
        # Create random permutations
        random_permutations = torch.argsort(torch.rand(B, C, T, device=codes.device), dim=1)  # (B, C, T)        
        # Create a mask tensor where each position indicates if it should be masked
        mask_indices = torch.arange(C, device=codes.device).view(1, C, 1)
        mask = mask_indices < n_masked.view(B, 1, T) # (B, C, T)
        # Apply the random permutations to the mask
        mask = torch.gather(mask, 1, random_permutations)

        return mask # (B, C, T)

    def maskgit_apply_random_mask(self, codes):
        # Randomly replaces some codes with the MASK_TOKEN with a proportion following the cosine schedule.
        # Codes: (B, C, T)
        mask = self.maskgit_create_random_mask(codes)
        ## replace some tokens with MASK_TOKEN
        codes_with_mask = torch.where(mask, self.mask_token_id, codes)
        return codes_with_mask, mask

    def compute_loss(self, logits, audio_codes, audio_codes_lens, mask_tokens_mask=None, downsampling_factor=1):
        """
        Computes the audio codebook loss. Used by
        (1) The main Magpie-TTS transformer
        (2) The local transformer, for both autoregressive and MaskGit methods
        
        logits: (B, T', num_codebooks * num_tokens_per_codebook)
        audio_codes: (B, C, T')
        audio_codes_lens: (B,)
        mask_tokens_mask: (B, C, T') True for tokens that were replaced with the MASK_TOKEN and should
                                     therefore be the only ones included in the loss computation (for MaskGit).
        """
        loss_mask = get_mask_from_lengths(audio_codes_lens)
        if mask_tokens_mask is not None:
            # For MaskGit we only compute loss for the masked tokens.
            # *Both* conditions must be true:
            # 1. the token is masked
            # 2. the token is not padding
            loss_mask = loss_mask.unsqueeze(1) * mask_tokens_mask
            if not loss_mask.any():
                # Without this we were very rarely getting NaNs in the loss
                logging.warning("No tokens valid were found in compute_loss()!")
                return torch.tensor(0.0, device=loss_mask.device), loss_mask 
        else:            
            # repeat loss mask for each codebook to simplify code below
            loss_mask = loss_mask.unsqueeze(1).repeat(1, audio_codes.size(1), 1)
        total_codebook_loss = None
        for ds_index in range(downsampling_factor):
            for codebook in range(audio_codes.size(1)):
                si = (codebook + self.num_audio_codebooks * ds_index) * self.num_all_tokens_per_codebook
                ei = si + self.num_all_tokens_per_codebook
                codebook_logits = logits[:, :, si:ei]  # (B, T', num_tokens_per_codebook)
                codebook_targets = audio_codes[:, codebook, ds_index::downsampling_factor]  # (B, T')
                codebook_loss = self.cross_entropy_loss(
                    codebook_logits.permute(0, 2, 1), codebook_targets  # (B, num_tokens_per_codebook, T')
                )  # (B, T')
                codebook_loss = codebook_loss * loss_mask[:, codebook, :]
                assert loss_mask[:, codebook, :].sum() >= 1, f"Loss mask for codebook {codebook} is all zeros, global_step: {self.global_step}"
                codebook_loss = codebook_loss.sum() / loss_mask[:, codebook, :].sum()
                if total_codebook_loss is None:
                    total_codebook_loss = codebook_loss
                else:
                    total_codebook_loss = total_codebook_loss + codebook_loss

        total_codebook_loss = total_codebook_loss / (audio_codes.size(1) * downsampling_factor) 
        return total_codebook_loss, loss_mask

    def forward(self, dec_input_embedded, dec_input_mask, cond, cond_mask, attn_prior, multi_encoder_mapping):
        decoder_out = self.decoder(
            dec_input_embedded,
            dec_input_mask,
            cond=cond,
            cond_mask=cond_mask,
            attn_prior=attn_prior,
            multi_encoder_mapping=multi_encoder_mapping,
        )
        attn_probabilities = decoder_out['attn_probabilities']
        all_code_logits = self.final_proj(decoder_out['output'])  # (B, T', num_codebooks * num_tokens_per_codebook)
        return all_code_logits, attn_probabilities, decoder_out['output']

    def logits_to_audio_codes(self, all_code_logits, audio_codes_lens):
        # all_code_logits: (B, T', num_codebooks * num_tokens_per_codebook)
        # audio_codes_lens: (B,)
        all_preds = [[] for _ in range(self.downsampling_factor)]
        for ds_index in range(self.downsampling_factor):
            for idx in range(self.num_audio_codebooks):
                si = (idx + self.num_audio_codebooks * ds_index) * self.num_all_tokens_per_codebook
                ei = si + self.num_all_tokens_per_codebook
                codebook_logits = all_code_logits[:, :, si:ei]
                codebook_probs = torch.softmax(codebook_logits, dim=-1)  # (B, T', num_tokens_per_codebook)
                # argmax to get the tokens
                codebook_preds = torch.argmax(codebook_probs, dim=-1)  # (B, T')
                all_preds[ds_index].append(codebook_preds)
        all_preds = [torch.stack(p, dim=1) for p in all_preds] # list of `downsampling_factor`` elements of shape (B,C,T) each
        all_preds = torch.stack(all_preds, dim=-1) # B, C, T, downsampling_factor
        # interleave the time dimension, undoing the downsampling
        all_preds = all_preds.reshape(all_preds.size(0), all_preds.size(1), -1) # B, C, T*downsampling_factor
        pred_max_len = all_preds.size(2)
        real_max_len = audio_codes_lens.max()
        assert (pred_max_len - real_max_len) < self.downsampling_factor
        # trim padding introduced for downsampling
        all_preds = all_preds[:,:, :real_max_len]
        audio_mask = get_mask_from_lengths(audio_codes_lens)
        all_preds = all_preds * audio_mask.unsqueeze(1)

        return all_preds

    def local_transformer_sample_maskgit(self, dec_output, temperature=0.7, topk=80, unfinished_items={}, finished_items={}, use_cfg=False, cfg_scale=1.0, n_steps=3, noise_scale=0.0):
        """
        Sample codes for one timestep from the local transformer using MaskGit.
        """
        # dec_output: (B, E)
        device = dec_output.device
        # disable KV cache since our transformer is not causal
        self.local_transformer.reset_cache(use_cache=False)
        dec_output = dec_output.unsqueeze(1) # (B, 1, E)
        local_transformer_input_init = self.local_transformer_in_projection(dec_output) # (B, 1, D) where D is the dimension of the local transformer
        C = self.num_audio_codebooks
        B = dec_output.size(0)

        min_confidence = float("-inf")
        # this needs to be large enough that unmasked items will always remain unmasked (even after noise addition)
        # Setting it smaller could allow "regret", i.e. re-masking a codebook that was previously unmasked; we might want to try this
        max_confidence = 5 
        confidences = min_confidence * torch.ones(B, C, device=device)
        # initialize to all masked
        codes = self.mask_token_id * torch.ones((B, C), device=device, dtype=torch.long)
        sampled_codes = codes.clone()
        for step in range(n_steps):
            # how far along we are in the unmasking process
            progress = step / n_steps
            # get mask fraction
            frac_masked = cosine_schedule(torch.tensor(progress))
            # how many codebooks to mask
            n_masked = torch.ceil(C * frac_masked).long() # TODO @rfejgin: should we force this to be initialized to exactly `C` (to avoid numerical issues)?
            n_unmasked = C - n_masked
            # pick top-confidence codebooks up to n_unmasked
            _, topk_indices = torch.topk(confidences, k=n_unmasked, dim=1)
            if use_cfg:
                actual_batch_size = topk_indices.size(0) // 2
                assert (topk_indices[actual_batch_size:] == topk_indices[:actual_batch_size]).all(), f"Topk indices are not the same for conditional and unconditional codes"

            # replace masks of the top-k confident codebooks with the codes that were sampled for them
            unmasked_codes = torch.gather(sampled_codes, dim=1, index=topk_indices)
            codes.scatter_(dim=1, index=topk_indices, src=unmasked_codes)

            # build transformer input
            local_transformer_input = local_transformer_input_init
            for codebook_num in range(C):
                next_local_transformer_input = self.audio_embeddings[codebook_num](codes[:, codebook_num]).unsqueeze(1) # (B, 1, 768)
                next_local_transformer_input = self.local_transformer_in_projection(next_local_transformer_input) # (B, 1, d_local)
                local_transformer_input = torch.cat([local_transformer_input, next_local_transformer_input], dim=1) # (B, codebook_num+1, d_local)

            # run transformer
            _mask = torch.ones(B, C+1, device=device)
            local_transformer_output = self.local_transformer(local_transformer_input, _mask)['output'] # (B, C+1, d_local)

            # get logits
            logits = []
            for codebook_num in range(C):
                # The `codebook_num+1` is to drop first position which corresponds to the magpie latent
                codebook_logits = self.local_transformer_out_projections[codebook_num](local_transformer_output[:, codebook_num+1, :]) # (B, num_audio_tokens_per_codebook)
                logits.append(codebook_logits)
            logits = torch.stack(logits, dim=1) # (B, C, num_audio_tokens_per_codebook)

            # apply CFG
            if use_cfg:
                actual_batch_size = logits.size(0) // 2
                conditional_logits = logits[:actual_batch_size]
                unconditional_logits = logits[actual_batch_size:]
                cfg_logits = cfg_scale * conditional_logits +  (1.0 - cfg_scale) * unconditional_logits
                logits[:actual_batch_size] = cfg_logits

            # handle unfinished and finished items
            for item_idx in unfinished_items:
                logits[item_idx, self.audio_eos_id] = float('-inf')
            for item_idx in finished_items:
                logits[item_idx, :, :] = float('-inf')
                logits[item_idx, :, self.audio_eos_id] = 0.0

            # sample with top-k
            logits_topk = torch.topk(logits, topk, dim=-1)[0] # (B, C, topk)
            indices_to_remove = logits < logits_topk[:, :, -1].unsqueeze(-1) # (B, C, num_audio_tokens_per_codebook)
            logits_rescored = logits.clone()
            logits_rescored[indices_to_remove] = float('-inf')
            probs = torch.softmax(logits_rescored / temperature, dim=-1) # (B, C, num_audio_tokens_per_codebook)
            sampled_codes = torch.multinomial(probs.view(B*C, -1), 1).view(B, C)
            if use_cfg:
                sampled_codes[actual_batch_size:] = sampled_codes[:actual_batch_size]
                probs[actual_batch_size:] = probs[:actual_batch_size]
            confidences = torch.gather(probs, dim=2, index=sampled_codes.unsqueeze(-1)).squeeze(-1)

            # TODO
            # * are end of utterance-logits-somehow overwritten ? should we force those to max confidence?? may require
            #   special handling and may explain termination issues!

            # replace entries in sampled_codes with previously unmasked codebooks
            sampled_codes.scatter_(dim=1, index=topk_indices, src=unmasked_codes)
            #  add noise to confidences (as in token-critic paper, https://arxiv.org/abs/2209.04439)
            if noise_scale > 0.0:
                # get noise from uniform distribution in the interval [-0.5, 0.5), scale it by `noise_scale`,
                # and anneal it to 0 as we approach the end of the unmasking process
                noise = (torch.rand_like(confidences) - 0.5) * noise_scale * (1-(step+2)/n_steps) # the +2 makes sure that by the last iteration the noise is exactly 0
                confidences += noise
                # the conditional and unconditional get different noise and must be fixed to be the same again
                confidences[actual_batch_size:] = confidences[:actual_batch_size]                
            confidence_eps = 0.1
            assert confidences.max() + confidence_eps < max_confidence, f"Predicted confidence is approaching max_confidence: {confidences.max()}"
            # for unmasked codebooks, set confidence to max so that they will remain unmasked
            confidences.scatter_(index=topk_indices, dim=1, src=max_confidence*torch.ones_like(topk_indices, dtype=torch.float))

        codes = sampled_codes
        assert not (codes == self.mask_token_id).any(), f"Codes contain mask tokens after completion of MaskGit sampling"

        if use_cfg: 
            # drop unconditional codes
            codes = codes[:actual_batch_size]

        return codes

    def local_transformer_sample_autoregressive(self, dec_output, temperature=0.7, topk=80, unfinished_items={}, finished_items={}, use_cfg=False, cfg_scale=1.0):
        # dec_output: (B, E)
        self.local_transformer.reset_cache(use_cache=True)
        dec_output = dec_output.unsqueeze(1) # (B, 1, E)
        local_transformer_input = self.local_transformer_in_projection(dec_output) # (B, 1, 128)
        all_preds = []
        for codebook_num in range(self.num_audio_codebooks):
            _mask = torch.ones( local_transformer_input.size(0), local_transformer_input.size(1), device=local_transformer_input.device)
            local_transformer_output = self.local_transformer(local_transformer_input, _mask)['output'] # (B, T, 128)
            codebook_logits = self.local_transformer_out_projections[codebook_num](local_transformer_output[:, -1, :]) # (B, num_all_tokens_per_codebook)
            if use_cfg:
                actual_batch_size = codebook_logits.size(0) // 2
                conditional_logits = codebook_logits[:actual_batch_size]
                unconditional_logits = codebook_logits[actual_batch_size:]
                cfg_logits = cfg_scale * conditional_logits +  (1.0 - cfg_scale) * unconditional_logits
                codebook_logits[:actual_batch_size] = cfg_logits

            for item_idx in unfinished_items:
                codebook_logits[item_idx, self.audio_eos_id] = float('-inf')
            for item_idx in finished_items:
                codebook_logits[item_idx, :] = float('-inf')
                codebook_logits[item_idx, self.audio_eos_id] = 0.0

            codebook_logits_topk = torch.topk(codebook_logits, topk, dim=-1)[0] # (B, topk)
            indices_to_remove = codebook_logits < codebook_logits_topk[:, -1].unsqueeze(-1) # (B, num_tokens_per_codebook)
            codebook_logits_rescored = codebook_logits.clone()
            codebook_logits_rescored[indices_to_remove] = float('-inf')
            codebook_probs = torch.softmax(codebook_logits_rescored / temperature, dim=-1) # (B, num_tokens_per_codebook)
            codebook_preds = torch.multinomial(codebook_probs, 1) # (B, 1)
            if use_cfg:
                codebook_preds[actual_batch_size:] = codebook_preds[:actual_batch_size]
            all_preds.append(codebook_preds)
            next_local_transformer_input = self.audio_embeddings[codebook_num](codebook_preds.squeeze(-1)).unsqueeze(1) # (B, 1, 128)
            next_local_transformer_input = self.local_transformer_in_projection(next_local_transformer_input) # (B, 1, 128)
            local_transformer_input = torch.cat([local_transformer_input, next_local_transformer_input], dim=1) # (B, T+1, 128)

        all_preds = torch.cat(all_preds, dim=1).long() # (B, num_codebooks)
        if use_cfg:
            all_preds = all_preds[:actual_batch_size]

        return all_preds

    def sample_codes_from_logits(self, all_code_logits_t, temperature=0.7, topk=80, unfinished_items={}, finished_items={}):
        # all_code_logits_t: (B, num_codebooks * num_tokens_per_codebook), logits at a given timestep
        all_preds = [[] for _ in range(self.downsampling_factor)]
        for ds_index in range(self.downsampling_factor):
            for idx in range(self.num_audio_codebooks):
                si = (idx + self.num_audio_codebooks * ds_index) * self.num_all_tokens_per_codebook
                ei = si + self.num_all_tokens_per_codebook
                codebook_logits = all_code_logits_t[:, si:ei]  # (B, num_tokens_per_codebook)
                for item_idx in unfinished_items:
                    codebook_logits[item_idx, self.audio_eos_id] = float('-inf')
                for item_idx in finished_items:
                    codebook_logits[item_idx, :] = float('-inf')
                    codebook_logits[item_idx, self.audio_eos_id] = 0.0
                codebook_logits_topk = torch.topk(codebook_logits, topk, dim=-1)[0]  # (B, topk)
                indices_to_remove = codebook_logits < codebook_logits_topk[:, -1].unsqueeze(
                    -1
                )  # (B, num_tokens_per_codebook)
                codebook_logits_rescored = codebook_logits.clone()
                codebook_logits_rescored[indices_to_remove] = float('-inf')

                codebook_probs = torch.softmax(codebook_logits_rescored / temperature, dim=-1)  # (B, num_tokens_per_codebook)
                codebook_preds = torch.multinomial(codebook_probs, 1)  # (B, 1)
                all_preds[ds_index].append(codebook_preds)
                
        all_preds = [torch.cat(ds_preds, dim=1).long() for ds_preds in all_preds]  # list of downsampling_factor of (B, num_codebooks)
        all_preds = torch.stack(all_preds, dim=2)  # (B, num_codebooks, downsampling_factor)
        return all_preds

    def log_attention_probs(self, attention_prob_matrix, audio_codes_lens, text_lens, prefix="", dec_context_size=0):
        # attention_prob_matrix List of (B, C, audio_timesteps, text_timesteps)
        wandb_images_log = {}

        with torch.no_grad():
            attention_prob_matrix = torch.cat(attention_prob_matrix, dim=1)  # (B, C, audio_timesteps, text_timesteps)
            attention_prob_matrix_mean = attention_prob_matrix.mean(dim=1)  # (B, audio_timesteps, text_timesteps)

            for logger in self.loggers:
                is_wandb = isinstance(logger, WandbLogger)
                is_tb = isinstance(logger, TensorBoardLogger)
                if not is_wandb and not is_tb:
                    raise ValueError(f"Invalid logger type for image logging: {type(logger)}. Only `WandbLogger` and `TensorBoardLogger` are supported.")

                wandb_images_log[f"Image/{prefix}/attention_matrix"] = list()
                for idx in range(min(3, attention_prob_matrix_mean.size(0))):
                    item_attn_matrix = attention_prob_matrix_mean[idx][
                        dec_context_size : dec_context_size + audio_codes_lens[idx], : text_lens[idx]
                    ]
                    item_attn_matrix = item_attn_matrix.detach().cpu().numpy()
                    img_np = plot_alignment_to_numpy(item_attn_matrix.T)

                    if is_wandb:
                        wandb_images_log[f"Image/{prefix}/attention_matrix"].append(wandb.Image(img_np, caption=f"Example_{idx}"))

                    if is_tb:
                        logger.experiment.add_image(
                            f'{prefix}/attention_matrix/Example_{idx}',
                            img_np,
                            global_step=self.global_step,
                            dataformats="HWC",
                        )

        return wandb_images_log

    def log_val_audio_example(
        self,
        logits,
        target_audio_codes,
        audio_codes_lens_target,
        context_audio_codes=None,
        context_audio_codes_lens=None,
    ):
        wandb_audio_log = {}

        pred_audio_codes = self.logits_to_audio_codes(logits, audio_codes_lens_target)
        pred_audio, pred_audio_lens = self.codes_to_audio(pred_audio_codes, audio_codes_lens_target)
        target_audio, target_audio_lens = self.codes_to_audio(target_audio_codes, audio_codes_lens_target)

        context_audio, context_audio_lens = None, None
        if context_audio_codes is not None and context_audio_codes.shape[2] > 3:
            # > 3 ensures, it is a valid context audio tensor (and not dummy tensor used in text context)
            context_audio, context_audio_lens = self.codes_to_audio(context_audio_codes, context_audio_codes_lens)

        for logger in self.loggers:
            is_wandb = isinstance(logger, WandbLogger)
            is_tb = isinstance(logger, TensorBoardLogger)
            if not is_wandb and not is_tb:
                raise ValueError(f"Invalid logger type for audio logging: {type(logger)}. Only `WandbLogger` and `TensorBoardLogger` are supported.")

            for idx in range(min(3, pred_audio.size(0))):
                pred_audio_np = pred_audio[idx].float().detach().cpu().numpy()
                target_audio_np = target_audio[idx].float().detach().cpu().numpy()
                pred_audio_np = pred_audio_np[: pred_audio_lens[idx]]
                target_audio_np = target_audio_np[: target_audio_lens[idx]]
                context_audio_np = None
                if context_audio is not None:
                    context_audio_np = context_audio[idx].float().detach().cpu().numpy()
                    context_audio_np = context_audio_np[: context_audio_lens[idx]]

                if is_wandb:
                    wandb_audio_log[f"Audio/Example_{idx}"] = list()
                    if context_audio_np is not None:
                        wandb_audio_log[f"Audio/Example_{idx}"].append(wandb.Audio(context_audio_np, sample_rate=self.cfg.sample_rate, caption="context"))
                    wandb_audio_log[f"Audio/Example_{idx}"].append(wandb.Audio(pred_audio_np, sample_rate=self.cfg.sample_rate, caption="prediction"))
                    wandb_audio_log[f"Audio/Example_{idx}"].append(wandb.Audio(target_audio_np, sample_rate=self.cfg.sample_rate, caption="target"))

                if is_tb:
                    if context_audio_np is not None:
                        logger.experiment.add_audio(
                            f'Example_{idx}/context',
                            context_audio_np,
                            global_step=self.global_step,
                            sample_rate=self.cfg.sample_rate,
                        )
                    logger.experiment.add_audio(
                        f'Example_{idx}/prediction',
                        pred_audio_np,
                        global_step=self.global_step,
                        sample_rate=self.cfg.sample_rate,
                    )
                    logger.experiment.add_audio(
                        f'Example_{idx}/target',
                        target_audio_np,
                        global_step=self.global_step,
                        sample_rate=self.cfg.sample_rate,
                    )

        return wandb_audio_log

    def scale_prior(self, prior, global_step):
        if prior is None:
            return None
        prior_end_step = self.cfg.prior_end_step
        prior_scaledown_start_step = self.cfg.prior_scaledown_start_step
        if global_step < prior_scaledown_start_step:
            return prior
        elif global_step >= prior_end_step:
            indefinite_prior_prob = self.cfg.get('indefinite_prior_prob', 0.0)
            if random.random() < indefinite_prior_prob:
                print("Using Prior")
                return prior
            else:
                print("Not using Prior")
                return None
        else:
            with torch.no_grad():
                # Interpolate between all ones and the prior
                residual = 1.0 - prior
                new_prior = prior + (
                    residual
                    * (global_step - prior_scaledown_start_step)
                    / (prior_end_step - prior_scaledown_start_step)
                )
                return new_prior
    
    def embed_text(self, text, text_mask):
        if self.use_bpe_char_tokenizer:
            text_embedded = self.cas_encoder(text, subword_mask=text_mask)
        else:
            text_embedded = self.text_embedding(text)
        
        return text_embedded

    def compute_alignment_loss(self, attention_scores, text_lens, audio_lens, dec_context_size=0):
        # attention scores: List of (B, C, audio_timesteps, text_timesteps)
        attention_scores_combined = torch.cat(attention_scores, dim=1)  # (B, C, audio_timesteps, text_timesteps)
        attention_scores_mean = attention_scores_combined.mean(
            dim=1, keepdim=True
        )  # (B, 1, audio_timesteps, text_timesteps)
        attention_scores_mean = attention_scores_mean[
            :, :, dec_context_size:, :
        ]  # Remove the context audio embeddings from the attention scores
        alignment_loss = self.alignment_loss(
            attn_logprob=attention_scores_mean, in_lens=text_lens, out_lens=audio_lens
        )
        return alignment_loss

    def pad_audio_codes(self, audio_codes: torch.Tensor, downsampling_factor: int = 1, pad_token: int =0):
        ## TODO @rfejgin: should this also pad each batch element based on its actual length ? or can we count
        ##                on the dataloader to put padding tokens after the audio tokens
        """
        Pads the time dimension of the audio codes to a multiple of the downsampling factor.
        Args:
            audio_codes (torch.Tensor): B, C, T
            downsampling_factor (int): The factor to downsample by.
            pad_token (int): The token ID to pad with.
        Returns:
            B, C, T_padded
        """
        T = audio_codes.size(2)
        T_padded = int(np.ceil(T / downsampling_factor) * downsampling_factor)
        if T_padded > T:
            padding = pad_token * torch.ones(audio_codes.size(0), audio_codes.size(1), T_padded - T, device=audio_codes.device, dtype=audio_codes.dtype)
            audio_codes = torch.cat([audio_codes, padding], dim=2)
        return audio_codes

    def prepare_context_tensors(self, batch):
        dec_context_size = 0
        additional_decoder_input = None
        addtional_decoder_mask = None
        context_audio_codes = None
        context_audio_codes_lens = None
        _attn_prior = None
        attn_prior = None
        cond = None
        cond_mask = None
        multi_encoder_mapping = None
        text = None
        text_lens = None

        # self.model_type must be one of
        # [single_encoder_sv_tts, multi_encoder_context_tts, decoder_context_tts, decoder_pretrain_synthesizer]
        if self.model_type != 'decoder_pretrain_synthesizer':
            text = batch['text']
            text_lens = batch['text_lens']
            text_mask = get_mask_from_lengths(text_lens)  # (B, T)
            text_embedded = self.embed_text(text, text_mask)  # (B, T, E)
            text_encoder_out = self.encoder(text_embedded, text_mask, cond=None, cond_mask=None)['output']  # (B, T, E)
            _attn_prior = batch.get('align_prior_matrix', None)
            _attn_prior = self.scale_prior(_attn_prior, self.global_step)

        if self.model_type == 'single_encoder_sv_tts':
            target_audio_16khz = batch['audio_16khz']
            target_audio_lens_16khz = batch['audio_lens_16khz']
            speaker_embeddings = self.get_speaker_embeddings(target_audio_16khz, target_audio_lens_16khz)
            speaker_embeddings_projected = self.speaker_projection_layer(speaker_embeddings)
            cond = text_encoder_out + speaker_embeddings_projected.unsqueeze(1)
            cond_mask = text_mask
            multi_encoder_mapping = None
            attn_prior = _attn_prior
        elif self.model_type in ['multi_encoder_context_tts', 'decoder_context_tts']:
            if 'context_audio_codes' in batch:
                context_audio_codes = batch['context_audio_codes']
                context_audio_codes_lens = batch['context_audio_codes_lens']
            else:
                context_audio_codes, context_audio_codes_lens = self.audio_to_codes(
                    batch['context_audio'], batch['context_audio_lens'], audio_type='context'
                )
            context_audio_codes = self.pad_audio_codes(context_audio_codes, self.downsampling_factor, pad_token=0)
            context_audio_embedded = self.embed_audio_tokens_with_downsampling(context_audio_codes, downsampling_factor=self.downsampling_factor)  # (B, T/downsampling_factor, E)

            if self.use_text_conditioning_encoder:
                context_text_tokens = batch['context_text_tokens']
                context_text_lens = batch['context_text_tokens_lens']
                context_text_embedded = self.context_text_embedding(context_text_tokens)  # (B, L, E)
                # Pad context_audio_embedded or context_text_embedded so that they have same number of timesteps
                if context_audio_embedded.size(1) < context_text_embedded.size(1):
                    padding = torch.zeros(
                        context_audio_embedded.size(0),
                        context_text_embedded.size(1) - context_audio_embedded.size(1),
                        context_audio_embedded.size(2),
                        device=context_audio_embedded.device,
                    )
                    context_audio_embedded = torch.cat([context_audio_embedded, padding], dim=1)
                elif context_audio_embedded.size(1) > context_text_embedded.size(1):
                    padding = torch.zeros(
                        context_text_embedded.size(0),
                        context_audio_embedded.size(1) - context_text_embedded.size(1),
                        context_text_embedded.size(2),
                        device=context_text_embedded.device,
                    )
                    context_text_embedded = torch.cat([context_text_embedded, padding], dim=1)  # (B, T, E)
                has_text_context = batch['has_text_context'].unsqueeze(-1).unsqueeze(-1).float()  # (B, 1, 1)
                context_input_embedded = (
                    has_text_context * context_text_embedded + (1 - has_text_context) * context_audio_embedded
                )
                context_input_lens = (
                    batch['has_text_context'].float() * context_text_lens
                    + (1 - batch['has_text_context'].float()) * context_audio_codes_lens
                )  # (B,)
            else:
                context_input_embedded = context_audio_embedded
                context_input_lens = context_audio_codes_lens
                context_input_lens = torch.ceil(context_input_lens / self.downsampling_factor).to(context_input_lens.dtype)

            context_mask = get_mask_from_lengths(context_input_lens)

            if self.model_type == 'multi_encoder_context_tts':
                context_embeddings = self.context_encoder(
                    context_input_embedded, context_mask, cond=None, cond_mask=None
                )['output']
                cond = [text_encoder_out, context_embeddings]
                cond_mask = [text_mask, context_mask]
                multi_encoder_mapping = self.multi_encoder_mapping
                attn_prior = [_attn_prior, None]

            elif self.model_type == 'decoder_context_tts':
                dec_context_size = context_mask.size(1)
                context_embeddings = context_input_embedded
                attn_prior = _attn_prior
                if attn_prior is not None:
                    # B, audio_timesteps, text_timesteps
                    padding_zeros = torch.zeros(
                        attn_prior.size(0), dec_context_size, attn_prior.size(2), device=attn_prior.device
                    )
                    attn_prior = torch.cat([padding_zeros, attn_prior], dim=1)
                cond = text_encoder_out
                cond_mask = text_mask
                multi_encoder_mapping = None
                additional_decoder_input = context_embeddings
                addtional_decoder_mask = context_mask
        elif self.model_type == 'decoder_pretrain_synthesizer':
            pass
        else:
            raise ValueError(f"Unsupported model type {self.model_type}")

        if attn_prior is not None and self.cfg.get('ctc_prior_layer_ids', None) is not None:
            ctc_prior_layer_ids = self.cfg.ctc_prior_layer_ids
            # Convert prior to a list of tensors, one for each layer
            # Set None for layers not in ctc_prior_layer_ids
            if self.model_type == 'multi_encoder_context_tts':
                text_attn_prior = [attn_prior[0] if layer_idx in ctc_prior_layer_ids else None for layer_idx in range(self.cfg.decoder.n_layers) ]
                attn_prior = [text_attn_prior, attn_prior[1]]
            else:
                attn_prior = [attn_prior if layer_idx in ctc_prior_layer_ids else None for layer_idx in range(self.cfg.decoder.n_layers) ]

        return {
            'beta_binomial_attn_prior': batch.get('align_prior_matrix', None),
            'text_encoder_out': text_encoder_out,
            'cond': cond,
            'cond_mask': cond_mask,
            'attn_prior': attn_prior,
            'prior_used': _attn_prior is not None,
            'multi_encoder_mapping': multi_encoder_mapping,
            'additional_decoder_input': additional_decoder_input,
            'addtional_decoder_mask': addtional_decoder_mask,
            'dec_context_size': dec_context_size,
            'text': text,
            'text_embedded': text_embedded,
            'text_mask': text_mask,
            'text_lens': text_lens,
            'context_audio_codes': context_audio_codes,
            'context_audio_codes_lens': context_audio_codes_lens,
        }

    def replace_beta_binomial_prior_with_binarized(self, attn_prior, aligner_attn_hard):
        # aligner_attn_hard B, audio_timesteps, text_timesteps
        if self.model_type == 'multi_encoder_context_tts':
            text_attn_prior = attn_prior[0]
        else:
            text_attn_prior = attn_prior

        assert text_attn_prior is not None, "Prior is None"

        if isinstance(text_attn_prior, list):
            # Layer wise prior
            prior_updated = False
            for idx, prior in enumerate(text_attn_prior):
                if prior is not None:
                    text_attn_prior[idx][:,-aligner_attn_hard.size(1):,:] = aligner_attn_hard
                    prior_updated = True
            assert prior_updated, "Did not find any prior to update"
        else:
            # Same prior for all layers
            text_attn_prior[:,-aligner_attn_hard.size(1):,:] = aligner_attn_hard

        if self.model_type == 'multi_encoder_context_tts':
            attn_prior[0] = text_attn_prior
        else:
            attn_prior = text_attn_prior

        return attn_prior

    def get_binarized_prior_matrix(self, aligner_attn_soft, audio_lens, text_lens):
        # aligner_attn_soft B, 1, audio_timesteps, text_timesteps
        if self.cfg.get('binarize_attn_method', 'argmax') == 'nemo_binarize':
            binarize_repeat_audio_factor = self.cfg.get('binarize_repeat_audio_factor', 2)
            aligner_attn_soft_repeated = aligner_attn_soft.repeat_interleave(binarize_repeat_audio_factor, dim=2) # B, 1, 2*audio_timesteps, text_timesteps
            aligner_attn_hard = binarize_attention_parallel(aligner_attn_soft_repeated, text_lens, audio_lens*binarize_repeat_audio_factor).squeeze(1) # B, 2*audio_timesteps, text_timesteps
            aligner_attn_hard = aligner_attn_hard[:, ::2, :] # B, audio_timesteps, text_timesteps
        else:
            print("Binaraizing attention using argmax")
            aligner_attn_hard = torch.argmax(aligner_attn_soft.squeeze(1), dim=-1)
            aligner_attn_hard = torch.nn.functional.one_hot(aligner_attn_hard, num_classes=aligner_attn_soft.size(-1)).float()

        prior_future_decay = self.cfg.get('prior_future_decay', 1.0)
        prior_past_decay = self.cfg.get('prior_past_decay', 1.0)
        binarized_prior_epsilon = self.cfg.get('binarized_prior_epsilon', 0.0)
        aligner_attn_hard_wider = aligner_attn_hard + binarized_prior_epsilon

        for future_timestep in range(self.cfg.get('prior_future_context', 1)):
            decay_factor = prior_future_decay ** (future_timestep + 1)
            aligner_attn_hard_wider[:,:,future_timestep+1:] += decay_factor * aligner_attn_hard[:,:,:-(future_timestep+1)]

        for past_timestep in range(self.cfg.get('prior_past_context', 1)):
            decay_factor = prior_past_decay ** (past_timestep + 1)
            aligner_attn_hard_wider[:,:,:-past_timestep-1] += decay_factor * aligner_attn_hard[:,:,past_timestep+1:]

        aligner_attn_hard_wider = torch.clamp(aligner_attn_hard_wider, 0.0, 1.0)

        return aligner_attn_hard_wider

    def prepare_dummy_cond_for_cfg(self, cond, cond_mask, additional_decoder_input, additional_dec_mask):
        dummy_additional_decoder_input = None
        dummy_additional_dec_mask = None
        if additional_decoder_input is not None:
            dummy_additional_decoder_input = torch.zeros_like(additional_decoder_input)
            # all ones mask means dont ignore any timesteps (so that it is consistent with usual decoder mask)
            dummy_additional_dec_mask = torch.ones_like(additional_dec_mask)

        if isinstance(cond, list):
            # multi encoder conditioning
            dummy_cond = [torch.zeros_like(cond_item) for cond_item in cond]
            attn_prior = [None for _ in cond]
            dummy_mask = []
            for mask_item in cond_mask:
                # ignore all timesteps except the first one
                mask = torch.zeros_like(mask_item)
                mask[:, 0] = 1  # Make first timestep all zeros
                dummy_mask.append(mask)

        elif isinstance(cond, torch.Tensor):
            # single encoder conditioning
            dummy_cond = torch.zeros_like(cond)
            dummy_mask = torch.zeros_like(cond_mask)
            dummy_mask[:, 0] = 1  # ignore all timesteps except the first one
            attn_prior = None
        else:
            raise ValueError(f"Unsupported type for cond {type(cond)}")

        return dummy_cond, dummy_mask, dummy_additional_decoder_input, dummy_additional_dec_mask, attn_prior

    def process_batch(self, batch, mode="train"):
        context_tensors = self.prepare_context_tensors(batch)
        disable_alignment_loss = False
        if 'audio_codes' not in batch:
            audio_codes, audio_codes_lens = self.audio_to_codes(batch['audio'], batch['audio_lens'])
        else:
            audio_codes = batch['audio_codes']
            audio_codes_lens = batch['audio_codes_lens']
        # TODO: @rfejgin: this assert might be slow due to GPU/CPU sync
        assert (audio_codes[:,:,0] == self.audio_bos_id).all(), "Audio codes do not start with BOS token"
        if self.downsampling_factor > 1:
            # repeat the BOS token to downsampling_factor times
            audio_codes = torch.cat([torch.full((audio_codes.size(0), audio_codes.size(1), self.downsampling_factor - 1), self.audio_bos_id, device=audio_codes.device, dtype=audio_codes.dtype), audio_codes], dim=2)
            audio_codes_lens += self.downsampling_factor - 1
        audio_codes = self.pad_audio_codes(audio_codes, self.downsampling_factor, pad_token=0)
        audio_codes_input = audio_codes[:, :, :-self.downsampling_factor]  # B, C, T'
        audio_codes_target = audio_codes[:, :, self.downsampling_factor:]
        audio_codes_lens_input = audio_codes_lens_target = audio_codes_lens - self.downsampling_factor
        audio_codes_lens_input = torch.ceil(audio_codes_lens_input / self.downsampling_factor).to(audio_codes_lens_input.dtype)
        audio_codes_lens_target_full_rate = audio_codes_lens_target
        audio_codes_lens_target = torch.ceil(audio_codes_lens_target_full_rate / self.downsampling_factor).to(audio_codes_lens_target_full_rate.dtype)
        audio_codes_embedded_all = self.embed_audio_tokens_with_downsampling(audio_codes, downsampling_factor=self.downsampling_factor) # (B, T, E) # Computing this to be use in the alignment encoder
        audio_codes_embedded = audio_codes_embedded_all[:, :-1, :] # (B, T', E) Input to the decoder; this is already in downsampled form hence the -1 (not `downsampling_factor`)

        audio_codes_mask = get_mask_from_lengths(audio_codes_lens_input)
        use_cfg = (
            (self.cfg.get('cfg_unconditional_prob', 0.0) > 0.0)
            and (mode == "train")
            and (context_tensors['cond'] is not None)
        )
        if use_cfg and torch.rand(1).item() < self.cfg.cfg_unconditional_prob:
            cond, cond_mask, additional_decoder_input, additional_decoder_mask, attn_prior = (
                self.prepare_dummy_cond_for_cfg(
                    context_tensors['cond'],
                    context_tensors['cond_mask'],
                    context_tensors['additional_decoder_input'],
                    context_tensors['addtional_decoder_mask'],
                )
            )
            disable_alignment_loss = True
        else:
            cond = context_tensors['cond']
            cond_mask = context_tensors['cond_mask']
            additional_decoder_input = context_tensors['additional_decoder_input']
            additional_decoder_mask = context_tensors['addtional_decoder_mask']
            attn_prior = context_tensors['attn_prior']

            if (
                mode == "train"
                and self.cfg.get('decoder_input_dropout_prob', 0.0) > 0.0
                and torch.rand(1).item() < 0.5
            ):
                # For some batches (half of them), replace decoder_input_dropout_prob of the timesteps with random tokens
                max_codebook_val = self.cfg.get('dec_random_input_max', self.num_all_tokens_per_codebook)
                # @pneekhara: Keeping dec_random_input_max configurable since num_all_tokens_per_codebook usually has padding tokens
                # which can cause errors when doing codes_to_audio for audio_codes_input. We are not currently calling codes_to_audio on
                # audio_codes_input so should not matter if we don't supply dec_random_input_max.
                random_audio_tokens = torch.randint(
                    0, max_codebook_val, audio_codes_input.size(), device=audio_codes_input.device
                )
                random_audio_tokens = random_audio_tokens * audio_codes_mask.unsqueeze(1)
                dec_dropout_mask = (
                    torch.rand((1, 1, audio_codes_input.size(2)), device=audio_codes_input.device)
                    > self.cfg.decoder_input_dropout_prob
                )
                # timestep_mask is True for timesteps to be kept
                audio_codes_input = audio_codes_input * dec_dropout_mask + random_audio_tokens * (~dec_dropout_mask)
                # @rfejgin TODO add support for downsampling factor
                audio_codes_embedded = self.embed_audio_tokens(audio_codes_input) # (B, T', E)

        if context_tensors['additional_decoder_input'] is not None:
            dec_input_embedded = torch.cat([additional_decoder_input, audio_codes_embedded], dim=1)
            dec_input_mask = torch.cat([additional_decoder_mask, audio_codes_mask], dim=1)
        else:
            dec_input_embedded = audio_codes_embedded
            dec_input_mask = audio_codes_mask

        aligner_encoder_loss = None
        aligner_attn_soft = None
        aligner_attn_hard = None
        if self.cfg.get('use_alignment_encoder', False) and not disable_alignment_loss:
            aligner_prior = None
            if self.cfg.get('use_prior_for_aligner', False):
                aligner_prior = context_tensors['beta_binomial_attn_prior']
            # Passing target audio embeddings to the alignment encoder
            if self.global_step < self.cfg.get('aligner_encoder_train_steps', float('inf')):
                aligner_attn_soft, aligner_attn_logprobs = self.alignment_encoder(
                    queries=audio_codes_embedded_all[:, 1:, :].permute(0, 2, 1), # B, E, T'
                    keys=context_tensors['text_encoder_out'].permute(0, 2, 1), # B, E, T
                    mask=~context_tensors['text_mask'].unsqueeze(-1),
                    attn_prior=aligner_prior
                )

                aligner_encoder_loss = self.alignment_encoder_loss(
                    attn_logprob=aligner_attn_logprobs, in_lens=context_tensors['text_lens'], out_lens=audio_codes_lens_input
                )
            else:
                with torch.no_grad():
                    # Just get the attention matrix without computing the loss or gradients
                    aligner_attn_soft, aligner_attn_logprobs = self.alignment_encoder(
                        queries=audio_codes_embedded_all[:, 1:, :].permute(0, 2, 1), # B, E, T'
                        keys=context_tensors['text_encoder_out'].permute(0, 2, 1), # B, E, T
                        mask=~context_tensors['text_mask'].unsqueeze(-1),
                        attn_prior=aligner_prior
                    )

            with torch.no_grad():
                aligner_attn_hard = self.get_binarized_prior_matrix(
                    aligner_attn_soft, audio_codes_lens_input, context_tensors['text_lens']
                )
                if (self.global_step > self.cfg.get('binarize_prior_after_step', 0)) and context_tensors['prior_used']:
                    print("Updating Prior")
                    attn_prior = self.replace_beta_binomial_prior_with_binarized(attn_prior, aligner_attn_hard)

        logits, attn_info, dec_out = self.forward(
            dec_input_embedded=dec_input_embedded,
            dec_input_mask=dec_input_mask,
            cond=cond,
            cond_mask=cond_mask,
            attn_prior=attn_prior,
            multi_encoder_mapping=context_tensors['multi_encoder_mapping'],
        )
        # logits: (B, T', num_codebooks * num_tokens_per_codebook)
        # dec_out: (B, T', E)
        dec_context_size = context_tensors['dec_context_size']
        logits = logits[:, dec_context_size:, :]  # Remove the context audio embeddings from the logits

        codebook_loss, loss_mask = self.compute_loss(
            logits, audio_codes_target, audio_codes_lens_target, downsampling_factor=self.downsampling_factor
        )
        codebook_loss_scale = self.cfg.get('codebook_loss_scale', 1.0)
        alignment_loss = None
        if self.cfg.alignment_loss_scale > 0.0 and not disable_alignment_loss:
            text_lens = context_tensors['text_lens']
            ctc_prior_layer_ids = self.cfg.get('ctc_prior_layer_ids', self.transcript_decoder_layers)
            cross_attention_scores = [attn['cross_attn_probabilities'][1] for layer_idx, attn in enumerate(attn_info) if layer_idx in ctc_prior_layer_ids]
            alignment_loss = self.compute_alignment_loss(
                cross_attention_scores, text_lens, audio_codes_lens_target, dec_context_size
            )
            loss = codebook_loss_scale * codebook_loss + alignment_loss
        else:
            loss = codebook_loss_scale * codebook_loss

        local_transformer_loss = None
        local_transformer_logits = None
        if self.local_transformer_type != LocalTransformerType.NO_LT:
            if self.local_transformer_type == LocalTransformerType.MASKGIT:
                # randomly replace some positions with MASK_TOKEN
                audio_codes_masked, mask_tokens_mask = self.maskgit_apply_random_mask(audio_codes_target)
                local_transformer_logits = self.compute_local_transformer_logits(dec_out[:,dec_context_size:,:], audio_codes_masked, targets_offset_by_one=True)
                # audio_codes_masked = audio_codes_masked[:, 1:, :]
                local_transformer_loss, _ = self.compute_loss(local_transformer_logits, audio_codes_target, audio_codes_lens_target, mask_tokens_mask)
            else:
                # autoregressive
                assert self.local_transformer_type == LocalTransformerType.AR, "Unexpected local transformer type"
                local_transformer_logits = self.compute_local_transformer_logits(dec_out[:,dec_context_size:,:], audio_codes_target, targets_offset_by_one=False)
                local_transformer_loss, _ = self.compute_loss(local_transformer_logits, audio_codes_target, audio_codes_lens_target, None)
            local_transformer_loss_scale = self.cfg.get('local_transformer_loss_scale', 1.0)
            loss = loss + local_transformer_loss_scale * local_transformer_loss

        if aligner_encoder_loss is not None:
            loss = loss + aligner_encoder_loss

        return {
            'logits': logits,
            'attn_info': attn_info,
            'loss': loss,
            'codebook_loss': codebook_loss,
            'local_transformer_loss' : local_transformer_loss,
            'local_transformer_logits' : local_transformer_logits,
            'loss_mask': loss_mask,
            'alignment_loss': alignment_loss,
            'aligner_encoder_loss': aligner_encoder_loss,
            'audio_codes_target': audio_codes_target,
            'audio_codes_lens_target': audio_codes_lens_target_full_rate,
            'text': context_tensors['text'],
            'text_lens': context_tensors['text_lens'],
            'context_audio_codes': context_tensors['context_audio_codes'],
            'context_audio_codes_lens': context_tensors['context_audio_codes_lens'],
            'dec_context_size': dec_context_size,
            'aligner_attn_soft': aligner_attn_soft,
            'aligner_attn_hard': aligner_attn_hard,
        }

    def training_step(self, batch, batch_idx):
        batch_output = self.process_batch(batch)
        loss = batch_output['loss']
        codebook_loss = batch_output['codebook_loss']
        self.log('train/codebook_loss', codebook_loss, prog_bar=True, sync_dist=True)
        if self.cfg.get('cfg_unconditional_prob', 0.0) == 0.0:
            # Only log alignment loss when not using cfg to avoid sync issues when
            # alignment loss is None on some ranks
            alignment_loss = batch_output['alignment_loss']
            if alignment_loss is not None:
                self.log('train/alignment_loss', alignment_loss, prog_bar=True, sync_dist=True)
        self.log('train/loss', loss, prog_bar=True, sync_dist=True)
        local_transformer_loss = batch_output['local_transformer_loss']
        if local_transformer_loss is not None:
            self.log('train/local_transformer_loss', local_transformer_loss, prog_bar=True, sync_dist=True)

        # Log batch info
        batch_size, text_token_max_len = batch["text"].shape
        text_token_total_num = batch["text_lens"].sum()
        batch_info_dict = {
            "train/batch_size": batch_size,
            "train/text_token_max_len": text_token_max_len,
            "train/text_token_total_num_in_batch": text_token_total_num,
            "train/text_token_pad_ratio_percent_in_batch": 100 * (1 - text_token_total_num / (batch_size * text_token_max_len)),
        }

        if "audio_codes" in batch:
            audio_codes_max_len = batch["audio_codes"].shape[-1]
            audio_codes_total_num = batch["audio_codes_lens"].sum()
            batch_info_dict.update({
                "train/audio_codes_max_len": audio_codes_max_len,
                "train/audio_codes_total_num_in_batch": audio_codes_total_num,
                "train/audio_codes_pad_ratio_percent_in_batch": 100 * (1 - audio_codes_total_num / (batch_size * audio_codes_max_len)),
            })
        else:
            audio_samples_max_len = batch["audio"].shape[-1]
            audio_samples_total_num = batch["audio_lens"].sum()
            batch_info_dict.update({
                "train/audio_samples_max_len": audio_samples_max_len,
                "train/audio_samples_total_num_in_batch": audio_samples_total_num,
                "train/audio_samples_pad_ratio_percent_in_batch": 100 * (1 - audio_samples_total_num / (batch_size * audio_samples_max_len)),
            })

        self.log_dict(batch_info_dict, on_step=True)

        return loss

    def validation_step(self, batch, batch_idx):
        batch_output = self.process_batch(batch, mode="val")
        # self.process_batch returns a dict. We currently only log "logits" which come from the parallel prediction
        # head. If we use local_transformer, then the local_transformer returns "local_transformer_logits"
        loss = batch_output['loss']
        codebook_loss = batch_output['codebook_loss']
        alignment_loss = batch_output['alignment_loss']
        aligner_encoder_loss = batch_output['aligner_encoder_loss']
        logits = batch_output['logits']
        audio_codes_target = batch_output['audio_codes_target']
        audio_codes_lens_target = batch_output['audio_codes_lens_target']
        context_audio_codes = batch_output['context_audio_codes']
        context_audio_codes_lens = batch_output['context_audio_codes_lens']
        attn_info = batch_output['attn_info']
        text_lens = batch_output['text_lens']
        dec_context_size = batch_output['dec_context_size']
        if alignment_loss is None:
            alignment_loss = torch.tensor(0.0, device=loss.device)
        if aligner_encoder_loss is None:
            aligner_encoder_loss = torch.tensor(0.0, device=loss.device)

        if batch_idx == 0 and self.global_rank == 0:
            # Prepare dictionary for aggregated wandb logging
            wandb_log_dict = {}

            # Get audio data for logging
            wandb_log_dict.update(
                self.log_val_audio_example(
                    logits, audio_codes_target, audio_codes_lens_target, context_audio_codes, context_audio_codes_lens
                )
            )

            # Get attention image data for logging
            if (
                self.model_type != 'decoder_pretrain_synthesizer'
                and len(attn_info[self.transcript_decoder_layers[0]]['cross_attn_probabilities']) > 1
            ):
                # cross_attn_probabilities only returned when not using flash attention
                ctc_prior_layer_ids = self.cfg.get('ctc_prior_layer_ids', self.transcript_decoder_layers)
                cross_attention_probs = [attn['cross_attn_probabilities'][0] for layer_idx, attn in enumerate(attn_info) if layer_idx in ctc_prior_layer_ids]
                wandb_log_dict.update(
                    self.log_attention_probs(
                        cross_attention_probs,
                        audio_codes_lens_target,
                        text_lens,
                        prefix="val",
                        dec_context_size=dec_context_size,
                    )
                )

                for layer_idx in self.transcript_decoder_layers:
                    cross_attention_probs = [ attn_info[layer_idx]['cross_attn_probabilities'][0] ]
                    wandb_log_dict.update(
                        self.log_attention_probs(
                            cross_attention_probs,
                            audio_codes_lens_target,
                            text_lens,
                            prefix=f"val/layer_{layer_idx}",
                            dec_context_size=dec_context_size
                        )
                    )

                if batch_output['aligner_attn_soft'] is not None:
                    wandb_log_dict.update(
                        self.log_attention_probs(
                            [batch_output['aligner_attn_soft']],
                            audio_codes_lens_target,
                            text_lens,
                            prefix=f"val/aligner_encoder_attn",
                        )
                    )

                if batch_output['aligner_attn_hard'] is not None:
                    wandb_log_dict.update(
                        self.log_attention_probs(
                            [batch_output['aligner_attn_hard'].unsqueeze(1)],
                            audio_codes_lens_target,
                            text_lens,
                            prefix=f"val/aligner_encoder_attn_hard",
                        )
                    )

            # Perform single wandb log call if wandb is active and there is data
            for logger in self.loggers:
                if isinstance(logger, WandbLogger) and wandb_log_dict:
                    logger.experiment.log(wandb_log_dict)

        local_transformer_loss = batch_output['local_transformer_loss']
        val_output = {
            'val_loss': loss,
            'val_codebook_loss': codebook_loss,
            'val_alignment_loss': alignment_loss,
            'val_local_transformer_loss': local_transformer_loss,
            'val_aligner_encoder_loss': aligner_encoder_loss,
        }
        self.validation_step_outputs.append(val_output)

        return val_output

    def get_cross_attention_scores(self, attn_probs, filter_layers=None):
        """
        Returns the cross attention probabilities for the last audio timestep
        """
        mean_cross_attn_scores = []
        all_heads_cross_attn_scores = []
        for lidx, layerwise_attn_prob in enumerate(attn_probs):
            if (filter_layers is not None and lidx not in filter_layers) or (lidx not in self.transcript_decoder_layers):
                continue
            cross_attn_prob = layerwise_attn_prob['cross_attn_probabilities'][0] # B, H, audio_timesteps, text_timesteps
            mean_cross_attn_scores.append(cross_attn_prob.mean(dim=1)) # B, audio_timesteps, text_timesteps
            for head_idx in range(cross_attn_prob.size(1)):
                all_heads_cross_attn_scores.append(cross_attn_prob[:, head_idx, -1, :]) # B, text_timesteps

        mean_cross_attn_scores = torch.stack(mean_cross_attn_scores, dim=1) # B, L, audio_timesteps, text_timesteps
        mean_cross_attn_scores = mean_cross_attn_scores.mean(dim=1) # B, audio_timesteps, text_timesteps
        last_audio_timestep_scores = mean_cross_attn_scores[:, -1, :] # B, text_timesteps
        return last_audio_timestep_scores, all_heads_cross_attn_scores

    def get_most_attended_text_timestep(self, alignment_attention_scores, last_attended_timesteps,
                                   text_lens, lookahead_window_size, attended_timestep_counter, batch_size):
        """
        Returns the most attended timestep for each batch item
        """
        text_time_step_attended = []
        for bidx in range(batch_size):
            last_attended_timestep = last_attended_timesteps[-1][bidx]
            if attended_timestep_counter[bidx].get(last_attended_timestep, 0) >= 8:
                # This is probably an attention sink! Move to the next timestep
                last_attended_timestep += 1
            window_size = lookahead_window_size
            window_end = min(last_attended_timestep + window_size, text_lens[bidx] - 3) # Ignore the last 3 timesteps
            item_attention_scores = alignment_attention_scores[bidx,last_attended_timestep:window_end]
            if item_attention_scores.size(0) == 0:
                # This means the sentence has ended
                attended_timestep = text_lens[bidx] - 1
            else:
                attended_timestep = item_attention_scores.argmax().item() + last_attended_timestep
            text_time_step_attended.append(attended_timestep)
            attended_timestep_counter[bidx][attended_timestep] = attended_timestep_counter[bidx].get(attended_timestep, 0) + 1
        return text_time_step_attended, attended_timestep_counter

    def construct_inference_prior(self, prior_epsilon, cross_attention_scores,
                                  text_lens, text_time_step_attended, attended_timestep_counter,
                                  unfinished_texts, finished_texts_counter, end_indices, batch_size):
        # Attn prior for the next timestep
        _attn_prior = torch.zeros(cross_attention_scores.shape[0], 1, cross_attention_scores.shape[1]) + prior_epsilon
        _attn_prior = _attn_prior.to(cross_attention_scores.device)
        for bidx in range(cross_attention_scores.shape[0]):
            if bidx < batch_size:
                _text_len = text_lens[bidx]
                if text_lens[bidx] <= 5:
                    # Very short sentences, No Prior
                    _attn_prior[bidx, 0, :] = 1.0
                else:
                    # _attn_prior[bidx, 0, max(1, text_time_step_attended[bidx]-2)] = 0.1 # Slight exposure to history for better pronounciation. Not very important.
                    _attn_prior[bidx, 0, max(1, text_time_step_attended[bidx]-1)] = 0.2 # Slight exposure to history for better pronounciation. Not very important.
                    _attn_prior[bidx, 0, text_time_step_attended[bidx]] = 0.8 # Slightly bias to continue moving forward. Not very important.
                    _attn_prior[bidx, 0, min(text_time_step_attended[bidx]+1, _text_len - 1) ] = 1.0
                    _attn_prior[bidx, 0, min(text_time_step_attended[bidx]+2, _text_len - 1) ] = 0.8

                # Penalize timesteps that have been attended to more than 10 times
                for _timestep in attended_timestep_counter[bidx]:
                    if attended_timestep_counter[bidx][_timestep] >= 10:
                        # This means the timestep has been attended to more than 10 times (To avoid getting stuck)
                        _attn_prior[bidx, 0, _timestep] = prior_epsilon

                unfinished_texts[bidx] = False
                if text_time_step_attended[bidx] < text_lens[bidx] - 3:
                    # This means the sentence has not ended
                    if bidx not in end_indices:
                        unfinished_texts[bidx] = True

                if text_time_step_attended[bidx] >= text_lens[bidx] - 5 or bidx in end_indices:
                    if bidx not in finished_texts_counter:
                        finished_texts_counter[bidx] = 0

        for bidx in finished_texts_counter:
            finished_texts_counter[bidx] += 1
            if finished_texts_counter[bidx] > 10:
                # This means we have been within the text EOS window for atleast 10 timesteps
                # We should allow EOS to be predicted now.
                unfinished_texts[bidx] = False

        return _attn_prior, unfinished_texts, finished_texts_counter

    def get_inference_attention_plots(self, cross_attention_scores_all_timesteps, all_heads_cross_attn_scores_all_timesteps, text_lens, predicted_codes_lens, batch_size, compute_all_heads_attn_maps):
        cross_attention_scores_all_timesteps = torch.stack(cross_attention_scores_all_timesteps, dim=2) # B, text_timesteps, T'
        headwise_cross_attention_scores_all_timesteps = []
        for hidx in range(len(all_heads_cross_attn_scores_all_timesteps[0])):
            head_cross_attention_all_timesteps = torch.stack([x[hidx] for x in all_heads_cross_attn_scores_all_timesteps], dim=2) # B, text_timesteps, T'
            headwise_cross_attention_scores_all_timesteps.append(head_cross_attention_all_timesteps)

        cross_attention_maps = []
        headwise_cross_attention_maps = []
        for bidx in range(batch_size):
            item_cross_attention_scores = cross_attention_scores_all_timesteps[bidx,:text_lens[bidx],:predicted_codes_lens[bidx]]
            cross_attn_np = plot_alignment_to_numpy(item_cross_attention_scores.cpu().numpy())
            cross_attention_maps.append(cross_attn_np)
            item_all_head_cross_attn_maps = []
            if compute_all_heads_attn_maps:
                for hidx in range(len(all_heads_cross_attn_scores_all_timesteps[0])):
                    item_headwise_cross_attention_scores = headwise_cross_attention_scores_all_timesteps[hidx][bidx,:text_lens[bidx],:predicted_codes_lens[bidx]]
                    headwise_cross_attn_np = plot_alignment_to_numpy(item_headwise_cross_attention_scores.cpu().numpy())
                    item_all_head_cross_attn_maps.append(headwise_cross_attn_np)
                headwise_cross_attention_maps.append(item_all_head_cross_attn_maps)

        return cross_attention_maps, headwise_cross_attention_maps

    def infer_batch(
            self,
            batch,
            max_decoder_steps=500,
            temperature=0.7,
            topk=80,
            use_cfg=False,
            cfg_scale=1.0,
            return_cross_attn_probs=False,
            apply_attention_prior=False,
            prior_epsilon=1e-5,
            lookahead_window_size=10,
            estimate_alignment_from_layers=None,
            apply_prior_to_layers=None,
            start_prior_after_n_audio_steps=10,
            compute_all_heads_attn_maps=False,
            use_local_transformer_for_inference=False,
            maskgit_n_steps=3,
            maskgit_noise_scale=0.0
        ):
        with torch.no_grad():
            start_time = time.time()
            self.decoder.reset_cache(use_cache=self.use_kv_cache_for_inference)

            context_tensors = self.prepare_context_tensors(batch)
            text = context_tensors['text']
            audio_codes_bos = torch.full(
                (text.size(0), self.num_audio_codebooks, self.downsampling_factor), self.audio_bos_id, device=text.device
            ).long() # @rfejgin TODO: do this at training too
            audio_codes_lens = torch.full((text.size(0),), 1, device=text.device).long() # intetionally 1 rather than self.downsampling_factor since this is in downsampled form
            audio_codes_input = audio_codes_bos
            audio_codes_mask = get_mask_from_lengths(audio_codes_lens)

            all_predictions = []
            end_indices = {}

            if use_cfg:
                dummy_cond, dummy_cond_mask, dummy_additional_decoder_input, dummy_addition_dec_mask, _ = (
                    self.prepare_dummy_cond_for_cfg(
                        context_tensors['cond'],
                        context_tensors['cond_mask'],
                        context_tensors['additional_decoder_input'],
                        context_tensors['addtional_decoder_mask'],
                    )
                )

            cross_attention_scores_all_timesteps = []
            all_heads_cross_attn_scores_all_timesteps = []
            _attn_prior = None
            unfinished_texts = {}
            finished_texts_counter = {}
            attended_timestep_counter = [{} for _ in range(text.size(0))]
            last_attended_timesteps = [[1 for _ in range(text.size(0))]] # Maintain a list of attended timesteps as we predict audio for each batch item
            time_to_first_prediction = 0.0
            for idx in range(max_decoder_steps):
                if idx == 1:
                    time_to_first_prediction = time.time() - start_time
                if idx % 20 == 0:
                    print(f"Decoding timestep {idx}")
                # @rfejgin TODO add support for downsampling factor (remember to pad)
                audio_codes_embedded = self.embed_audio_tokens_with_downsampling(audio_codes_input, downsampling_factor=self.downsampling_factor)
                if context_tensors['additional_decoder_input'] is not None:
                    _audio_codes_embedded = torch.cat(
                        [context_tensors['additional_decoder_input'], audio_codes_embedded], dim=1
                    )
                    _audio_codes_mask = torch.cat([context_tensors['addtional_decoder_mask'], audio_codes_mask], dim=1)
                else:
                    _audio_codes_embedded = audio_codes_embedded
                    _audio_codes_mask = audio_codes_mask

                if apply_prior_to_layers is not None:
                    attn_prior = [None for _ in range(self.cfg.decoder.n_layers)]
                    for layer_idx in apply_prior_to_layers:
                        attn_prior[layer_idx] = _attn_prior
                else:
                    attn_prior = _attn_prior

                if self.model_type == 'multi_encoder_context_tts':
                    attn_prior = [attn_prior, None]


                if use_cfg:
                    batch_size = audio_codes_embedded.size(0)
                    if isinstance(context_tensors['cond'], list):
                        cfg_cond = [
                            torch.cat([cond_item, dummy_cond_item], dim=0)
                            for cond_item, dummy_cond_item in zip(context_tensors['cond'], dummy_cond)
                        ]
                        cfg_cond_mask = [
                            torch.cat([cond_mask_item, dummy_cond_mask_item], dim=0)
                            for cond_mask_item, dummy_cond_mask_item in zip(
                                context_tensors['cond_mask'], dummy_cond_mask
                            )
                        ]
                    else:
                        cfg_cond = torch.cat([context_tensors['cond'], dummy_cond], dim=0)
                        cfg_cond_mask = torch.cat([context_tensors['cond_mask'], dummy_cond_mask], dim=0)
                    cfg_audio_codes_embedded = torch.cat([_audio_codes_embedded, _audio_codes_embedded], dim=0)
                    cfg_audio_codes_mask = torch.cat([_audio_codes_mask, _audio_codes_mask], dim=0)
                    if dummy_additional_decoder_input is not None:
                        cfg_audio_codes_embedded[batch_size:, : dummy_additional_decoder_input.size(1)] = (
                            dummy_additional_decoder_input
                        )
                        cfg_audio_codes_mask[batch_size:, : dummy_additional_decoder_input.size(1)] = (
                            dummy_addition_dec_mask
                        )

                    # print(f"step {idx}")
                    # print(f"use_cfg {use_cfg}")
                    # print(f"shape {cfg_audio_codes_embedded.shape}")
                    # print(f"use kv cahce? {self.use_kv_cache_for_inference}")
                    combined_logits, attn_probs, dec_out = self.forward(
                        dec_input_embedded=cfg_audio_codes_embedded,
                        dec_input_mask=cfg_audio_codes_mask,
                        cond=cfg_cond,
                        cond_mask=cfg_cond_mask,
                        attn_prior=attn_prior,
                        multi_encoder_mapping=context_tensors['multi_encoder_mapping']
                    )

                    cond_logits = combined_logits[:batch_size]
                    uncond_logits = combined_logits[batch_size:]
                    all_code_logits = (1 - cfg_scale) * uncond_logits + cfg_scale * cond_logits
                else:
                    batch_size = audio_codes_embedded.size(0)
                    all_code_logits, attn_probs, dec_out = self.forward(
                        dec_input_embedded=_audio_codes_embedded,
                        dec_input_mask=_audio_codes_mask,
                        cond=context_tensors['cond'],
                        cond_mask=context_tensors['cond_mask'],
                        attn_prior=attn_prior,
                        multi_encoder_mapping=context_tensors['multi_encoder_mapping']
                    )

                if return_cross_attn_probs or apply_attention_prior:
                    cross_attention_scores, all_heads_cross_attn_scores = self.get_cross_attention_scores(attn_probs) # B, text_timesteps
                    alignment_attention_scores = cross_attention_scores
                    if estimate_alignment_from_layers is not None:
                        alignment_attention_scores, _ = self.get_cross_attention_scores(attn_probs, filter_layers=estimate_alignment_from_layers) # B, text_timesteps

                    cross_attention_scores_all_timesteps.append(cross_attention_scores)
                    all_heads_cross_attn_scores_all_timesteps.append(all_heads_cross_attn_scores)

                if apply_attention_prior and idx >= start_prior_after_n_audio_steps:
                    text_time_step_attended, attended_timestep_counter = self.get_most_attended_text_timestep(
                        alignment_attention_scores=alignment_attention_scores,
                        last_attended_timesteps=last_attended_timesteps,
                        text_lens=context_tensors['text_lens'],
                        lookahead_window_size=lookahead_window_size,
                        attended_timestep_counter=attended_timestep_counter,
                        batch_size=batch_size
                    )
                    last_attended_timesteps.append(text_time_step_attended)
                    _attn_prior, unfinished_texts, finished_texts_counter = self.construct_inference_prior(
                        prior_epsilon=prior_epsilon,
                        cross_attention_scores=cross_attention_scores,
                        text_lens=context_tensors['text_lens'],
                        text_time_step_attended=text_time_step_attended,
                        attended_timestep_counter=attended_timestep_counter,
                        unfinished_texts=unfinished_texts,
                        finished_texts_counter=finished_texts_counter,
                        end_indices=end_indices,
                        batch_size=batch_size
                    )

                finished_items = {k: v for k, v in finished_texts_counter.items() if v >= 20} # Items that have been close to the end for atleast 20 timesteps
                unifinished_items = {k: v for k, v in unfinished_texts.items() if v}

                all_code_logits_t = all_code_logits[:, -1, :] # (B, num_codebooks * num_tokens_per_codebook)
                if use_local_transformer_for_inference:
                    if self.local_transformer_type == LocalTransformerType.AR :
                        # Autoregressive sampling with local transformer
                        audio_codes_next = self.local_transformer_sample_autoregressive(
                            dec_output=dec_out[:,-1,:],
                            temperature=temperature,
                            topk=topk,
                            unfinished_items=unifinished_items,
                            finished_items=finished_items,
                            use_cfg=use_cfg,
                            cfg_scale=cfg_scale
                        )
                    elif self.local_transformer_type == LocalTransformerType.MASKGIT:
                        audio_codes_next = self.local_transformer_sample_maskgit(
                            dec_output=dec_out[:,-1,:],
                            temperature=temperature,
                            topk=topk,
                            unfinished_items=unifinished_items,
                            finished_items=finished_items,
                            use_cfg=use_cfg,
                            cfg_scale=cfg_scale,
                            n_steps=maskgit_n_steps,
                            noise_scale=maskgit_noise_scale
                        )
                    else:
                        raise ValueError(f"Local transformer inference requested by but local transformer type is {self.local_transformer_type}")
                    # TODO @rfejgin: should we add argmax sampling for EOS here too?
                    # all_codes_next_argmax = audio_codes_next
                else:
                    # Parallel sampling from all codebooks
                    audio_codes_next = self.sample_codes_from_logits(all_code_logits_t, temperature=temperature, topk=topk, unfinished_items=unifinished_items, finished_items=finished_items) # (B, num_codebooks, downsampling_factor)
                all_codes_next_argmax = self.sample_codes_from_logits(all_code_logits_t, temperature=0.01, unfinished_items=unifinished_items, finished_items=finished_items) # (B, num_codebooks, downsampling_factor)

                for item_idx in range(all_codes_next_argmax.size(0)):
                    for ds_index in range(self.downsampling_factor):
                        if item_idx not in end_indices:
                            pred_token = all_codes_next_argmax[item_idx][0, ds_index].item()
                            pred_token_multinomial = audio_codes_next[item_idx][0, ds_index].item()
                            any_eos = (audio_codes_next[item_idx]==self.audio_eos_id).any().item() or (all_codes_next_argmax[item_idx]==self.audio_eos_id).any().item() 
                            first_eos = (pred_token == self.audio_eos_id) or (pred_token_multinomial == self.audio_eos_id)
                            if any_eos and not first_eos:
                                print("\n**** Warning: EOS detected in vector but not at first position **** \n")
                                print(audio_codes_next[item_idx])
                                print(all_codes_next_argmax[item_idx])
                            if first_eos:
                                print("End detected for item {} at timestep {}".format(item_idx, idx))
                                end_indices[item_idx] = idx
                            # TODO @rfejgin - track which downsampling index each item ended at

                all_predictions.append(audio_codes_next)
                audio_codes_input = torch.cat(
                    [audio_codes_input, audio_codes_next], dim=-1
                )  # (B, C, T')
                audio_codes_lens = audio_codes_lens + 1 # already in downsampled form
                audio_codes_mask = get_mask_from_lengths(audio_codes_lens)
                if len(end_indices) == text.size(0) and len(all_predictions) >= 4:
                    # Codec must be of atleast 4 timesteps to be decoded properly
                    print("All ends reached")
                    break
            tts_generation_time = time.time() - start_time
            tts_generation_time_per_frame = tts_generation_time / len(all_predictions)
            predicted_codes = torch.cat(all_predictions, dim=-1)  # (B, num_codebooks, T')

            predicted_lens = [end_indices.get(idx, max_decoder_steps) * self.downsampling_factor for idx in range(text.size(0))] #  Ensure that the codec is atleast of length 4
            predicted_codes_lens = torch.tensor(predicted_lens, device=text.device).long()

            predicted_audio, predicted_audio_lens = self.codes_to_audio(predicted_codes, predicted_codes_lens)
            end_time = time.time()
            total_audio_duration_generated = (predicted_audio_lens.max().item() * predicted_audio_lens.shape[0])/self._codec_model.sample_rate
            rtf = total_audio_duration_generated / (end_time - start_time)
            rtf_metrics = {
                'rtf': rtf,
                'time_to_first_prediction': time_to_first_prediction,
                'tts_generation_time': tts_generation_time,
                'max_frames_generated': len(all_predictions),
                'tts_generation_time_per_frame': tts_generation_time_per_frame,
                'batch_size': text.size(0),
            }
            torch.cuda.empty_cache()
            if return_cross_attn_probs:
                cross_attention_maps, headwise_cross_attention_maps = self.get_inference_attention_plots(
                    cross_attention_scores_all_timesteps, all_heads_cross_attn_scores_all_timesteps,
                    context_tensors['text_lens'], predicted_codes_lens, text.size(0), compute_all_heads_attn_maps
                )
                return predicted_audio, predicted_audio_lens, predicted_codes, predicted_codes_lens, rtf_metrics, cross_attention_maps, headwise_cross_attention_maps
            else:
                # For backward compatibility
                return predicted_audio, predicted_audio_lens, predicted_codes, predicted_codes_lens, rtf_metrics

    def test_step(self, batch, batch_idx):
        with torch.no_grad():
            test_dl_batch_size = self._test_dl.batch_size
            temperature = self.cfg.get('inference_temperature', 0.7)
            topk = self.cfg.get('inference_topk', 80)
            use_cfg = self.cfg.get('inference_use_cfg', False)
            cfg_scale = self.cfg.get('inference_cfg_scale', 1.0)
            predicted_audio, predicted_audio_lens, predicted_codes, predicted_codes_lens, _ = self.infer_batch(
                batch,
                max_decoder_steps=self.cfg.get('max_decoder_steps', 500),
                temperature=temperature,
                topk=topk,
                use_cfg=use_cfg,
                cfg_scale=cfg_scale,
            )

            for logger in self.loggers:
                is_wandb = isinstance(logger, WandbLogger)
                is_tb = isinstance(logger, TensorBoardLogger)
                if not is_wandb and not is_tb:
                    raise ValueError(f"Invalid logger type for audio logging: {type(logger)}. Only `WandbLogger` and `TensorBoardLogger` are supported.")

                for idx in range(predicted_audio.size(0)):
                    predicted_audio_np = predicted_audio[idx].float().detach().cpu().numpy()
                    predicted_audio_np = predicted_audio_np[: predicted_audio_lens[idx]]
                    item_idx = batch_idx * test_dl_batch_size + idx

                    if is_wandb:
                        log_dict = {
                            f"test/predicted_audio": wandb.Audio(
                                predicted_audio_np, sample_rate=self.cfg.sample_rate, caption=f"Predicted Audio"
                            ),
                        }
                        logger.experiment.log(log_dict, step=item_idx)

                    if is_tb:
                        logger.experiment.add_audio(
                            'test/predicted_audio',
                            predicted_audio_np,
                            global_step=item_idx,
                            sample_rate=self.cfg.sample_rate,
                        )

                    # Save the predicted audio
                    log_dir = logger.log_dir
                    audio_dir = os.path.join(log_dir, 'audios')
                    if not os.path.exists(audio_dir):
                        os.makedirs(audio_dir)
                    audio_path = os.path.join(audio_dir, f'predicted_audioRank{self.global_rank}_{item_idx}.wav')
                    sf.write(audio_path, predicted_audio_np, self.cfg.sample_rate)

    def on_validation_epoch_end(self):
        collect = lambda key: torch.stack([x[key] for x in self.validation_step_outputs]).mean()
        val_loss = collect("val_loss")
        val_codebook_loss = collect("val_codebook_loss")
        val_alignment_loss = collect("val_alignment_loss")
        val_aligner_encoder_loss = collect("val_aligner_encoder_loss")
        self.log("val_loss", val_loss, prog_bar=True, sync_dist=True)
        self.log("val/codebook_loss", val_codebook_loss, prog_bar=True, sync_dist=True)
        self.log("val/alignment_loss", val_alignment_loss, prog_bar=True, sync_dist=True)
        self.log("val/aligner_encoder_loss", val_aligner_encoder_loss, prog_bar=True, sync_dist=True)
        if self.local_transformer_type != LocalTransformerType.NO_LT:
            val_local_transformer_loss = collect("val_local_transformer_loss")
            self.log("val/local_transformer_loss", val_local_transformer_loss, prog_bar=True, sync_dist=True)
        self.validation_step_outputs.clear()  # free memory

    def get_dataset(self, dataset_cfg, dataset_type):
        dataset = instantiate(
            dataset_cfg.dataset,
            bos_id=self.bos_id,
            eos_id=self.eos_id,
            audio_bos_id=self.audio_bos_id,
            audio_eos_id=self.audio_eos_id,
            context_audio_bos_id=self.context_audio_bos_id,
            context_audio_eos_id=self.context_audio_eos_id,
            num_audio_codebooks=self.num_audio_codebooks,
            codec_model_samples_per_frame=self.codec_model_samples_per_frame,
            prior_scaling_factor=self.cfg.prior_scaling_factor,
            load_cached_codes_if_available=self.cfg.load_cached_codes_if_available,
            dataset_type=dataset_type,  # train or test used for setting phone prob to 1.0 in test dataset (worker_init_fn)
            use_text_conditioning_tokenizer=self.cfg.use_text_conditioning_encoder,
            pad_context_text_to_max_duration=self.pad_context_text_to_max_duration,
            context_duration_min=self.cfg.context_duration_min,
            context_duration_max=self.cfg.context_duration_max,
        )
        dataset.load_16khz_audio = self.model_type == 'single_encoder_sv_tts'
        dataset.tokenizer_config = (
            self.cfg.text_tokenizers
        )  # This will be used in worker_init_fn for instantiating tokenizer
        return dataset

    def get_lhotse_dataloader(self, dataset_cfg, mode='train') -> torch.utils.data.DataLoader:
        # TODO @xueyang: better to distinguish cfg. self.cfg is the model cfg, while cfg here is train_ds cfg. Also
        #   cfg is a classifier-free guidance.
        dataset = MagpieTTSLhotseDataset(
            sample_rate=self.cfg.sample_rate,
            volume_norm=dataset_cfg.volume_norm,
            codec_model_samples_per_frame=self.codec_model_samples_per_frame,
            codec_model_name=self.cfg.codec_model_name,
            audio_bos_id=self.audio_bos_id,
            audio_eos_id=self.audio_eos_id,
            context_audio_bos_id=self.context_audio_bos_id,
            context_audio_eos_id=self.context_audio_eos_id,
            num_audio_codebooks=self.num_audio_codebooks,
            prior_scaling_factor=self.cfg.prior_scaling_factor,
            load_cached_codes_if_available=self.cfg.load_cached_codes_if_available,
            dataset_type=mode,  # train or test used for setting phone prob to 1.0 in test dataset (worker_init_fn)
            load_16khz_audio=(self.model_type == 'single_encoder_sv_tts'),
            pad_context_text_to_max_duration=self.pad_context_text_to_max_duration,
            context_duration_min=self.cfg.context_duration_min,
            context_duration_max=self.cfg.context_duration_max,
            use_text_conditioning_tokenizer=self.cfg.use_text_conditioning_encoder,
            tokenizer_config=self.cfg.text_tokenizers,
        )
        data_loader = get_lhotse_dataloader_from_config(
            config=dataset_cfg.dataset,
            global_rank=self.global_rank,
            world_size=self.world_size,
            dataset=dataset,
        )
        return data_loader

    def setup_training_data(self, dataset_cfg):
        if dataset_cfg.get("use_lhotse", False):
            # TODO @xueyang: better to distinguish cfg. self.cfg is the model cfg, while cfg here is train_ds cfg. Also
            #   cfg is a classifier-free guidance.
            self._train_dl = self.get_lhotse_dataloader(dataset_cfg, mode='train')
        else:
            dataset = self.get_dataset(dataset_cfg, dataset_type='train')
            sampler = dataset.get_sampler(dataset_cfg.dataloader_params.batch_size, world_size=self.trainer.world_size)
            persistent_workers = True
            if dataset_cfg.dataloader_params.num_workers == 0:
                persistent_workers = False
                # For num workers > 0 tokenizer will be assigned in worker_init_fn (since it is not picklable)
                dataset.text_tokenizer, dataset.text_conditioning_tokenizer = setup_tokenizers(
                    all_tokenizers_config=self.cfg.text_tokenizers,
                    use_text_conditioning_tokenizer=self.use_text_conditioning_encoder,
                    mode='train',
                )
            self._train_dl = torch.utils.data.DataLoader(
                dataset,
                collate_fn=dataset.collate_fn,
                sampler=sampler,
                **dataset_cfg.dataloader_params,
                worker_init_fn=worker_init_fn,
                persistent_workers=persistent_workers,
            )

    def _setup_test_dataloader(self, dataset_cfg) -> torch.utils.data.DataLoader:
        if dataset_cfg.get("use_lhotse", False):
            data_loader = self.get_lhotse_dataloader(dataset_cfg, mode='test')
        else:
            dataset = self.get_dataset(dataset_cfg, dataset_type='test')
            persistent_workers = True
            if dataset_cfg.dataloader_params.num_workers == 0:
                persistent_workers = False
                # For num workers > 0 tokenizer will be assigned in worker_init_fn (since it is not picklable)
                dataset.text_tokenizer, dataset.text_conditioning_tokenizer = setup_tokenizers(
                    all_tokenizers_config=self.cfg.text_tokenizers,
                    use_text_conditioning_tokenizer=self.use_text_conditioning_encoder,
                    mode='test'
                )

            data_loader = torch.utils.data.DataLoader(
                dataset,
                collate_fn=dataset.collate_fn,
                **dataset_cfg.dataloader_params,
                worker_init_fn=worker_init_fn,
                persistent_workers=persistent_workers,
            )
        return data_loader

    def setup_validation_data(self, cfg):
        self._validation_dl = self._setup_test_dataloader(cfg)

    def setup_test_data(self, cfg):
        self._test_dl = self._setup_test_dataloader(cfg)

    @classmethod
    def list_available_models(cls) -> List[PretrainedModelInfo]:
        return []<|MERGE_RESOLUTION|>--- conflicted
+++ resolved
@@ -101,13 +101,10 @@
         self.context_audio_eos_id = cfg.get('forced_context_audio_eos_id', num_audio_tokens + SpecialAudioToken.AUDIO_CONTEXT_EOS.value)
         self.num_all_tokens_per_codebook = cfg.get('forced_num_all_tokens_per_codebook',num_audio_tokens + len(SpecialAudioToken))
         self.mask_token_id = cfg.get('forced_mask_token_id', num_audio_tokens + SpecialAudioToken.MASK_TOKEN.value)
-<<<<<<< HEAD
+        self.use_bpe_char_tokenizer = cfg.get('use_bpe_char_tokenizer', False)
+
         # ratio between the the codec frame rate and the Magpie decoder's frame rate
         self.downsampling_factor = cfg.get('downsample_factor', 1)
-=======
-        self.use_bpe_char_tokenizer = cfg.get('use_bpe_char_tokenizer', False)
-
->>>>>>> 2499018a
         # Setup tokenizer
         if hasattr(cfg, 'text_tokenizer'):
             # For backward compatibility for English-only models
