--- conflicted
+++ resolved
@@ -398,12 +398,6 @@
         if strict == False:
             super().load_state_dict(state_dict, strict=False)
         for name, child in self.named_children():
-<<<<<<< HEAD
-            if name in ['_speaker_verification_model', '_codec_model', '_reference_model',
-                        'eval_asr_model', 'eval_speaker_verification_model',
-                        'whisper_model', 'squim_objective_model'
-                        ]:
-=======
             if name in [
                 '_speaker_verification_model',
                 '_codec_model',
@@ -413,7 +407,6 @@
                 'whisper_model',
                 'squim_objective_model',
             ]:
->>>>>>> 368f6bfa
                 continue
             if any(param.numel() > 0 for param in child.parameters()):
                 # If the module has parameters, we want to change the default mapping so that the state_dict gets
@@ -529,11 +522,7 @@
         for fs_index in range(self.frame_stacking_factor):
             for codebook_num in range(C):
                 # Collect ground truth codes for the current codebook and frame stack index combintation.
-<<<<<<< HEAD
-                codes = audio_codes_target[:, codebook_num, fs_index::self.frame_stacking_factor] # (B, T')
-=======
                 codes = audio_codes_target[:, codebook_num, fs_index :: self.frame_stacking_factor]  # (B, T')
->>>>>>> 368f6bfa
                 # Individual timesteps are independently handled by the LT fold time into the batch dimension.
                 codes = codes.reshape(-1)  # (B*T',)
                 # Embed the codes
@@ -859,11 +848,7 @@
                     # interp = 1.0 - progress  # decrease from 1 to 0
                     interp = progress  # gradually increase from 0 to 1
                     current_cfg_scale = (cfg_scale - 1) * interp + 1.0  # 1.0 --> cfg_scale --> 1.0
-<<<<<<< HEAD
-                cfg_logits = current_cfg_scale * conditional_logits +  (1.0 - current_cfg_scale) * unconditional_logits
-=======
                 cfg_logits = current_cfg_scale * conditional_logits + (1.0 - current_cfg_scale) * unconditional_logits
->>>>>>> 368f6bfa
                 logits[:actual_batch_size] = cfg_logits
 
             # Disallow generation of special tokens (except audio EOS which is handled separately)
@@ -1026,13 +1011,9 @@
                 codebook_preds = torch.multinomial(codebook_probs, 1)  # (B, 1)
                 all_preds[fs_index].append(codebook_preds)
 
-<<<<<<< HEAD
-        all_preds = [torch.cat(ds_preds, dim=1).long() for ds_preds in all_preds]  # list of `frame_stacking_factor` elements, each of shape (B, num_codebooks)
-=======
         all_preds = [
             torch.cat(ds_preds, dim=1).long() for ds_preds in all_preds
         ]  # list of `frame_stacking_factor` elements, each of shape (B, num_codebooks)
->>>>>>> 368f6bfa
         all_preds = torch.stack(all_preds, dim=2)  # (B, num_codebooks, frame_stacking_factor)
         return all_preds
 
@@ -1511,15 +1492,9 @@
         # drop last (stacked) frame since it is not part of *input*
         audio_codes_input_unstacked = audio_codes[:, :, : -self.frame_stacking_factor]  # B, C, T'
         # drop first (stacked) frame which contains BOS token(s) which are not part of *target*
-<<<<<<< HEAD
-        audio_codes_target_unstacked = audio_codes[:, :, self.frame_stacking_factor:]
-        audio_codes_lens_input_unstacked =  audio_codes_lens - 1  # don't count EOS for input
-        audio_codes_lens_target_unstacked = audio_codes_lens - self.frame_stacking_factor # don't count BOS for target
-=======
         audio_codes_target_unstacked = audio_codes[:, :, self.frame_stacking_factor :]
         audio_codes_lens_input_unstacked = audio_codes_lens - 1  # don't count EOS for input
         audio_codes_lens_target_unstacked = audio_codes_lens - self.frame_stacking_factor  # don't count BOS for target
->>>>>>> 368f6bfa
         audio_codes_lens_input = torch.floor(audio_codes_lens_input_unstacked / self.frame_stacking_factor).long()
         audio_codes_embedded_all = self.embed_audio_tokens(
             audio_codes
@@ -1975,14 +1950,6 @@
 
         return _attn_prior, unfinished_texts, finished_texts_counter
 
-<<<<<<< HEAD
-    def get_inference_attention_plots(self, cross_attention_scores_all_timesteps, all_heads_cross_attn_scores_all_timesteps, text_lens, predicted_codes_lens, batch_size, compute_all_heads_attn_maps):
-        cross_attention_scores_all_timesteps = torch.stack(cross_attention_scores_all_timesteps, last_attended_timestep, dim=2) # B, text_timesteps, T'
-        last_attended_timestep = np.array(last_attended_timestep).T
-        headwise_cross_attention_scores_all_timesteps = []
-        for hidx in range(len(all_heads_cross_attn_scores_all_timesteps[0])):
-            head_cross_attention_all_timesteps = torch.stack([x[hidx] for x in all_heads_cross_attn_scores_all_timesteps], dim=dim) # B, text_timesteps, T'
-=======
     def get_inference_attention_plots(
         self,
         cross_attention_scores_all_timesteps,
@@ -1991,7 +1958,9 @@
         predicted_codes_lens,
         batch_size,
         compute_all_heads_attn_maps,
+        last_attended_timestep
     ):
+        last_attended_timestep = np.array(last_attended_timestep).T
         cross_attention_scores_all_timesteps = torch.stack(
             cross_attention_scores_all_timesteps, dim=2
         )  # B, text_timesteps, T'
@@ -2000,36 +1969,19 @@
             head_cross_attention_all_timesteps = torch.stack(
                 [x[hidx] for x in all_heads_cross_attn_scores_all_timesteps], dim=2
             )  # B, text_timesteps, T'
->>>>>>> 368f6bfa
             headwise_cross_attention_scores_all_timesteps.append(head_cross_attention_all_timesteps)
 
         cross_attention_maps = []
         headwise_cross_attention_maps = []
         for bidx in range(batch_size):
-<<<<<<< HEAD
             item_cross_attention_scores = cross_attention_scores_all_timesteps[bidx,:text_lens[bidx],:predicted_codes_lens[bidx]]
             cross_attn_np = plot_alignment_to_numpy(item_cross_attention_scores.cpu().numpy(), attended=last_attended_timestep[bidx,:predicted_codes_lens[bidx]])
-=======
-            item_cross_attention_scores = cross_attention_scores_all_timesteps[
-                bidx, : text_lens[bidx], : predicted_codes_lens[bidx]
-            ]
-            cross_attn_np = plot_alignment_to_numpy(item_cross_attention_scores.cpu().numpy())
->>>>>>> 368f6bfa
             cross_attention_maps.append(cross_attn_np)
             item_all_head_cross_attn_maps = []
             if compute_all_heads_attn_maps:
                 for hidx in range(len(all_heads_cross_attn_scores_all_timesteps[0])):
-<<<<<<< HEAD
                     item_headwise_cross_attention_scores = headwise_cross_attention_scores_all_timesteps[hidx][bidx,:text_lens[bidx],:predicted_codes_lens[bidx]]
                     headwise_cross_attn_np = plot_alignment_to_numpy(item_headwise_cross_attention_scores.cpu().numpy(), attended=last_attended_timestep[bidx,:predicted_codes_lens[bidx]])
-=======
-                    item_headwise_cross_attention_scores = headwise_cross_attention_scores_all_timesteps[hidx][
-                        bidx, : text_lens[bidx], : predicted_codes_lens[bidx]
-                    ]
-                    headwise_cross_attn_np = plot_alignment_to_numpy(
-                        item_headwise_cross_attention_scores.cpu().numpy()
-                    )
->>>>>>> 368f6bfa
                     item_all_head_cross_attn_maps.append(headwise_cross_attn_np)
                 headwise_cross_attention_maps.append(item_all_head_cross_attn_maps)
 
@@ -2291,22 +2243,14 @@
                         # check for EOS (including within the frame stack)
                         eos_frame_multinomial = self.find_eos_frame_index(audio_codes_next[item_idx])
                         eos_frame_argmax = self.find_eos_frame_index(all_codes_next_argmax[item_idx])
-<<<<<<< HEAD
-                        eos_frame_multinomial = eos_frame_multinomial if eos_frame_multinomial is not None else float('inf')
-=======
                         eos_frame_multinomial = (
                             eos_frame_multinomial if eos_frame_multinomial is not None else float('inf')
                         )
->>>>>>> 368f6bfa
                         eos_frame_argmax = eos_frame_argmax if eos_frame_argmax is not None else float('inf')
                         # pick minimum of the two
                         frame_index = min(eos_frame_multinomial, eos_frame_argmax)
                         if frame_index != float('inf'):
-<<<<<<< HEAD
-                            global_index = idx * self.frame_stacking_factor +  frame_index
-=======
                             global_index = idx * self.frame_stacking_factor + frame_index
->>>>>>> 368f6bfa
                             end_indices[item_idx] = global_index
                             print(f"End detected for item {item_idx} at decoder timestep: {idx}")
 
@@ -2346,16 +2290,13 @@
             torch.cuda.empty_cache()
             if return_cross_attn_probs:
                 cross_attention_maps, headwise_cross_attention_maps = self.get_inference_attention_plots(
-<<<<<<< HEAD
-                    cross_attention_scores_all_timesteps, all_heads_cross_attn_scores_all_timesteps,
-                    context_tensors['text_lens'], predicted_codes_lens, text.size(0), compute_all_heads_attn_maps, last_attended_timesteps
-=======
                     cross_attention_scores_all_timesteps,
                     all_heads_cross_attn_scores_all_timesteps,
                     context_tensors['text_lens'],
                     predicted_codes_lens,
                     text.size(0),
                     compute_all_heads_attn_maps,
+                    last_attended_timesteps
                 )
                 return (
                     predicted_audio,
@@ -2365,7 +2306,6 @@
                     rtf_metrics,
                     cross_attention_maps,
                     headwise_cross_attention_maps,
->>>>>>> 368f6bfa
                 )
             else:
                 # For backward compatibility
