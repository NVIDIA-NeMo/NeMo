# Copyright (c) 2022, NVIDIA CORPORATION.  All rights reserved.
#
# Licensed under the Apache License, Version 2.0 (the "License");
# you may not use this file except in compliance with the License.
# You may obtain a copy of the License at
#
#     http://www.apache.org/licenses/LICENSE-2.0
#
# Unless required by applicable law or agreed to in writing, software
# distributed under the License is distributed on an "AS IS" BASIS,
# WITHOUT WARRANTIES OR CONDITIONS OF ANY KIND, either express or implied.
# See the License for the specific language governing permissions and
# limitations under the License.
import contextlib

import torch
from hydra.utils import instantiate
from omegaconf import DictConfig, OmegaConf
from pytorch_lightning import Trainer
from pytorch_lightning.loggers import TensorBoardLogger

from nemo.collections.common.tokenizers.text_to_speech.tts_tokenizers import BaseTokenizer
from nemo.collections.tts.losses.radttsloss import AttentionBinarizationLoss, RADTTSLoss
from nemo.collections.tts.models.base import SpectrogramGenerator
from nemo.collections.tts.parts.utils.helpers import (
    batch_from_ragged,
    plot_alignment_to_numpy,
    regulate_len,
    sample_tts_input,
)
from nemo.core.classes import Exportable
from nemo.core.classes.common import typecheck
from nemo.core.neural_types.elements import (
    Index,
    MelSpectrogramType,
    RegressionValuesType,
    TokenDurationType,
    TokenIndex,
)
from nemo.core.neural_types.neural_type import NeuralType
from nemo.core.optim.radam import RAdam
from nemo.utils import logging
from nemo.utils.decorators import experimental


@experimental
class RadTTSModel(SpectrogramGenerator, Exportable):
    def __init__(self, cfg: DictConfig, trainer: Trainer = None):
        if isinstance(cfg, dict):
            cfg = OmegaConf.create(cfg)
        self.normalizer = None
        self.text_normalizer_call = None
        self.text_normalizer_call_kwargs = {}
        self._setup_normalizer(cfg)

        self.tokenizer = None
        self._setup_tokenizer(cfg)

        assert self.tokenizer is not None

        self.tokenizer_pad = self.tokenizer.pad
        self.tokenizer_unk = self.tokenizer.oov

        self.text_tokenizer_pad_id = None
        self.tokens = None

        super().__init__(cfg=cfg, trainer=trainer)
        self.feat_loss_weight = 1.0
        self.model_config = cfg.modelConfig
        self.train_config = cfg.trainerConfig
        self.optim = cfg.optim
        self.criterion = RADTTSLoss(
            self.train_config.sigma,
            self.model_config.n_group_size,
            self.model_config.dur_model_config,
            self.model_config.f0_model_config,
            self.model_config.energy_model_config,
            vpred_model_config=self.model_config.v_model_config,
            loss_weights=self.train_config.loss_weights,
        )

        self.attention_kl_loss = AttentionBinarizationLoss()
        self.model = instantiate(cfg.modelConfig)
        self._parser = None
        self._tb_logger = None
        self.cfg = cfg
        self.log_train_images = False
        self.export_config = {
            "emb_range": (0, self.model.embedding.num_embeddings),
            "enable_volume": False,
            "enable_ragged_batches": False,
            "num_speakers": self.model_config.n_speakers,
        }
        # print("intial self normalizer", self.normalizer)

    def batch_dict(self, batch_data):
        if len(batch_data) < 14:
            spk_id = torch.tensor([0] * (batch_data[3]).size(0)).cuda().to(self.device)
            v_m = batch_data[9]
            p_v = batch_data[10]
        else:
            spk_id = batch_data[13]
            v_m = batch_data[9]
            p_v = batch_data[10]
        batch_data_dict = {
            "audio": batch_data[0],
            "audio_lens": batch_data[1],
            "text": batch_data[2],
            "text_lens": batch_data[3],
            "log_mel": batch_data[4],
            "log_mel_lens": batch_data[5],
            "align_prior_matrix": batch_data[6],
            "pitch": batch_data[7],
            "pitch_lens": batch_data[8],
            "voiced_mask": v_m,
            "p_voiced": p_v,
            "energy": batch_data[11],
            "energy_lens": batch_data[12],
            "speaker_id": spk_id,
        }
        return batch_data_dict

    def training_step(self, batch, batch_idx):
        batch = self.batch_dict(batch)
        mel = batch['log_mel']
        speaker_ids = batch['speaker_id']
        text = batch['text']
        in_lens = batch['text_lens']
        out_lens = batch['log_mel_lens']
        attn_prior = batch['align_prior_matrix']
        f0 = batch['pitch']
        voiced_mask = batch['voiced_mask']
        energy_avg = batch['energy']

        if (
            self.train_config.binarization_start_iter >= 0
            and self.global_step >= self.train_config.binarization_start_iter
        ):
            # binarization training phase
            binarize = True
        else:
            # no binarization, soft-only
            binarize = False

        outputs = self.model(
            mel,
            speaker_ids,
            text,
            in_lens,
            out_lens,
            binarize_attention=binarize,
            attn_prior=attn_prior,
            f0=f0,
            energy_avg=energy_avg,
            voiced_mask=voiced_mask,
        )
        loss_outputs = self.criterion(outputs, in_lens, out_lens)

        loss = None
        for k, (v, w) in loss_outputs.items():
            if w > 0:
                loss = v * w if loss is None else loss + v * w

        if binarize and self.global_step >= self.train_config.kl_loss_start_iter:
            binarization_loss = self.attention_kl_loss(outputs['attn'], outputs['attn_soft'])
            loss += binarization_loss
        else:
            binarization_loss = torch.zeros_like(loss)
        loss_outputs['binarization_loss'] = (binarization_loss, 1.0)

        for k, (v, w) in loss_outputs.items():
            self.log("train/" + k, loss_outputs[k][0], on_step=True)

        return {'loss': loss}

    def validation_step(self, batch, batch_idx):

        batch = self.batch_dict(batch)
        speaker_ids = batch['speaker_id']
        text = batch['text']
        in_lens = batch['text_lens']
        out_lens = batch['log_mel_lens']
        attn_prior = batch['align_prior_matrix']
        f0 = batch['pitch']
        voiced_mask = batch['voiced_mask']
        energy_avg = batch['energy']
        mel = batch['log_mel']
        if (
            self.train_config.binarization_start_iter >= 0
            and self.global_step >= self.train_config.binarization_start_iter
        ):
            # binarization training phase
            binarize = True
        else:
            # no binarization, soft-only
            binarize = False
        outputs = self.model(
            mel,
            speaker_ids,
            text,
            in_lens,
            out_lens,
            binarize_attention=True,
            attn_prior=attn_prior,
            f0=f0,
            energy_avg=energy_avg,
            voiced_mask=voiced_mask,
        )
        loss_outputs = self.criterion(outputs, in_lens, out_lens)

        loss = None
        for k, (v, w) in loss_outputs.items():
            if w > 0:
                loss = v * w if loss is None else loss + v * w

        if (
            binarize
            and self.train_config.kl_loss_start_iter >= 0
            and self.global_step >= self.train_config.kl_loss_start_iter
        ):
            binarization_loss = self.attention_kl_loss(outputs['attn'], outputs['attn_soft'])
            loss += binarization_loss
        else:
            binarization_loss = torch.zeros_like(loss)
        loss_outputs['binarization_loss'] = binarization_loss

        return {
            "loss_outputs": loss_outputs,
            "attn": outputs["attn"] if batch_idx == 0 else None,
            "attn_soft": outputs["attn_soft"] if batch_idx == 0 else None,
            "audiopaths": "audio_1" if batch_idx == 0 else None,
        }

    def validation_epoch_end(self, outputs):

        loss_outputs = outputs[0]["loss_outputs"]

        for k, v in loss_outputs.items():
            if k != "binarization_loss":
                self.log("val/" + k, loss_outputs[k][0], sync_dist=True, on_epoch=True)

        attn = outputs[0]["attn"]
        attn_soft = outputs[0]["attn_soft"]

        self.tb_logger.add_image(
            'attention_weights_mas',
            plot_alignment_to_numpy(attn[0, 0].data.cpu().numpy().T, title="audio"),
            self.global_step,
            dataformats='HWC',
        )

        self.tb_logger.add_image(
            'attention_weights',
            plot_alignment_to_numpy(attn_soft[0, 0].data.cpu().numpy().T, title="audio"),
            self.global_step,
            dataformats='HWC',
        )
        self.log_train_images = True

    def configure_optimizers(self):
        logging.info("Initializing %s optimizer" % (self.optim.name))
        if len(self.train_config.finetune_layers):
            for name, param in model.named_parameters():
                if any([l in name for l in self.train_config.finetune_layers]):  # short list hack
                    logging.info("Fine-tuning parameter", name)
                    param.requires_grad = True
                else:
                    param.requires_grad = False
        if self.optim.name == 'Adam':
            optimizer = torch.optim.Adam(
                self.model.parameters(), lr=self.optim.lr, weight_decay=self.optim.weight_decay
            )
        elif self.optim.name == 'RAdam':  # False for inference riva
            optimizer = RAdam(self.model.parameters(), lr=self.optim.lr, weight_decay=self.optim.weight_decay)
        else:
            logging.info("Unrecognized optimizer %s! Please choose the right optimizer" % (self.optim.name))
            exit(1)

        return optimizer

    def _loader(self, cfg):
        try:
            _ = cfg.dataset.manifest_filepath
        except omegaconf.errors.MissingMandatoryValue:
            logging.warning("manifest_filepath was skipped. No dataset for this model.")
            return None
        # print("inside loader self normalizer", self.normalizer)
        dataset = instantiate(
            cfg.dataset,
            text_normalizer=self.normalizer,
            text_normalizer_call_kwargs=self.text_normalizer_call_kwargs,
            text_tokenizer=self.tokenizer,
        )
        return torch.utils.data.DataLoader(  # noqa
            dataset=dataset, collate_fn=dataset.collate_fn, **cfg.dataloader_params,
        )

    def setup_training_data(self, cfg):
        self._train_dl = self._loader(cfg)

    def setup_validation_data(self, cfg):
        self._validation_dl = self._loader(cfg)

    def setup_test_data(self, cfg):
        """Omitted."""
        pass

    @typecheck(
        input_types={
            "tokens": NeuralType(('B', 'T_text'), TokenIndex(), optional=True),
            "speaker": NeuralType(('B'), Index(), optional=True),
            "sigma": NeuralType(optional=True),
        },
        output_types={"spect": NeuralType(('B', 'D', 'T_spec'), MelSpectrogramType()),},
    )
    def generate_spectrogram(self, tokens: 'torch.tensor', speaker: int = 0, sigma: float = 1.0) -> torch.tensor:
        self.eval()
        if self.training:
            logging.warning("generate_spectrogram() is meant to be called in eval mode.")
        speaker = torch.tensor([speaker]).long().cuda().to(self.device)
        outputs = self.model.infer(speaker, tokens, sigma=sigma)

        spect = outputs['mel']
        return spect

    @property
    def parser(self):
        if self._parser is not None:
            return self._parser
        return self._parser

    def _setup_tokenizer(self, cfg):
        text_tokenizer_kwargs = {}
        if "g2p" in cfg.text_tokenizer:
            # for backward compatibility
            if self._is_model_being_restored() and cfg.text_tokenizer.g2p.get('_target_', None):
                cfg.text_tokenizer.g2p['_target_'] = cfg.text_tokenizer.g2p['_target_'].replace(
                    "nemo_text_processing.g2p", "nemo.collections.tts.g2p"
                )
                logging.warning("This checkpoint support will be dropped after r1.18.0.")

            g2p_kwargs = {}

            if "phoneme_dict" in cfg.text_tokenizer.g2p:
                g2p_kwargs["phoneme_dict"] = self.register_artifact(
                    'text_tokenizer.g2p.phoneme_dict', cfg.text_tokenizer.g2p.phoneme_dict,
                )

            if "heteronyms" in cfg.text_tokenizer.g2p:
                g2p_kwargs["heteronyms"] = self.register_artifact(
                    'text_tokenizer.g2p.heteronyms', cfg.text_tokenizer.g2p.heteronyms,
                )

            text_tokenizer_kwargs["g2p"] = instantiate(cfg.text_tokenizer.g2p, **g2p_kwargs)

        self.tokenizer = instantiate(cfg.text_tokenizer, **text_tokenizer_kwargs)
        if isinstance(self.tokenizer, BaseTokenizer):
            self.text_tokenizer_pad_id = self.tokenizer.pad
            self.tokens = self.tokenizer.tokens
        else:
            if text_tokenizer_pad_id is None:
                raise ValueError(f"text_tokenizer_pad_id must be specified if text_tokenizer is not BaseTokenizer")

            if tokens is None:
                raise ValueError(f"tokens must be specified if text_tokenizer is not BaseTokenizer")

            self.text_tokenizer_pad_id = text_tokenizer_pad_id
            self.tokens = tokens

    def _setup_normalizer(self, cfg):
        if "text_normalizer" in cfg:
            normalizer_kwargs = {}

            if "whitelist" in cfg.text_normalizer:
                normalizer_kwargs["whitelist"] = self.register_artifact(
                    'text_normalizer.whitelist', cfg.text_normalizer.whitelist
                )

            try:
                import nemo_text_processing

                self.normalizer = instantiate(cfg.text_normalizer, **normalizer_kwargs)
                self.text_normalizer_call = self.normalizer.normalize
            except Exception as e:
                logging.error(e)
                raise ImportError(
                    "`nemo_text_processing` not installed, see https://github.com/NVIDIA/NeMo-text-processing for more details"
                )
            self.text_normalizer_call = self.normalizer.normalize
            if "text_normalizer_call_kwargs" in cfg:
                self.text_normalizer_call_kwargs = cfg.text_normalizer_call_kwargs

    def parse(self, text: str, normalize=False) -> torch.Tensor:
        if self.training:
            logging.warning("parse() is meant to be called in eval mode.")
        if normalize and self.text_normalizer_call is not None:
            text = self.text_normalizer_call(text, **self.text_normalizer_call_kwargs)

        eval_phon_mode = contextlib.nullcontext()
        if hasattr(self.tokenizer, "set_phone_prob"):
            eval_phon_mode = self.tokenizer.set_phone_prob(prob=1)
            print("changed to one")

        with eval_phon_mode:
            tokens = self.tokenizer.encode(text)
        print("text to token phone_prob")

        return torch.tensor(tokens).long().unsqueeze(0).cuda().to(self.device)

    @property
    def tb_logger(self):
        if self._tb_logger is None:
            if self.logger is None and self.logger.experiment is None:
                return None
            tb_logger = self.logger.experiment
            for logger in self.trainer.loggers:
                if isinstance(logger, TensorBoardLogger):
                    tb_logger = logger.experiment
                    break
            self._tb_logger = tb_logger
        return self._tb_logger

    def load_state_dict(self, state_dict, strict=True):
        # Override load_state_dict to be backward-compatible with old checkpoints
        new_state_dict = {}
        for k, v in state_dict.items():
            k = k.replace("projection_fn.weight", "projection_fn.conv.weight")
            k = k.replace("projection_fn.bias", "projection_fn.conv.bias")
            new_state_dict[k] = v
        super().load_state_dict(new_state_dict, strict=strict)

    # Methods for model exportability
    @property
    def input_types(self):
        return self._input_types

    @property
    def output_types(self):
        return self._output_types

    def _prepare_for_export(self, **kwargs):
        self.model.remove_norms()
        super()._prepare_for_export(**kwargs)

        tensor_shape = ('T') if self.export_config["enable_ragged_batches"] else ('B', 'T')

        # Define input_types and output_types as required by export()
        self._input_types = {
            "text": NeuralType(tensor_shape, TokenIndex()),
            "lens": NeuralType(('B')),
            "speaker_id": NeuralType(('B'), Index()),
            "speaker_id_text": NeuralType(('B'), Index()),
            "speaker_id_attributes": NeuralType(('B'), Index()),
        }
        self._output_types = {
            "spect": NeuralType(('B', 'D', 'T_spec'), MelSpectrogramType()),
            "num_frames": NeuralType(('B'), TokenDurationType()),
            "durs_predicted": NeuralType(('B', 'T_text'), TokenDurationType()),
        }
        if self.export_config["enable_volume"]:
            self._input_types["volume"] = NeuralType(tensor_shape, optional=True)
            self._output_types["volume_aligned"] = NeuralType(('B', 'T_spec'), RegressionValuesType())

    def input_example(self, max_batch=1, max_dim=400):
        par = next(self.model.parameters())
        inputs = sample_tts_input(self.export_config, par.device, max_batch=max_batch, max_dim=max_dim)
        speaker = inputs.pop("speaker")
        inp = inputs['text']
        pad_id = self.tokenizer.pad
        inp[inp == pad_id] = pad_id - 1 if pad_id > 0 else pad_id + 1
        new_inputs = {
            'text': inp,
            'lens': inputs['batch_lengths'],
            'speaker_id': speaker,
            'speaker_id_text': speaker,
            'speaker_id_attributes': speaker,
        }

        return (new_inputs,)

    def forward_for_export(self, text, lens, speaker_id, speaker_id_text, speaker_id_attributes):
        lens = lens.to(dtype=torch.int64)

        speaker_id_text[0] = 11  # speaker_id_text,
        speaker_id_attributes[0] = 11  # speaker_id_attributes,

        (mel, n_frames, dur, _, _) = self.model.infer(
            speaker_id,
            text,
            speaker_id_text=speaker_id_text,
            speaker_id_attributes=speaker_id_attributes,
            sigma=0.7,
<<<<<<< HEAD
            sigma_txt=0.7,
            sigma_f0=1.0,
            sigma_energy=1.0,
            f0_mean=143.0,
            f0_std=30.0,
=======
            f0_mean=0.0,
            f0_std=0.0,
>>>>>>> 734e81c3
            in_lens=lens,
            pitch_shift=None,
            pace=None,
        ).values()
        ret_values = (mel.float(), n_frames, dur.float())
        return ret_values<|MERGE_RESOLUTION|>--- conflicted
+++ resolved
@@ -490,16 +490,8 @@
             speaker_id_text=speaker_id_text,
             speaker_id_attributes=speaker_id_attributes,
             sigma=0.7,
-<<<<<<< HEAD
-            sigma_txt=0.7,
-            sigma_f0=1.0,
-            sigma_energy=1.0,
-            f0_mean=143.0,
-            f0_std=30.0,
-=======
             f0_mean=0.0,
             f0_std=0.0,
->>>>>>> 734e81c3
             in_lens=lens,
             pitch_shift=None,
             pace=None,
