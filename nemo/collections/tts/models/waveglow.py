--- conflicted
+++ resolved
@@ -50,14 +50,9 @@
 class WaveglowConfig:
     waveglow: Dict[Any, Any] = MISSING
     preprocessor: Preprocessor = Preprocessor()
-<<<<<<< HEAD
-    train_ds: Optional[Dict] = None
-    validation_ds: Optional[Dict] = None
     sigma: int = MISSING
-=======
     train_ds: Optional[Dict[Any, Any]] = None
     validation_ds: Optional[Dict[Any, Any]] = None
->>>>>>> 4aa70401
 
 
 @experimental  # TODO: Need to implement abstract methods: list_available_models
@@ -80,15 +75,9 @@
         OmegaConf.merge(cfg, schema)
 
         self.pad_value = self._cfg.preprocessor.params.pad_value
-<<<<<<< HEAD
         self.sigma = self._cfg.sigma
-        self.audio_to_melspec_precessor = WaveGlowModel.from_config_dict(self._cfg.preprocessor)
-        self.waveglow = WaveGlowModel.from_config_dict(self._cfg.waveglow)
-=======
-        self.sigma = 1.0
         self.audio_to_melspec_precessor = instantiate(self._cfg.preprocessor)
         self.waveglow = instantiate(self._cfg.waveglow)
->>>>>>> 4aa70401
         self.mode = OperationMode.infer
         self.loss = WaveGlowLoss()
 
