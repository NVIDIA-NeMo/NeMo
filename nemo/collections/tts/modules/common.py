# Copyright (c) 2022, NVIDIA CORPORATION.  All rights reserved.
#
# Licensed under the Apache License, Version 2.0 (the "License");
# you may not use this file except in compliance with the License.
# You may obtain a copy of the License at
#
#     http://www.apache.org/licenses/LICENSE-2.0
#
# Unless required by applicable law or agreed to in writing, software
# distributed under the License is distributed on an "AS IS" BASIS,
# WITHOUT WARRANTIES OR CONDITIONS OF ANY KIND, either express or implied.
# See the License for the specific language governing permissions and
# limitations under the License.

###############################################################################

from typing import Optional, Tuple

import numpy as np
import torch
from torch import Tensor, nn
from torch.cuda import amp
from torch.cuda.amp import autocast as autocast
from torch.nn import functional as F
from torch.nn.utils.rnn import PackedSequence

from nemo.collections.tts.helpers.helpers import get_mask_from_lengths, sort_tensor, unsort_tensor
from nemo.collections.tts.helpers.splines import (
    piecewise_linear_inverse_transform,
    piecewise_linear_transform,
    unbounded_piecewise_quadratic_transform,
)
from nemo.collections.tts.modules.submodules import ConvNorm, LinearNorm, MaskedInstanceNorm1d


@torch.jit.script
def fused_add_tanh_sigmoid_multiply(input_a, input_b):
    t_act = torch.tanh(input_a)
    s_act = torch.sigmoid(input_b)
    acts = t_act * s_act
    return acts


class ExponentialClass(torch.nn.Module):
    def __init__(self):
        super(ExponentialClass, self).__init__()

    def forward(self, x):
        return torch.exp(x)


class DenseLayer(nn.Module):
    def __init__(self, in_dim=1024, sizes=[1024, 1024]):
        super(DenseLayer, self).__init__()
        in_sizes = [in_dim] + sizes[:-1]
        self.layers = nn.ModuleList(
            [LinearNorm(in_size, out_size, bias=True) for (in_size, out_size) in zip(in_sizes, sizes)]
        )

    def forward(self, x):
        for linear in self.layers:
            x = torch.tanh(linear(x))
        return x


class BiLSTM(nn.Module):
    def __init__(self, input_size, hidden_size, num_layers=1, lstm_norm_fn="spectral", max_batch_size=64):
        super().__init__()
        self.bilstm = nn.LSTM(input_size, hidden_size, num_layers, batch_first=True, bidirectional=True)
        if lstm_norm_fn is not None:
            if 'spectral' in lstm_norm_fn:
                print("Applying spectral norm to LSTM")
                lstm_norm_fn_pntr = torch.nn.utils.spectral_norm
            elif 'weight' in lstm_norm_fn:
                print("Applying weight norm to LSTM")
                lstm_norm_fn_pntr = torch.nn.utils.weight_norm

        lstm_norm_fn_pntr(self.bilstm, 'weight_hh_l0')
        lstm_norm_fn_pntr(self.bilstm, 'weight_hh_l0_reverse')

        self.real_hidden_size: int = self.bilstm.proj_size if self.bilstm.proj_size > 0 else self.bilstm.hidden_size

        self.bilstm.flatten_parameters()

    def lstm_sorted(self, context: Tensor, lens: Tensor, hx: Optional[Tuple[Tensor, Tensor]] = None) -> Tensor:
        seq = nn.utils.rnn.pack_padded_sequence(context, lens.long().cpu(), batch_first=True, enforce_sorted=True)
        ret, _ = self.bilstm(seq, hx)
        return nn.utils.rnn.pad_packed_sequence(ret, batch_first=True)[0]

    def lstm(self, context: Tensor, lens: Tensor, hx: Optional[Tuple[Tensor, Tensor]] = None) -> Tensor:
        # To be ONNX-exportable, we need to sort here rather that while packing
        context, lens, unsort_ids = sort_tensor(context, lens)
        ret = self.lstm_sorted(context, lens, hx=hx)
        return unsort_tensor(ret, unsort_ids)

    def lstm_nocast(self, context: Tensor, lens: Tensor) -> Tensor:
        dtype = context.dtype
        # autocast guard is only needed for Torchscript to run in Triton
        # (https://github.com/pytorch/pytorch/issues/89241)
        with torch.cuda.amp.autocast(enabled=False):
            # Calculate sizes and prepare views to our zero buffer to pass as hx
            max_batch_size = context.shape[0]
            context = context.to(dtype=torch.float32)
            common_shape = (self.bilstm.num_layers * 2, max_batch_size)
            hx = (
                context.new_zeros(*common_shape, self.real_hidden_size),
                context.new_zeros(*common_shape, self.bilstm.hidden_size),
            )
            return self.lstm(context, lens, hx=hx).to(dtype=dtype)

    def forward(self, context: Tensor, lens: Tensor) -> Tensor:
        self.bilstm.flatten_parameters()
        if torch.jit.is_tracing():
            return self.lstm_nocast(context, lens)
        return self.lstm(context, lens)


class ConvLSTMLinear(nn.Module):
    def __init__(
        self,
        in_dim=None,
        out_dim=None,
        n_layers=2,
        n_channels=256,
        kernel_size=3,
        p_dropout=0.1,
        use_partial_padding=False,
        norm_fn=None,
    ):
        super(ConvLSTMLinear, self).__init__()
        self.bilstm = BiLSTM(n_channels, int(n_channels // 2), 1)
        self.convolutions = nn.ModuleList()

        if n_layers > 0:
            self.dropout = nn.Dropout(p=p_dropout)

        use_weight_norm = norm_fn is None

        for i in range(n_layers):
            conv_layer = ConvNorm(
                in_dim if i == 0 else n_channels,
                n_channels,
                kernel_size=kernel_size,
                stride=1,
                padding=int((kernel_size - 1) / 2),
                dilation=1,
                w_init_gain='relu',
                use_weight_norm=use_weight_norm,
                use_partial_padding=use_partial_padding,
                norm_fn=norm_fn,
            )
            if norm_fn is not None:
                print("Applying {} norm to {}".format(norm_fn, conv_layer))
            else:
                print("Applying weight norm to {}".format(conv_layer))
            self.convolutions.append(conv_layer)

        self.dense = None
        if out_dim is not None:
            self.dense = nn.Linear(n_channels, out_dim)

    def forward(self, context: Tensor, lens: Tensor) -> Tensor:
        mask = get_mask_from_lengths(lens, context)
        mask = mask.to(dtype=context.dtype).unsqueeze(1)
        for conv in self.convolutions:
            context = self.dropout(F.relu(conv(context, mask)))
        # Apply Bidirectional LSTM
        context = self.bilstm(context.transpose(1, 2), lens=lens)
        if self.dense is not None:
            context = self.dense(context).permute(0, 2, 1)
        return context


def get_radtts_encoder(
    encoder_n_convolutions=3, encoder_embedding_dim=512, encoder_kernel_size=5, norm_fn=MaskedInstanceNorm1d,
):
    return ConvLSTMLinear(
        in_dim=encoder_embedding_dim,
        n_layers=encoder_n_convolutions,
        n_channels=encoder_embedding_dim,
        kernel_size=encoder_kernel_size,
        p_dropout=0.5,
        use_partial_padding=True,
        norm_fn=norm_fn,
    )


class Invertible1x1ConvLUS(torch.nn.Module):
    def __init__(self, c):
        super(Invertible1x1ConvLUS, self).__init__()
        # Sample a random orthonormal matrix to initialize weights
        W, _ = torch.linalg.qr(torch.FloatTensor(c, c).normal_())
        # Ensure determinant is 1.0 not -1.0
        if torch.det(W) < 0:
            W[:, 0] = -1 * W[:, 0]
        p, lower, upper = torch.lu_unpack(*torch.lu(W))

        self.register_buffer('p', p)
        # diagonals of lower will always be 1s anyway
        lower = torch.tril(lower, -1)
        lower_diag = torch.diag(torch.eye(c, c))
        self.register_buffer('lower_diag', lower_diag)
        self.lower = nn.Parameter(lower)
        self.upper_diag = nn.Parameter(torch.diag(upper))
        self.upper = nn.Parameter(torch.triu(upper, 1))

    @amp.autocast(False)
    def forward(self, z, inverse=False):
        U = torch.triu(self.upper, 1) + torch.diag(self.upper_diag)
        L = torch.tril(self.lower, -1) + torch.diag(self.lower_diag)
        W = torch.mm(self.p, torch.mm(L, U))
        if inverse:
            if not hasattr(self, 'W_inverse'):
                # inverse computation
                W_inverse = W.float().inverse().to(dtype=z.dtype)
                self.W_inverse = W_inverse[..., None]
<<<<<<< HEAD
                print("Creating W_inverse")
            print(self.upper, self.lower, self.lower_diag)
=======
>>>>>>> bfd371de
            z = F.conv1d(z, self.W_inverse.to(dtype=z.dtype), bias=None, stride=1, padding=0)
            return z
        else:
            W = W[..., None]
            z = F.conv1d(z, W, bias=None, stride=1, padding=0)
            log_det_W = torch.sum(torch.log(torch.abs(self.upper_diag)))
            return z, log_det_W


class Invertible1x1Conv(torch.nn.Module):
    """
    The layer outputs both the convolution, and the log determinant
    of its weight matrix.  If inverse=True it does convolution with
    inverse
    """

    def __init__(self, c):
        super(Invertible1x1Conv, self).__init__()
        self.conv = torch.nn.Conv1d(c, c, kernel_size=1, stride=1, padding=0, bias=False)

        # Sample a random orthonormal matrix to initialize weights
        W = torch.qr(torch.FloatTensor(c, c).normal_())[0]

        # Ensure determinant is 1.0 not -1.0
        if torch.det(W) < 0:
            W[:, 0] = -1 * W[:, 0]
        W = W.view(c, c, 1)
        self.conv.weight.data = W

    def forward(self, z, inverse=False):
        # DO NOT apply n_of_groups, as it doesn't account for padded sequences
        W = self.conv.weight.squeeze()

        if inverse:
            if not hasattr(self, 'W_inverse'):
                # Inverse computation
                W_inverse = W.float().inverse().to(dtype=z.dtype)
                self.W_inverse = W_inverse[..., None]
            z = F.conv1d(z, self.W_inverse, bias=None, stride=1, padding=0)
            return z
        else:
            # Forward computation
            log_det_W = torch.logdet(W).clone()
            z = self.conv(z)
            return z, log_det_W


class SimpleConvNet(torch.nn.Module):
    def __init__(
        self,
        n_mel_channels,
        n_context_dim,
        final_out_channels,
        n_layers=2,
        kernel_size=5,
        with_dilation=True,
        max_channels=1024,
        zero_init=True,
        use_partial_padding=True,
    ):
        super(SimpleConvNet, self).__init__()
        self.layers = torch.nn.ModuleList()
        self.n_layers = n_layers
        in_channels = n_mel_channels + n_context_dim
        out_channels = -1
        self.use_partial_padding = use_partial_padding
        for i in range(n_layers):
            dilation = 2 ** i if with_dilation else 1
            padding = int((kernel_size * dilation - dilation) / 2)
            out_channels = min(max_channels, in_channels * 2)
            self.layers.append(
                ConvNorm(
                    in_channels,
                    out_channels,
                    kernel_size=kernel_size,
                    stride=1,
                    padding=padding,
                    dilation=dilation,
                    bias=True,
                    w_init_gain='relu',
                    use_partial_padding=use_partial_padding,
                )
            )
            in_channels = out_channels

        self.last_layer = torch.nn.Conv1d(out_channels, final_out_channels, kernel_size=1)

        if zero_init:
            self.last_layer.weight.data *= 0
            self.last_layer.bias.data *= 0

    def forward(self, z_w_context, seq_lens: Optional[Tensor] = None):
        # seq_lens: tensor array of sequence sequence lengths
        # output should be b x n_mel_channels x z_w_context.shape(2)

        mask = get_mask_from_lengths(seq_lens, z_w_context).unsqueeze(1).to(dtype=z_w_context.dtype)

        for i in range(self.n_layers):
            z_w_context = self.layers[i](z_w_context, mask)
            z_w_context = torch.relu(z_w_context)

        z_w_context = self.last_layer(z_w_context)
        return z_w_context


class WN(torch.nn.Module):
    """
    Adapted from WN() module in WaveGlow with modififcations to variable names
    """

    def __init__(
        self,
        n_in_channels,
        n_context_dim,
        n_layers,
        n_channels,
        kernel_size=5,
        affine_activation='softplus',
        use_partial_padding=True,
    ):
        super(WN, self).__init__()
        assert kernel_size % 2 == 1
        assert n_channels % 2 == 0
        self.n_layers = n_layers
        self.n_channels = n_channels
        self.in_layers = torch.nn.ModuleList()
        self.res_skip_layers = torch.nn.ModuleList()
        start = torch.nn.Conv1d(n_in_channels + n_context_dim, n_channels, 1)
        start = torch.nn.utils.weight_norm(start, name='weight')
        self.start = start
        self.softplus = torch.nn.Softplus()
        self.affine_activation = affine_activation
        self.use_partial_padding = use_partial_padding
        # Initializing last layer to 0 makes the affine coupling layers
        # do nothing at first.  This helps with training stability
        end = torch.nn.Conv1d(n_channels, 2 * n_in_channels, 1)
        end.weight.data.zero_()
        end.bias.data.zero_()
        self.end = end

        for i in range(n_layers):
            dilation = 2 ** i
            padding = int((kernel_size * dilation - dilation) / 2)
            in_layer = ConvNorm(
                n_channels,
                n_channels,
                kernel_size=kernel_size,
                dilation=dilation,
                padding=padding,
                use_partial_padding=use_partial_padding,
                use_weight_norm=True,
            )
            self.in_layers.append(in_layer)
            res_skip_layer = nn.Conv1d(n_channels, n_channels, 1)
            res_skip_layer = nn.utils.weight_norm(res_skip_layer)
            self.res_skip_layers.append(res_skip_layer)

    def forward(self, forward_input: Tuple[Tensor, Tensor], seq_lens: Tensor = None):
        z, context = forward_input
        z = torch.cat((z, context), 1)  # append context to z as well
        z = self.start(z)
        output = torch.zeros_like(z)
        mask = None
        if self.use_partial_padding:
            mask = get_mask_from_lengths(seq_lens).unsqueeze(1).float()
        non_linearity = torch.relu
        if self.affine_activation == 'softplus':
            non_linearity = self.softplus

        for i in range(self.n_layers):
            z = non_linearity(self.in_layers[i](z, mask))
            res_skip_acts = non_linearity(self.res_skip_layers[i](z))
            output = output + res_skip_acts

        output = self.end(output)  # [B, dim, seq_len]
        return output


# Affine Coupling Layers
class SplineTransformationLayerAR(torch.nn.Module):
    def __init__(
        self,
        n_in_channels,
        n_context_dim,
        n_layers,
        affine_model='simple_conv',
        kernel_size=1,
        scaling_fn='exp',
        affine_activation='softplus',
        n_channels=1024,
        n_bins=8,
        left=-6,
        right=6,
        bottom=-6,
        top=6,
        use_quadratic=False,
    ):
        super(SplineTransformationLayerAR, self).__init__()
        self.n_in_channels = n_in_channels  # input dimensions
        self.left = left
        self.right = right
        self.bottom = bottom
        self.top = top
        self.n_bins = n_bins
        self.spline_fn = piecewise_linear_transform
        self.inv_spline_fn = piecewise_linear_inverse_transform
        self.use_quadratic = use_quadratic

        if self.use_quadratic:
            self.spline_fn = unbounded_piecewise_quadratic_transform
            self.inv_spline_fn = unbounded_piecewise_quadratic_transform
            self.n_bins = 2 * self.n_bins + 1
        final_out_channels = self.n_in_channels * self.n_bins

        # autoregressive flow, kernel size 1 and no dilation
        self.param_predictor = SimpleConvNet(
            n_context_dim,
            0,
            final_out_channels,
            n_layers,
            with_dilation=False,
            kernel_size=1,
            zero_init=True,
            use_partial_padding=False,
        )

        # output is unnormalized bin weights

    def normalize(self, z, inverse):
        # normalize to [0, 1]
        if inverse:
            z = (z - self.bottom) / (self.top - self.bottom)
        else:
            z = (z - self.left) / (self.right - self.left)

        return z

    def denormalize(self, z, inverse):
        if inverse:
            z = z * (self.right - self.left) + self.left
        else:
            z = z * (self.top - self.bottom) + self.bottom

        return z

    def forward(self, z, context, inverse=False):
        b_s, c_s, t_s = z.size(0), z.size(1), z.size(2)

        z = self.normalize(z, inverse)

        if z.min() < 0.0 or z.max() > 1.0:
            print('spline z scaled beyond [0, 1]', z.min(), z.max())

        z_reshaped = z.permute(0, 2, 1).reshape(b_s * t_s, -1)
        affine_params = self.param_predictor(context)
        q_tilde = affine_params.permute(0, 2, 1).reshape(b_s * t_s, c_s, -1)
        with amp.autocast(enabled=False):
            if self.use_quadratic:
                w = q_tilde[:, :, : self.n_bins // 2]
                v = q_tilde[:, :, self.n_bins // 2 :]
                z_tformed, log_s = self.spline_fn(z_reshaped.float(), w.float(), v.float(), inverse=inverse)
            else:
                z_tformed, log_s = self.spline_fn(z_reshaped.float(), q_tilde.float())

        z = z_tformed.reshape(b_s, t_s, -1).permute(0, 2, 1)
        z = self.denormalize(z, inverse)
        if inverse:
            return z

        log_s = log_s.reshape(b_s, t_s, -1)
        log_s = log_s.permute(0, 2, 1)
        log_s = log_s + c_s * (np.log(self.top - self.bottom) - np.log(self.right - self.left))
        return z, log_s


class SplineTransformationLayer(torch.nn.Module):
    def __init__(
        self,
        n_mel_channels,
        n_context_dim,
        n_layers,
        with_dilation=True,
        kernel_size=5,
        scaling_fn='exp',
        affine_activation='softplus',
        n_channels=1024,
        n_bins=8,
        left=-4,
        right=4,
        bottom=-4,
        top=4,
        use_quadratic=False,
    ):
        super(SplineTransformationLayer, self).__init__()
        self.n_mel_channels = n_mel_channels  # input dimensions
        self.half_mel_channels = int(n_mel_channels / 2)  # half, because we split
        self.left = left
        self.right = right
        self.bottom = bottom
        self.top = top
        self.n_bins = n_bins
        self.spline_fn = piecewise_linear_transform
        self.inv_spline_fn = piecewise_linear_inverse_transform
        self.use_quadratic = use_quadratic

        if self.use_quadratic:
            self.spline_fn = unbounded_piecewise_quadratic_transform
            self.inv_spline_fn = unbounded_piecewise_quadratic_transform
            self.n_bins = 2 * self.n_bins + 1
        final_out_channels = self.half_mel_channels * self.n_bins

        self.param_predictor = SimpleConvNet(
            self.half_mel_channels,
            n_context_dim,
            final_out_channels,
            n_layers,
            with_dilation=with_dilation,
            kernel_size=kernel_size,
            zero_init=False,
        )

        # output is unnormalized bin weights

    def forward(self, z, context, inverse=False, seq_lens=None):
        b_s, c_s, t_s = z.size(0), z.size(1), z.size(2)

        # condition on z_0, transform z_1
        n_half = self.half_mel_channels
        z_0, z_1 = z[:, :n_half], z[:, n_half:]

        # normalize to [0,1]
        if inverse:
            z_1 = (z_1 - self.bottom) / (self.top - self.bottom)
        else:
            z_1 = (z_1 - self.left) / (self.right - self.left)

        z_w_context = torch.cat((z_0, context), 1)
        affine_params = self.param_predictor(z_w_context, seq_lens)
        z_1_reshaped = z_1.permute(0, 2, 1).reshape(b_s * t_s, -1)
        q_tilde = affine_params.permute(0, 2, 1).reshape(b_s * t_s, n_half, self.n_bins)

        with autocast(enabled=False):
            if self.use_quadratic:
                w = q_tilde[:, :, : self.n_bins // 2]
                v = q_tilde[:, :, self.n_bins // 2 :]
                z_1_tformed, log_s = self.spline_fn(z_1_reshaped.float(), w.float(), v.float(), inverse=inverse)
                if not inverse:
                    log_s = torch.sum(log_s, 1)
            else:
                if inverse:
                    z_1_tformed, _dc = self.inv_spline_fn(z_1_reshaped.float(), q_tilde.float(), False)
                else:
                    z_1_tformed, log_s = self.spline_fn(z_1_reshaped.float(), q_tilde.float())

        z_1 = z_1_tformed.reshape(b_s, t_s, -1).permute(0, 2, 1)

        # undo [0, 1] normalization
        if inverse:
            z_1 = z_1 * (self.right - self.left) + self.left
            z = torch.cat((z_0, z_1), dim=1)
            return z
        else:  # training
            z_1 = z_1 * (self.top - self.bottom) + self.bottom
            z = torch.cat((z_0, z_1), dim=1)
            log_s = log_s.reshape(b_s, t_s).unsqueeze(1) + n_half * (
                np.log(self.top - self.bottom) - np.log(self.right - self.left)
            )
            return z, log_s


class AffineTransformationLayer(torch.nn.Module):
    def __init__(
        self,
        n_mel_channels,
        n_context_dim,
        n_layers,
        affine_model='simple_conv',
        with_dilation=True,
        kernel_size=5,
        scaling_fn='exp',
        affine_activation='softplus',
        n_channels=1024,
        use_partial_padding=False,
    ):
        super(AffineTransformationLayer, self).__init__()
        if affine_model not in ("wavenet", "simple_conv"):
            raise Exception("{} affine model not supported".format(affine_model))
        if isinstance(scaling_fn, list):
            if not all([x in ("translate", "exp", "tanh", "sigmoid") for x in scaling_fn]):
                raise Exception("{} scaling fn not supported".format(scaling_fn))
        else:
            if scaling_fn not in ("translate", "exp", "tanh", "sigmoid"):
                raise Exception("{} scaling fn not supported".format(scaling_fn))

        self.affine_model = affine_model
        self.scaling_fn = scaling_fn
        if affine_model == 'wavenet':
            self.affine_param_predictor = WN(
                int(n_mel_channels / 2),
                n_context_dim,
                n_layers=n_layers,
                n_channels=n_channels,
                affine_activation=affine_activation,
                use_partial_padding=use_partial_padding,
            )
        elif affine_model == 'simple_conv':
            self.affine_param_predictor = SimpleConvNet(
                int(n_mel_channels / 2),
                n_context_dim,
                n_mel_channels,
                n_layers,
                with_dilation=with_dilation,
                kernel_size=kernel_size,
                use_partial_padding=use_partial_padding,
            )
        self.n_mel_channels = n_mel_channels

    def get_scaling_and_logs(self, scale_unconstrained):
        # (rvalle) re-write this
        if self.scaling_fn == 'translate':
            s = torch.exp(scale_unconstrained * 0)
            log_s = scale_unconstrained * 0
        elif self.scaling_fn == 'exp':
            s = torch.exp(scale_unconstrained)
            log_s = scale_unconstrained  # log(exp
        elif self.scaling_fn == 'tanh':
            s = torch.tanh(scale_unconstrained) + 1 + 1e-6
            log_s = torch.log(s)
        elif self.scaling_fn == 'sigmoid':
            s = torch.sigmoid(scale_unconstrained + 10) + 1e-6
            log_s = torch.log(s)
        elif isinstance(self.scaling_fn, list):
            s_list, log_s_list = [], []
            for i in range(scale_unconstrained.shape[1]):
                scaling_i = self.scaling_fn[i]
                if scaling_i == 'translate':
                    s_i = torch.exp(scale_unconstrained[:i] * 0)
                    log_s_i = scale_unconstrained[:, i] * 0
                elif scaling_i == 'exp':
                    s_i = torch.exp(scale_unconstrained[:, i])
                    log_s_i = scale_unconstrained[:, i]
                elif scaling_i == 'tanh':
                    s_i = torch.tanh(scale_unconstrained[:, i]) + 1 + 1e-6
                    log_s_i = torch.log(s_i)
                elif scaling_i == 'sigmoid':
                    s_i = torch.sigmoid(scale_unconstrained[:, i]) + 1e-6
                    log_s_i = torch.log(s_i)
                s_list.append(s_i[:, None])
                log_s_list.append(log_s_i[:, None])
            s = torch.cat(s_list, dim=1)
            log_s = torch.cat(log_s_list, dim=1)
        return s, log_s

    def forward(self, z, context, inverse=False, seq_lens=None):
        n_half = int(self.n_mel_channels / 2)
        z_0, z_1 = z[:, :n_half], z[:, n_half:]
        if self.affine_model == 'wavenet':
            affine_params = self.affine_param_predictor((z_0, context), seq_lens=seq_lens)
        elif self.affine_model == 'simple_conv':
            z_w_context = torch.cat((z_0, context), 1)
            affine_params = self.affine_param_predictor(z_w_context, seq_lens=seq_lens)

        scale_unconstrained = affine_params[:, :n_half, :]
        b = affine_params[:, n_half:, :]
        s, log_s = self.get_scaling_and_logs(scale_unconstrained)

        if inverse:
            z_1 = (z_1 - b) / s
            z = torch.cat((z_0, z_1), dim=1)
            return z
        else:
            z_1 = s * z_1 + b
            z = torch.cat((z_0, z_1), dim=1)
            return z, log_s


class ConvAttention(torch.nn.Module):
    def __init__(self, n_mel_channels=80, n_speaker_dim=128, n_text_channels=512, n_att_channels=80, temperature=1.0):
        super(ConvAttention, self).__init__()
        self.temperature = temperature
        self.softmax = torch.nn.Softmax(dim=3)
        self.log_softmax = torch.nn.LogSoftmax(dim=3)
        self.query_proj = Invertible1x1ConvLUS(n_mel_channels)

        self.key_proj = nn.Sequential(
            ConvNorm(n_text_channels, n_text_channels * 2, kernel_size=3, bias=True, w_init_gain='relu'),
            torch.nn.ReLU(),
            ConvNorm(n_text_channels * 2, n_att_channels, kernel_size=1, bias=True),
        )

        self.query_proj = nn.Sequential(
            ConvNorm(n_mel_channels, n_mel_channels * 2, kernel_size=3, bias=True, w_init_gain='relu'),
            torch.nn.ReLU(),
            ConvNorm(n_mel_channels * 2, n_mel_channels, kernel_size=1, bias=True),
            torch.nn.ReLU(),
            ConvNorm(n_mel_channels, n_att_channels, kernel_size=1, bias=True),
        )

    def forward(self, queries, keys, query_lens, mask=None, key_lens=None, attn_prior=None):
        """Attention mechanism for radtts. Unlike in Flowtron, we have no
        restrictions such as causality etc, since we only need this during
        training.

        Args:
            queries (torch.tensor): B x C x T1 tensor (likely mel data)
            keys (torch.tensor): B x C2 x T2 tensor (text data)
            query_lens: lengths for sorting the queries in descending order
            mask (torch.tensor): uint8 binary mask for variable length entries
                                 (should be in the T2 domain)
        Output:
            attn (torch.tensor): B x 1 x T1 x T2 attention mask.
                                 Final dim T2 should sum to 1
        """
        temp = 0.0005
        keys_enc = self.key_proj(keys)  # B x n_attn_dims x T2
        # Beware can only do this since query_dim = attn_dim = n_mel_channels
        queries_enc = self.query_proj(queries)

        # Gaussian Isotopic Attention
        # B x n_attn_dims x T1 x T2
        attn = (queries_enc[:, :, :, None] - keys_enc[:, :, None]) ** 2

        # compute log-likelihood from gaussian
        eps = 1e-8
        attn = -temp * attn.sum(1, keepdim=True)
        if attn_prior is not None:
            attn = self.log_softmax(attn) + torch.log(attn_prior[:, None] + eps)

        attn_logprob = attn.clone()

        if mask is not None:
            attn.data.masked_fill_(mask.permute(0, 2, 1).unsqueeze(2), -float("inf"))

        attn = self.softmax(attn)  # softmax along T2
        return attn, attn_logprob<|MERGE_RESOLUTION|>--- conflicted
+++ resolved
@@ -214,11 +214,6 @@
                 # inverse computation
                 W_inverse = W.float().inverse().to(dtype=z.dtype)
                 self.W_inverse = W_inverse[..., None]
-<<<<<<< HEAD
-                print("Creating W_inverse")
-            print(self.upper, self.lower, self.lower_diag)
-=======
->>>>>>> bfd371de
             z = F.conv1d(z, self.W_inverse.to(dtype=z.dtype), bias=None, stride=1, padding=0)
             return z
         else:
