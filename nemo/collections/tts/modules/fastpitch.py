# Copyright (c) 2021, NVIDIA CORPORATION.  All rights reserved.
#
# Licensed under the Apache License, Version 2.0 (the "License");
# you may not use this file except in compliance with the License.
# You may obtain a copy of the License at
#
#     http://www.apache.org/licenses/LICENSE-2.0
#
# Unless required by applicable law or agreed to in writing, software
# distributed under the License is distributed on an "AS IS" BASIS,
# WITHOUT WARRANTIES OR CONDITIONS OF ANY KIND, either express or implied.
# See the License for the specific language governing permissions and
# limitations under the License.
#
# BSD 3-Clause License
#
# Copyright (c) 2021, NVIDIA Corporation
# All rights reserved.
#
# Redistribution and use in source and binary forms, with or without
# modification, are permitted provided that the following conditions are met:
#
# * Redistributions of source code must retain the above copyright notice, this
#   list of conditions and the following disclaimer.
#
# * Redistributions in binary form must reproduce the above copyright notice,
#   this list of conditions and the following disclaimer in the documentation
#     and/or other materials provided with the distribution.
#
# * Neither the name of the copyright holder nor the names of its
#   contributors may be used to endorse or promote products derived from
#     this software without specific prior written permission.
#
# THIS SOFTWARE IS PROVIDED BY THE COPYRIGHT HOLDERS AND CONTRIBUTORS "AS IS"
# AND ANY EXPRESS OR IMPLIED WARRANTIES, INCLUDING, BUT NOT LIMITED TO, THE
# IMPLIED WARRANTIES OF MERCHANTABILITY AND FITNESS FOR A PARTICULAR PURPOSE ARE
# DISCLAIMED. IN NO EVENT SHALL THE COPYRIGHT HOLDER OR CONTRIBUTORS BE LIABLE
# FOR ANY DIRECT, INDIRECT, INCIDENTAL, SPECIAL, EXEMPLARY, OR CONSEQUENTIAL
# DAMAGES (INCLUDING, BUT NOT LIMITED TO, PROCUREMENT OF SUBSTITUTE GOODS OR
# SERVICES; LOSS OF USE, DATA, OR PROFITS; OR BUSINESS INTERRUPTION) HOWEVER
# CAUSED AND ON ANY THEORY OF LIABILITY, WHETHER IN CONTRACT, STRICT LIABILITY,
# OR TORT (INCLUDING NEGLIGENCE OR OTHERWISE) ARISING IN ANY WAY OUT OF THE USE
# OF THIS SOFTWARE, EVEN IF ADVISED OF THE POSSIBILITY OF SUCH DAMAGE.

import torch

from nemo.collections.tts.helpers.helpers import binarize_attention_parallel, regulate_len
from nemo.core.classes import NeuralModule, typecheck
from nemo.core.neural_types.elements import (
    EncodedRepresentation,
    Index,
    LengthsType,
    LogprobsType,
    MelSpectrogramType,
    ProbsType,
    RegressionValuesType,
    TokenDurationType,
    TokenIndex,
    TokenLogDurationType,
)
from nemo.core.neural_types.neural_type import NeuralType


def average_pitch(pitch, durs):
    durs_cums_ends = torch.cumsum(durs, dim=1).long()
    durs_cums_starts = torch.nn.functional.pad(durs_cums_ends[:, :-1], (1, 0))
    pitch_nonzero_cums = torch.nn.functional.pad(torch.cumsum(pitch != 0.0, dim=2), (1, 0))
    pitch_cums = torch.nn.functional.pad(torch.cumsum(pitch, dim=2), (1, 0))

    bs, l = durs_cums_ends.size()
    n_formants = pitch.size(1)
    dcs = durs_cums_starts[:, None, :].expand(bs, n_formants, l)
    dce = durs_cums_ends[:, None, :].expand(bs, n_formants, l)

    pitch_sums = (torch.gather(pitch_cums, 2, dce) - torch.gather(pitch_cums, 2, dcs)).float()
    pitch_nelems = (torch.gather(pitch_nonzero_cums, 2, dce) - torch.gather(pitch_nonzero_cums, 2, dcs)).float()

    pitch_avg = torch.where(pitch_nelems == 0.0, pitch_nelems, pitch_sums / pitch_nelems)
    return pitch_avg


class ConvReLUNorm(torch.nn.Module):
    def __init__(self, in_channels, out_channels, kernel_size=1, dropout=0.0):
        super(ConvReLUNorm, self).__init__()
        self.conv = torch.nn.Conv1d(in_channels, out_channels, kernel_size=kernel_size, padding=(kernel_size // 2))
        self.norm = torch.nn.LayerNorm(out_channels)
        self.dropout = torch.nn.Dropout(dropout)

    def forward(self, signal):
        out = torch.nn.functional.relu(self.conv(signal))
        out = self.norm(out.transpose(1, 2)).transpose(1, 2)
        return self.dropout(out)


class TemporalPredictor(NeuralModule):
    """Predicts a single float per each temporal location"""

    def __init__(self, input_size, filter_size, kernel_size, dropout, n_layers=2):
        super(TemporalPredictor, self).__init__()

        self.layers = torch.nn.Sequential(
            *[
                ConvReLUNorm(
                    input_size if i == 0 else filter_size, filter_size, kernel_size=kernel_size, dropout=dropout
                )
                for i in range(n_layers)
            ]
        )
        self.fc = torch.nn.Linear(filter_size, 1, bias=True)

    @property
    def input_types(self):
        return {
            "enc": NeuralType(('B', 'T', 'D'), EncodedRepresentation()),
            "enc_mask": NeuralType(('B', 'T', 1), TokenDurationType()),
        }

    @property
    def output_types(self):
        return {
            "out": NeuralType(('B', 'T'), EncodedRepresentation()),
        }

    def forward(self, enc, enc_mask):
        out = enc * enc_mask
        out = self.layers(out.transpose(1, 2)).transpose(1, 2)
        out = self.fc(out) * enc_mask
        return out.squeeze(-1)


class FastPitchModule(NeuralModule):
    def __init__(
        self,
        encoder_module: NeuralModule,
        decoder_module: NeuralModule,
        duration_predictor: NeuralModule,
        pitch_predictor: NeuralModule,
        aligner: NeuralModule,
        n_speakers: int,
        symbols_embedding_dim: int,
        pitch_embedding_kernel_size: int,
        n_mel_channels: int = 80,
        max_token_duration: int = 75,
    ):
        super().__init__()

        self.encoder = encoder_module
        self.decoder = decoder_module
        self.duration_predictor = duration_predictor
        self.pitch_predictor = pitch_predictor
        self.aligner = aligner
        self.learn_alignment = aligner is not None
        self.use_duration_predictor = True
        self.binarize = False

        if n_speakers > 1:
            self.speaker_emb = torch.nn.Embedding(n_speakers, symbols_embedding_dim)
        else:
            self.speaker_emb = None

        self.max_token_duration = max_token_duration

        self.pitch_emb = torch.nn.Conv1d(
            1,
            symbols_embedding_dim,
            kernel_size=pitch_embedding_kernel_size,
            padding=int((pitch_embedding_kernel_size - 1) / 2),
        )

        # Store values precomputed from training data for convenience
        self.register_buffer('pitch_mean', torch.zeros(1))
        self.register_buffer('pitch_std', torch.zeros(1))

        self.proj = torch.nn.Linear(self.decoder.d_model, n_mel_channels, bias=True)

    @property
    def input_types(self):
        return {
            "text": NeuralType(('B', 'T'), TokenIndex()),
            "durs": NeuralType(('B', 'T'), TokenDurationType()),
            "pitch": NeuralType(('B', 'T'), RegressionValuesType()),
            "speaker": NeuralType(('B'), Index()),
            "pace": NeuralType(('B', 'T'), optional=True),
            "spec": NeuralType(('B', 'D', 'T'), MelSpectrogramType(), optional=True),
            "attn_prior": NeuralType(('B', 'T', 'T'), ProbsType(), optional=True),
            "mel_lens": NeuralType(('B'), LengthsType(), optional=True),
            "input_lens": NeuralType(('B'), LengthsType(), optional=True),
        }

    @property
    def output_types(self):
        return {
            "spect": NeuralType(('B', 'D', 'T'), MelSpectrogramType()),
            "num_frames": NeuralType(('B'), TokenDurationType()),
            "durs_predicted": NeuralType(('B', 'T'), TokenDurationType()),
            "log_durs_predicted": NeuralType(('B', 'T'), TokenLogDurationType()),
            "pitch_predicted": NeuralType(('B', 'T'), RegressionValuesType()),
            "attn_soft": NeuralType(('B', 'S', 'T', 'D'), ProbsType()),
            "attn_logprob": NeuralType(('B', 'S', 'T', 'D'), LogprobsType()),
            "attn_hard": NeuralType(('B', 'S', 'T', 'D'), ProbsType()),
            "attn_hard_dur": NeuralType(('B', 'T'), TokenDurationType()),
            "pitch": NeuralType(('B', 'T'), RegressionValuesType()),
        }

    @typecheck()
    def forward(
        self,
        *,
        text,
        durs=None,
        pitch=None,
        speaker=None,
        pace=1.0,
        spec=None,
        attn_prior=None,
        mel_lens=None,
        input_lens=None,
    ):

        if not self.learn_alignment and self.training:
            assert durs is not None
            assert pitch is not None

        # Calculate speaker embedding
        if self.speaker_emb is None or speaker is None:
            spk_emb = 0
        else:
            spk_emb = self.speaker_emb(speaker).unsqueeze(1)

        # Input FFT
        enc_out, enc_mask = self.encoder(input=text, conditioning=spk_emb)

        log_durs_predicted = self.duration_predictor(enc_out, enc_mask)
        durs_predicted = torch.clamp(torch.exp(log_durs_predicted) - 1, 0, self.max_token_duration)

        attn_soft, attn_hard, attn_hard_dur, attn_logprob = None, None, None, None
        if self.learn_alignment and spec is not None:
            text_emb = self.encoder.word_emb(text)
            attn_soft, attn_logprob = self.aligner(spec, text_emb.permute(0, 2, 1), enc_mask == 0, attn_prior)
            attn_hard = binarize_attention_parallel(attn_soft, input_lens, mel_lens)
            attn_hard_dur = attn_hard.sum(2)[:, 0, :]

        # Predict pitch
<<<<<<< HEAD
        pitch_predicted = self.pitch_predictor(enc_out, enc_mask) + pitch
        # if pitch is not None:
        #     if self.learn_alignment:
        #         pitch = average_pitch(pitch.unsqueeze(1), attn_hard_dur).squeeze(1)
        #     pitch_emb = self.pitch_emb(pitch.unsqueeze(1))
        # else:
        pitch_emb = self.pitch_emb(pitch_predicted.unsqueeze(1))
=======
        pitch_predicted = self.pitch_predictor(enc_out, enc_mask)
        if pitch is not None:
            if self.learn_alignment and pitch.shape[-1] != pitch_predicted.shape[-1]:
                # Pitch during training is per spectrogram frame, but during inference, it should be per character
                pitch = average_pitch(pitch.unsqueeze(1), attn_hard_dur).squeeze(1)
            pitch_emb = self.pitch_emb(pitch.unsqueeze(1))
        else:
            pitch_emb = self.pitch_emb(pitch_predicted.unsqueeze(1))
>>>>>>> fa5f02bc

        enc_out = enc_out + pitch_emb.transpose(1, 2)

        if self.learn_alignment and spec is not None:
            len_regulated, dec_lens = regulate_len(attn_hard_dur, enc_out, pace)
        elif spec is None and durs is not None:
            len_regulated, dec_lens = regulate_len(durs, enc_out, pace)
        # Use predictions during inference
        elif spec is None:
            len_regulated, dec_lens = regulate_len(durs_predicted, enc_out, pace)

        # Output FFT
        dec_out, _ = self.decoder(input=len_regulated, seq_lens=dec_lens)
        spect = self.proj(dec_out).transpose(1, 2)
        return (
            spect,
            dec_lens,
            durs_predicted,
            log_durs_predicted,
            pitch_predicted,
            attn_soft,
            attn_logprob,
            attn_hard,
            attn_hard_dur,
            pitch,
        )

    def input_example(self):
        """
        Generates input examples for tracing etc.
        Returns:
            A tuple of input examples.
        """
        par = next(self.parameters())
        inp = torch.randint(0, self.encoder.word_emb.num_embeddings, (1, 44), device=par.device, dtype=torch.int64)
<<<<<<< HEAD
        pitch = torch.randn((1, 44), device=par.device, dtype=torch.float32) * 0.5
        pace = torch.clamp((torch.randn((1, 44), device=par.device, dtype=torch.float32) + 1) * 0.1, min=0.01)

        return ({'text': inp, 'pitch': pitch, 'pace': pace},)
=======
        inputs = {'text': inp}

        if self.speaker_emb is not None:
            inputs['speaker'] = torch.randint(
                0, self.speaker_emb.num_embeddings, (1,), device=par.device, dtype=torch.int64
            )

        return (inputs,)
>>>>>>> fa5f02bc
<|MERGE_RESOLUTION|>--- conflicted
+++ resolved
@@ -180,11 +180,13 @@
             "durs": NeuralType(('B', 'T'), TokenDurationType()),
             "pitch": NeuralType(('B', 'T'), RegressionValuesType()),
             "speaker": NeuralType(('B'), Index()),
-            "pace": NeuralType(('B', 'T'), optional=True),
+            "pace": NeuralType(optional=True),
             "spec": NeuralType(('B', 'D', 'T'), MelSpectrogramType(), optional=True),
             "attn_prior": NeuralType(('B', 'T', 'T'), ProbsType(), optional=True),
             "mel_lens": NeuralType(('B'), LengthsType(), optional=True),
             "input_lens": NeuralType(('B'), LengthsType(), optional=True),
+            "pitch_offset": NeuralType(('B', 'T'), RegressionValuesType(), optional=True),
+            "pace": NeuralType(('B', 'T'), optional=True),
         }
 
     @property
@@ -215,6 +217,7 @@
         attn_prior=None,
         mel_lens=None,
         input_lens=None,
+        pitch_offset=None,
     ):
 
         if not self.learn_alignment and self.training:
@@ -241,16 +244,7 @@
             attn_hard_dur = attn_hard.sum(2)[:, 0, :]
 
         # Predict pitch
-<<<<<<< HEAD
-        pitch_predicted = self.pitch_predictor(enc_out, enc_mask) + pitch
-        # if pitch is not None:
-        #     if self.learn_alignment:
-        #         pitch = average_pitch(pitch.unsqueeze(1), attn_hard_dur).squeeze(1)
-        #     pitch_emb = self.pitch_emb(pitch.unsqueeze(1))
-        # else:
-        pitch_emb = self.pitch_emb(pitch_predicted.unsqueeze(1))
-=======
-        pitch_predicted = self.pitch_predictor(enc_out, enc_mask)
+        pitch_predicted = self.pitch_predictor(enc_out, enc_mask) + pitch_offset
         if pitch is not None:
             if self.learn_alignment and pitch.shape[-1] != pitch_predicted.shape[-1]:
                 # Pitch during training is per spectrogram frame, but during inference, it should be per character
@@ -258,7 +252,6 @@
             pitch_emb = self.pitch_emb(pitch.unsqueeze(1))
         else:
             pitch_emb = self.pitch_emb(pitch_predicted.unsqueeze(1))
->>>>>>> fa5f02bc
 
         enc_out = enc_out + pitch_emb.transpose(1, 2)
 
@@ -286,6 +279,31 @@
             pitch,
         )
 
+    def infer(self, *, text, pitch=None, speaker=None, pace=1.0):
+        # Calculate speaker embedding
+        if self.speaker_emb is None or speaker is None:
+            spk_emb = 0
+        else:
+            spk_emb = self.speaker_emb(speaker).unsqueeze(1)
+
+        # Input FFT
+        enc_out, enc_mask = self.encoder(input=text, conditioning=spk_emb)
+
+        # Predict duration and pitch
+        log_durs_predicted = self.duration_predictor(enc_out, enc_mask)
+        durs_predicted = torch.clamp(torch.exp(log_durs_predicted) - 1, 0, self.max_token_duration)
+        pitch_predicted = self.pitch_predictor(enc_out, enc_mask) + pitch
+        pitch_emb = self.pitch_emb(pitch_predicted.unsqueeze(1))
+        enc_out = enc_out + pitch_emb.transpose(1, 2)
+
+        # Expand to decoder time dimension
+        len_regulated, dec_lens = regulate_len(durs_predicted, enc_out, pace)
+
+        # Output FFT
+        dec_out, _ = self.decoder(input=len_regulated, seq_lens=dec_lens)
+        spect = self.proj(dec_out).transpose(1, 2)
+        return spect.to(torch.float), dec_lens, durs_predicted, log_durs_predicted, pitch_predicted
+
     def input_example(self):
         """
         Generates input examples for tracing etc.
@@ -294,18 +312,14 @@
         """
         par = next(self.parameters())
         inp = torch.randint(0, self.encoder.word_emb.num_embeddings, (1, 44), device=par.device, dtype=torch.int64)
-<<<<<<< HEAD
         pitch = torch.randn((1, 44), device=par.device, dtype=torch.float32) * 0.5
         pace = torch.clamp((torch.randn((1, 44), device=par.device, dtype=torch.float32) + 1) * 0.1, min=0.01)
 
-        return ({'text': inp, 'pitch': pitch, 'pace': pace},)
-=======
-        inputs = {'text': inp}
+        inputs = {'text': inp, 'pitch_offset': pitch, 'pace': pace}
 
         if self.speaker_emb is not None:
             inputs['speaker'] = torch.randint(
                 0, self.speaker_emb.num_embeddings, (1,), device=par.device, dtype=torch.int64
             )
 
-        return (inputs,)
->>>>>>> fa5f02bc
+        return (inputs,)