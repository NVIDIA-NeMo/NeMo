# Copyright (c) 2021, NVIDIA CORPORATION.  All rights reserved.
#
# Licensed under the Apache License, Version 2.0 (the "License");
# you may not use this file except in compliance with the License.
# You may obtain a copy of the License at
#
#     http://www.apache.org/licenses/LICENSE-2.0
#
# Unless required by applicable law or agreed to in writing, software
# distributed under the License is distributed on an "AS IS" BASIS,
# WITHOUT WARRANTIES OR CONDITIONS OF ANY KIND, either express or implied.
# See the License for the specific language governing permissions and
# limitations under the License.
#
# BSD 3-Clause License
#
# Copyright (c) 2021, NVIDIA Corporation
# All rights reserved.
#
# Redistribution and use in source and binary forms, with or without
# modification, are permitted provided that the following conditions are met:
#
# * Redistributions of source code must retain the above copyright notice, this
#   list of conditions and the following disclaimer.
#
# * Redistributions in binary form must reproduce the above copyright notice,
#   this list of conditions and the following disclaimer in the documentation
#     and/or other materials provided with the distribution.
#
# * Neither the name of the copyright holder nor the names of its
#   contributors may be used to endorse or promote products derived from
#     this software without specific prior written permission.
#
# THIS SOFTWARE IS PROVIDED BY THE COPYRIGHT HOLDERS AND CONTRIBUTORS "AS IS"
# AND ANY EXPRESS OR IMPLIED WARRANTIES, INCLUDING, BUT NOT LIMITED TO, THE
# IMPLIED WARRANTIES OF MERCHANTABILITY AND FITNESS FOR A PARTICULAR PURPOSE ARE
# DISCLAIMED. IN NO EVENT SHALL THE COPYRIGHT HOLDER OR CONTRIBUTORS BE LIABLE
# FOR ANY DIRECT, INDIRECT, INCIDENTAL, SPECIAL, EXEMPLARY, OR CONSEQUENTIAL
# DAMAGES (INCLUDING, BUT NOT LIMITED TO, PROCUREMENT OF SUBSTITUTE GOODS OR
# SERVICES; LOSS OF USE, DATA, OR PROFITS; OR BUSINESS INTERRUPTION) HOWEVER
# CAUSED AND ON ANY THEORY OF LIABILITY, WHETHER IN CONTRACT, STRICT LIABILITY,
# OR TORT (INCLUDING NEGLIGENCE OR OTHERWISE) ARISING IN ANY WAY OUT OF THE USE
# OF THIS SOFTWARE, EVEN IF ADVISED OF THE POSSIBILITY OF SUCH DAMAGE.

import torch
import torch.nn.functional as F
from torch import nn as nn

from nemo.collections.tts.helpers.helpers import binarize_attention_parallel
from nemo.core.classes import NeuralModule, typecheck
from nemo.core.neural_types.elements import (
    EncodedRepresentation,
    Index,
    LengthsType,
    LogprobsType,
    MelSpectrogramType,
    ProbsType,
    RegressionValuesType,
    TokenDurationType,
    TokenIndex,
    TokenLogDurationType,
)
from nemo.core.neural_types.neural_type import NeuralType


def regulate_len(durations, enc_out, pace=1.0, mel_max_len=None):
    """If target=None, then predicted durations are applied"""
    dtype = enc_out.dtype
    reps = durations.float() / pace
    reps = (reps + 0.5).long()
    dec_lens = reps.sum(dim=1)

    max_len = dec_lens.max()
    reps_cumsum = torch.cumsum(F.pad(reps, (1, 0, 0, 0), value=0.0), dim=1)[:, None, :]
    reps_cumsum = reps_cumsum.to(dtype)

    range_ = torch.arange(max_len).to(enc_out.device)[None, :, None]
    mult = (reps_cumsum[:, :, :-1] <= range_) & (reps_cumsum[:, :, 1:] > range_)
    mult = mult.to(dtype)
    enc_rep = torch.matmul(mult, enc_out)

    if mel_max_len:
        enc_rep = enc_rep[:, :mel_max_len]
        dec_lens = torch.clamp_max(dec_lens, mel_max_len)
    return enc_rep, dec_lens


def average_pitch(pitch, durs):
    durs_cums_ends = torch.cumsum(durs, dim=1).long()
<<<<<<< HEAD

    durs_cums_starts = F.pad(durs_cums_ends[:, :-1], (1, 0))
    pitch_nonzero_cums = F.pad(torch.cumsum(pitch != 0.0, dim=2), (1, 0))
    pitch_cums = F.pad(torch.cumsum(pitch, dim=2), (1, 0))
=======
    durs_cums_starts = torch.nn.functional.pad(durs_cums_ends[:, :-1], (1, 0))
    pitch_nonzero_cums = torch.nn.functional.pad(torch.cumsum(pitch != 0.0, dim=2), (1, 0))
    pitch_cums = torch.nn.functional.pad(torch.cumsum(pitch, dim=2), (1, 0))
>>>>>>> 29b6dd88

    bs, l = durs_cums_ends.size()
    n_formants = pitch.size(1)
    dcs = durs_cums_starts[:, None, :].expand(bs, n_formants, l)
    dce = durs_cums_ends[:, None, :].expand(bs, n_formants, l)

    pitch_sums = (torch.gather(pitch_cums, 2, dce) - torch.gather(pitch_cums, 2, dcs)).float()
    pitch_nelems = (torch.gather(pitch_nonzero_cums, 2, dce) - torch.gather(pitch_nonzero_cums, 2, dcs)).float()

    pitch_avg = torch.where(pitch_nelems == 0.0, pitch_nelems, pitch_sums / pitch_nelems)
    return pitch_avg


class ConvReLUNorm(nn.Module):
    def __init__(self, in_channels, out_channels, kernel_size=1, dropout=0.0):
        super(ConvReLUNorm, self).__init__()
        self.conv = nn.Conv1d(in_channels, out_channels, kernel_size=kernel_size, padding=(kernel_size // 2))
        self.norm = nn.LayerNorm(out_channels)
        self.dropout = nn.Dropout(dropout)

    def forward(self, signal):
        out = F.relu(self.conv(signal))
        out = self.norm(out.transpose(1, 2)).transpose(1, 2)
        return self.dropout(out)


class TemporalPredictor(NeuralModule):
    """Predicts a single float per each temporal location"""

    def __init__(self, input_size, filter_size, kernel_size, dropout, n_layers=2):
        super(TemporalPredictor, self).__init__()

        self.layers = nn.Sequential(
            *[
                ConvReLUNorm(
                    input_size if i == 0 else filter_size, filter_size, kernel_size=kernel_size, dropout=dropout
                )
                for i in range(n_layers)
            ]
        )
        self.fc = nn.Linear(filter_size, 1, bias=True)

    @property
    def input_types(self):
        return {
            "enc": NeuralType(('B', 'T', 'D'), EncodedRepresentation()),
            "enc_mask": NeuralType(('B', 'T', 1), TokenDurationType()),
        }

    @property
    def output_types(self):
        return {
            "out": NeuralType(('B', 'T'), EncodedRepresentation()),
        }

    def forward(self, enc, enc_mask):
        out = enc * enc_mask
        out = self.layers(out.transpose(1, 2)).transpose(1, 2)
        out = self.fc(out) * enc_mask
        return out.squeeze(-1)


class FastPitchModule(NeuralModule):
    def __init__(
        self,
        encoder_module: NeuralModule,
        decoder_module: NeuralModule,
        duration_predictor: NeuralModule,
        pitch_predictor: NeuralModule,
        aligner: NeuralModule,
        n_speakers: int,
        symbols_embedding_dim: int,
        pitch_embedding_kernel_size: int,
        n_mel_channels: int = 80,
        max_token_duration: int = 75,
    ):
        super().__init__()

        self.encoder = encoder_module
        self.decoder = decoder_module
        self.duration_predictor = duration_predictor
        self.pitch_predictor = pitch_predictor
        self.aligner = aligner
        self.learn_alignment = aligner is not None
        self.use_duration_predictor = True
        self.binarize = False

        if n_speakers > 1:
            self.speaker_emb = nn.Embedding(n_speakers, symbols_embedding_dim)
        else:
            self.speaker_emb = None

        self.max_token_duration = max_token_duration

        self.pitch_emb = nn.Conv1d(
            1,
            symbols_embedding_dim,
            kernel_size=pitch_embedding_kernel_size,
            padding=int((pitch_embedding_kernel_size - 1) / 2),
        )

        # Store values precomputed from training data for convenience
        self.register_buffer('pitch_mean', torch.zeros(1))
        self.register_buffer('pitch_std', torch.zeros(1))

        self.proj = nn.Linear(self.decoder.d_model, n_mel_channels, bias=True)

    @property
    def input_types(self):
        return {
            "text": NeuralType(('B', 'T'), TokenIndex()),
            "durs": NeuralType(('B', 'T'), TokenDurationType()),
            "pitch": NeuralType(('B', 'T'), RegressionValuesType()),
            "speaker": NeuralType(('B'), Index()),
            "pace": NeuralType(optional=True),
            "spec": NeuralType(('B', 'D', 'T'), MelSpectrogramType(), optional=True),
            "attn_prior": NeuralType(('B', 'T', 'T'), ProbsType(), optional=True),
            "mel_lens": NeuralType(('B'), LengthsType(), optional=True),
            "input_lens": NeuralType(('B'), LengthsType(), optional=True),
        }

    @property
    def output_types(self):
        return {
            "spect": NeuralType(('B', 'D', 'T'), MelSpectrogramType()),
            "durs_predicted": NeuralType(('B', 'T'), TokenDurationType()),
            "log_durs_predicted": NeuralType(('B', 'T'), TokenLogDurationType()),
            "pitch_predicted": NeuralType(('B', 'T'), RegressionValuesType()),
            "attn_soft": NeuralType(('B', 'S', 'T', 'D'), ProbsType()),
            "attn_logprob": NeuralType(('B', 'S', 'T', 'D'), LogprobsType()),
            "attn_hard": NeuralType(('B', 'S', 'T', 'D'), ProbsType()),
            "attn_hard_dur": NeuralType(('B', 'T'), TokenDurationType()),
            "pitch": NeuralType(('B', 'T'), RegressionValuesType()),
        }

    @typecheck()
    def forward(
        self,
        *,
        text,
        durs=None,
        pitch=None,
        speaker=None,
        pace=1.0,
        spec=None,
        attn_prior=None,
        mel_lens=None,
        input_lens=None,
    ):

        if not self.learn_alignment and self.training:
            assert durs is not None
            assert pitch is not None

        # Calculate speaker embedding
        if self.speaker_emb is None or speaker is None:
            spk_emb = 0
        else:
            spk_emb = self.speaker_emb(speaker).unsqueeze(1)

        # Input FFT
        enc_out, enc_mask = self.encoder(input=text, conditioning=spk_emb)

        log_durs_predicted = self.duration_predictor(enc_out, enc_mask)
        durs_predicted = torch.clamp(torch.exp(log_durs_predicted) - 1, 0, self.max_token_duration)

        attn_soft, attn_hard, attn_hard_dur, attn_logprob = None, None, None, None
        if self.learn_alignment and spec is not None:
            text_emb = self.encoder.word_emb(text)
            attn_soft, attn_logprob = self.aligner(spec, text_emb.permute(0, 2, 1), enc_mask == 0, attn_prior)
            attn_hard = binarize_attention_parallel(attn_soft, input_lens, mel_lens)
            attn_hard_dur = attn_hard.sum(2)[:, 0, :]

        # Predict pitch
        pitch_predicted = self.pitch_predictor(enc_out, enc_mask)
        if pitch is not None:
            if self.learn_alignment:
                pitch = average_pitch(pitch.unsqueeze(1), attn_hard_dur).squeeze(1)
            pitch_emb = self.pitch_emb(pitch.unsqueeze(1))
        else:
            pitch_emb = self.pitch_emb(pitch_predicted.unsqueeze(1))

        enc_out = enc_out + pitch_emb.transpose(1, 2)

        if self.learn_alignment and spec is not None:
            len_regulated, dec_lens = regulate_len(attn_hard_dur, enc_out, pace)
        elif spec is None and durs is not None:
            len_regulated, dec_lens = regulate_len(durs, enc_out, pace)
        # Use predictions during inference
        elif spec is None:
            len_regulated, dec_lens = regulate_len(durs_predicted, enc_out, pace)

        # Output FFT
        dec_out, _ = self.decoder(input=len_regulated, seq_lens=dec_lens)
        spect = self.proj(dec_out)
        return (
            spect,
            durs_predicted,
            log_durs_predicted,
            pitch_predicted,
            attn_soft,
            attn_logprob,
            attn_hard,
            attn_hard_dur,
            pitch,
<<<<<<< HEAD
        )

    def input_example(self):
        """
        Generates input examples for tracing etc.
        Returns:
            A tuple of input examples.
        """
        par = next(self.parameters())
        inp = torch.randint(0, self.encoder.word_emb.num_embeddings, (1, 44), device=par.device, dtype=torch.int64)

        return ({'text': inp},)
=======
        )
>>>>>>> 29b6dd88
<|MERGE_RESOLUTION|>--- conflicted
+++ resolved
@@ -43,8 +43,6 @@
 # OF THIS SOFTWARE, EVEN IF ADVISED OF THE POSSIBILITY OF SUCH DAMAGE.
 
 import torch
-import torch.nn.functional as F
-from torch import nn as nn
 
 from nemo.collections.tts.helpers.helpers import binarize_attention_parallel
 from nemo.core.classes import NeuralModule, typecheck
@@ -71,7 +69,7 @@
     dec_lens = reps.sum(dim=1)
 
     max_len = dec_lens.max()
-    reps_cumsum = torch.cumsum(F.pad(reps, (1, 0, 0, 0), value=0.0), dim=1)[:, None, :]
+    reps_cumsum = torch.cumsum(torch.nn.functional.pad(reps, (1, 0, 0, 0), value=0.0), dim=1)[:, None, :]
     reps_cumsum = reps_cumsum.to(dtype)
 
     range_ = torch.arange(max_len).to(enc_out.device)[None, :, None]
@@ -87,16 +85,9 @@
 
 def average_pitch(pitch, durs):
     durs_cums_ends = torch.cumsum(durs, dim=1).long()
-<<<<<<< HEAD
-
-    durs_cums_starts = F.pad(durs_cums_ends[:, :-1], (1, 0))
-    pitch_nonzero_cums = F.pad(torch.cumsum(pitch != 0.0, dim=2), (1, 0))
-    pitch_cums = F.pad(torch.cumsum(pitch, dim=2), (1, 0))
-=======
     durs_cums_starts = torch.nn.functional.pad(durs_cums_ends[:, :-1], (1, 0))
     pitch_nonzero_cums = torch.nn.functional.pad(torch.cumsum(pitch != 0.0, dim=2), (1, 0))
     pitch_cums = torch.nn.functional.pad(torch.cumsum(pitch, dim=2), (1, 0))
->>>>>>> 29b6dd88
 
     bs, l = durs_cums_ends.size()
     n_formants = pitch.size(1)
@@ -110,15 +101,15 @@
     return pitch_avg
 
 
-class ConvReLUNorm(nn.Module):
+class ConvReLUNorm(torch.nn.Module):
     def __init__(self, in_channels, out_channels, kernel_size=1, dropout=0.0):
         super(ConvReLUNorm, self).__init__()
-        self.conv = nn.Conv1d(in_channels, out_channels, kernel_size=kernel_size, padding=(kernel_size // 2))
-        self.norm = nn.LayerNorm(out_channels)
-        self.dropout = nn.Dropout(dropout)
+        self.conv = torch.Conv1d(in_channels, out_channels, kernel_size=kernel_size, padding=(kernel_size // 2))
+        self.norm = torch.LayerNorm(out_channels)
+        self.dropout = torch.Dropout(dropout)
 
     def forward(self, signal):
-        out = F.relu(self.conv(signal))
+        out = torch.nn.functional.relu(self.conv(signal))
         out = self.norm(out.transpose(1, 2)).transpose(1, 2)
         return self.dropout(out)
 
@@ -129,7 +120,7 @@
     def __init__(self, input_size, filter_size, kernel_size, dropout, n_layers=2):
         super(TemporalPredictor, self).__init__()
 
-        self.layers = nn.Sequential(
+        self.layers = torch.nn.Sequential(
             *[
                 ConvReLUNorm(
                     input_size if i == 0 else filter_size, filter_size, kernel_size=kernel_size, dropout=dropout
@@ -137,7 +128,7 @@
                 for i in range(n_layers)
             ]
         )
-        self.fc = nn.Linear(filter_size, 1, bias=True)
+        self.fc = torch.nn.Linear(filter_size, 1, bias=True)
 
     @property
     def input_types(self):
@@ -185,13 +176,13 @@
         self.binarize = False
 
         if n_speakers > 1:
-            self.speaker_emb = nn.Embedding(n_speakers, symbols_embedding_dim)
+            self.speaker_emb = torch.nn.Embedding(n_speakers, symbols_embedding_dim)
         else:
             self.speaker_emb = None
 
         self.max_token_duration = max_token_duration
 
-        self.pitch_emb = nn.Conv1d(
+        self.pitch_emb = torch.nn.Conv1d(
             1,
             symbols_embedding_dim,
             kernel_size=pitch_embedding_kernel_size,
@@ -202,7 +193,7 @@
         self.register_buffer('pitch_mean', torch.zeros(1))
         self.register_buffer('pitch_std', torch.zeros(1))
 
-        self.proj = nn.Linear(self.decoder.d_model, n_mel_channels, bias=True)
+        self.proj = torch.nn.Linear(self.decoder.d_model, n_mel_channels, bias=True)
 
     @property
     def input_types(self):
@@ -302,7 +293,6 @@
             attn_hard,
             attn_hard_dur,
             pitch,
-<<<<<<< HEAD
         )
 
     def input_example(self):
@@ -314,7 +304,4 @@
         par = next(self.parameters())
         inp = torch.randint(0, self.encoder.word_emb.num_embeddings, (1, 44), device=par.device, dtype=torch.int64)
 
-        return ({'text': inp},)
-=======
-        )
->>>>>>> 29b6dd88
+        return ({'text': inp},)