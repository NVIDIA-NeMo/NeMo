# Copyright (c) 2021, NVIDIA CORPORATION.  All rights reserved.
#
# Licensed under the Apache License, Version 2.0 (the "License");
# you may not use this file except in compliance with the License.
# You may obtain a copy of the License at
#
#     http://www.apache.org/licenses/LICENSE-2.0
#
# Unless required by applicable law or agreed to in writing, software
# distributed under the License is distributed on an "AS IS" BASIS,
# WITHOUT WARRANTIES OR CONDITIONS OF ANY KIND, either express or implied.
# See the License for the specific language governing permissions and
# limitations under the License.
#
# BSD 3-Clause License
#
# Copyright (c) 2021, NVIDIA Corporation
# All rights reserved.
#
# Redistribution and use in source and binary forms, with or without
# modification, are permitted provided that the following conditions are met:
#
# * Redistributions of source code must retain the above copyright notice, this
#   list of conditions and the following disclaimer.
#
# * Redistributions in binary form must reproduce the above copyright notice,
#   this list of conditions and the following disclaimer in the documentation
#     and/or other materials provided with the distribution.
#
# * Neither the name of the copyright holder nor the names of its
#   contributors may be used to endorse or promote products derived from
#     this software without specific prior written permission.
#
# THIS SOFTWARE IS PROVIDED BY THE COPYRIGHT HOLDERS AND CONTRIBUTORS "AS IS"
# AND ANY EXPRESS OR IMPLIED WARRANTIES, INCLUDING, BUT NOT LIMITED TO, THE
# IMPLIED WARRANTIES OF MERCHANTABILITY AND FITNESS FOR A PARTICULAR PURPOSE ARE
# DISCLAIMED. IN NO EVENT SHALL THE COPYRIGHT HOLDER OR CONTRIBUTORS BE LIABLE
# FOR ANY DIRECT, INDIRECT, INCIDENTAL, SPECIAL, EXEMPLARY, OR CONSEQUENTIAL
# DAMAGES (INCLUDING, BUT NOT LIMITED TO, PROCUREMENT OF SUBSTITUTE GOODS OR
# SERVICES; LOSS OF USE, DATA, OR PROFITS; OR BUSINESS INTERRUPTION) HOWEVER
# CAUSED AND ON ANY THEORY OF LIABILITY, WHETHER IN CONTRACT, STRICT LIABILITY,
# OR TORT (INCLUDING NEGLIGENCE OR OTHERWISE) ARISING IN ANY WAY OUT OF THE USE
# OF THIS SOFTWARE, EVEN IF ADVISED OF THE POSSIBILITY OF SUCH DAMAGE.

import torch

from nemo.collections.tts.modules.submodules import ConditionalInput, ConditionalLayerNorm
from nemo.collections.tts.parts.utils.helpers import binarize_attention_parallel, regulate_len
from nemo.core.classes import NeuralModule, adapter_mixins, typecheck
from nemo.core.neural_types.elements import (
    EncodedRepresentation,
    Index,
    LengthsType,
    LogprobsType,
    MelSpectrogramType,
    ProbsType,
    RegressionValuesType,
    TokenDurationType,
    TokenIndex,
    TokenLogDurationType,
)
from nemo.core.neural_types.neural_type import NeuralType


def average_features(pitch, durs):
    durs_cums_ends = torch.cumsum(durs, dim=1).long()
    durs_cums_starts = torch.nn.functional.pad(durs_cums_ends[:, :-1], (1, 0))
    pitch_nonzero_cums = torch.nn.functional.pad(torch.cumsum(pitch != 0.0, dim=2), (1, 0))
    pitch_cums = torch.nn.functional.pad(torch.cumsum(pitch, dim=2), (1, 0))

    bs, l = durs_cums_ends.size()
    n_formants = pitch.size(1)
    dcs = durs_cums_starts[:, None, :].expand(bs, n_formants, l)
    dce = durs_cums_ends[:, None, :].expand(bs, n_formants, l)

    pitch_sums = (torch.gather(pitch_cums, 2, dce) - torch.gather(pitch_cums, 2, dcs)).float()
    pitch_nelems = (torch.gather(pitch_nonzero_cums, 2, dce) - torch.gather(pitch_nonzero_cums, 2, dcs)).float()

    pitch_avg = torch.where(pitch_nelems == 0.0, pitch_nelems, pitch_sums / pitch_nelems)
    return pitch_avg


class ConvReLUNorm(torch.nn.Module, adapter_mixins.AdapterModuleMixin):
    def __init__(self, in_channels, out_channels, kernel_size=1, dropout=0.0, condition_dim=384, condition_types=[]):
        super(ConvReLUNorm, self).__init__()
        self.conv = torch.nn.Conv1d(in_channels, out_channels, kernel_size=kernel_size, padding=(kernel_size // 2))
        self.norm = ConditionalLayerNorm(out_channels, condition_dim=condition_dim, condition_types=condition_types)
        self.dropout = torch.nn.Dropout(dropout)

    def forward(self, signal, conditioning=None):
        out = torch.nn.functional.relu(self.conv(signal))
        out = self.norm(out.transpose(1, 2), conditioning).transpose(1, 2)
        out = self.dropout(out)

        if self.is_adapter_available():
            out = self.forward_enabled_adapters(out.transpose(1, 2)).transpose(1, 2)

        return out


class TemporalPredictor(NeuralModule):
    """Predicts a single float per each temporal location"""

    def __init__(self, input_size, filter_size, kernel_size, dropout, n_layers=2, condition_types=[]):
        super(TemporalPredictor, self).__init__()
        self.cond_input = ConditionalInput(input_size, input_size, condition_types)
        self.layers = torch.nn.ModuleList()
        for i in range(n_layers):
            self.layers.append(
                ConvReLUNorm(
                    input_size if i == 0 else filter_size,
                    filter_size,
                    kernel_size=kernel_size,
                    dropout=dropout,
                    condition_dim=input_size,
                    condition_types=condition_types,
                )
            )
        self.fc = torch.nn.Linear(filter_size, 1, bias=True)

        # Use for adapter input dimension
        self.filter_size = filter_size

    @property
    def input_types(self):
        return {
            "enc": NeuralType(('B', 'T', 'D'), EncodedRepresentation()),
            "enc_mask": NeuralType(('B', 'T', 1), TokenDurationType()),
            "conditioning": NeuralType(('B', 'T', 'D'), EncodedRepresentation(), optional=True),
        }

    @property
    def output_types(self):
        return {
            "out": NeuralType(('B', 'T'), EncodedRepresentation()),
        }

    def forward(self, enc, enc_mask, conditioning=None):
        enc = self.cond_input(enc, conditioning)
        out = enc * enc_mask
        out = out.transpose(1, 2)

        for layer in self.layers:
            out = layer(out, conditioning=conditioning)

        out = out.transpose(1, 2)
        out = self.fc(out) * enc_mask
        return out.squeeze(-1)


class FastPitchModule(NeuralModule, adapter_mixins.AdapterModuleMixin):
    def __init__(
        self,
        encoder_module: NeuralModule,
        decoder_module: NeuralModule,
        duration_predictor: NeuralModule,
        pitch_predictor: NeuralModule,
        energy_predictor: NeuralModule,
        aligner: NeuralModule,
        speaker_encoder: NeuralModule,
        n_speakers: int,
        symbols_embedding_dim: int,
        pitch_embedding_kernel_size: int,
        energy_embedding_kernel_size: int,
        n_mel_channels: int = 80,
        max_token_duration: int = 75,
    ):
        super().__init__()

        self.encoder = encoder_module
        self.decoder = decoder_module
        self.duration_predictor = duration_predictor
        self.pitch_predictor = pitch_predictor
        self.energy_predictor = energy_predictor
        self.aligner = aligner
        self.speaker_encoder = speaker_encoder
        self.learn_alignment = aligner is not None
        self.use_duration_predictor = True
        self.binarize = False
<<<<<<< HEAD
=======

>>>>>>> e9ba7f6f
        # TODO: combine self.speaker_emb with self.speaker_encoder
        # cfg: remove `n_speakers`, create `speaker_encoder.lookup_module`
        # state_dict: move `speaker_emb.weight` to `speaker_encoder.lookup_module.table.weight`
        if n_speakers > 1 and speaker_encoder is None:
            self.speaker_emb = torch.nn.Embedding(n_speakers, symbols_embedding_dim)
        else:
            self.speaker_emb = None

        self.max_token_duration = max_token_duration
        self.min_token_duration = 0

        self.pitch_emb = torch.nn.Conv1d(
            1,
            symbols_embedding_dim,
            kernel_size=pitch_embedding_kernel_size,
            padding=int((pitch_embedding_kernel_size - 1) / 2),
        )

        if self.energy_predictor is not None:
            self.energy_emb = torch.nn.Conv1d(
                1,
                symbols_embedding_dim,
                kernel_size=energy_embedding_kernel_size,
                padding=int((energy_embedding_kernel_size - 1) / 2),
            )

        # Store values precomputed from training data for convenience
        self.register_buffer('pitch_mean', torch.zeros(1))
        self.register_buffer('pitch_std', torch.zeros(1))

        self.proj = torch.nn.Linear(self.decoder.d_model, n_mel_channels, bias=True)

    @property
    def input_types(self):
        return {
            "text": NeuralType(('B', 'T_text'), TokenIndex()),
            "durs": NeuralType(('B', 'T_text'), TokenDurationType()),
            "pitch": NeuralType(('B', 'T_audio'), RegressionValuesType()),
            "energy": NeuralType(('B', 'T_audio'), RegressionValuesType(), optional=True),
            "speaker": NeuralType(('B'), Index(), optional=True),
            "pace": NeuralType(optional=True),
            "spec": NeuralType(('B', 'D', 'T_spec'), MelSpectrogramType(), optional=True),
            "attn_prior": NeuralType(('B', 'T_spec', 'T_text'), ProbsType(), optional=True),
            "mel_lens": NeuralType(('B'), LengthsType(), optional=True),
            "input_lens": NeuralType(('B'), LengthsType(), optional=True),
            "reference_spec": NeuralType(('B', 'D', 'T_spec'), MelSpectrogramType(), optional=True),
            "reference_spec_lens": NeuralType(('B'), LengthsType(), optional=True),
        }

    @property
    def output_types(self):
        return {
            "spect": NeuralType(('B', 'D', 'T_spec'), MelSpectrogramType()),
            "num_frames": NeuralType(('B'), TokenDurationType()),
            "durs_predicted": NeuralType(('B', 'T_text'), TokenDurationType()),
            "log_durs_predicted": NeuralType(('B', 'T_text'), TokenLogDurationType()),
            "pitch_predicted": NeuralType(('B', 'T_text'), RegressionValuesType()),
            "attn_soft": NeuralType(('B', 'S', 'T_spec', 'T_text'), ProbsType()),
            "attn_logprob": NeuralType(('B', 'S', 'T_spec', 'T_text'), LogprobsType()),
            "attn_hard": NeuralType(('B', 'S', 'T_spec', 'T_text'), ProbsType()),
            "attn_hard_dur": NeuralType(('B', 'T_text'), TokenDurationType()),
            "pitch": NeuralType(('B', 'T_audio'), RegressionValuesType()),
            "energy_pred": NeuralType(('B', 'T_text'), RegressionValuesType()),
            "energy_tgt": NeuralType(('B', 'T_audio'), RegressionValuesType()),
        }

    def get_speaker_embedding(self, batch_size, speaker, reference_spec, reference_spec_lens):
        """spk_emb: Bx1xD"""
        if self.speaker_encoder is not None:
            spk_emb = self.speaker_encoder(batch_size, speaker, reference_spec, reference_spec_lens).unsqueeze(1)
        elif self.speaker_emb is not None:
            if speaker is None:
                raise ValueError('Please give speaker id to get lookup speaker embedding.')
            spk_emb = self.speaker_emb(speaker).unsqueeze(1)
        else:
            spk_emb = None

        return spk_emb

    @typecheck()
    def forward(
        self,
        *,
        text,
        durs=None,
        pitch=None,
        energy=None,
        speaker=None,
        pace=1.0,
        spec=None,
        attn_prior=None,
        mel_lens=None,
        input_lens=None,
        reference_spec=None,
        reference_spec_lens=None,
    ):

        if not self.learn_alignment and self.training:
            assert durs is not None
            assert pitch is not None

        # Calculate speaker embedding
        spk_emb = self.get_speaker_embedding(
            batch_size=text.shape[0],
            speaker=speaker,
            reference_spec=reference_spec,
            reference_spec_lens=reference_spec_lens,
        )

        # Input FFT
        enc_out, enc_mask = self.encoder(input=text, conditioning=spk_emb)

        # Predict duration
        log_durs_predicted = self.duration_predictor(enc_out, enc_mask, conditioning=spk_emb)
        durs_predicted = torch.clamp(torch.exp(log_durs_predicted) - 1, 0, self.max_token_duration)

        attn_soft, attn_hard, attn_hard_dur, attn_logprob = None, None, None, None
        if self.learn_alignment and spec is not None:
            text_emb = self.encoder.word_emb(text)
            attn_soft, attn_logprob = self.aligner(
                spec, text_emb.permute(0, 2, 1), enc_mask == 0, attn_prior, conditioning=spk_emb
            )
            attn_hard = binarize_attention_parallel(attn_soft, input_lens, mel_lens)
            attn_hard_dur = attn_hard.sum(2)[:, 0, :]

        # Predict pitch
        pitch_predicted = self.pitch_predictor(enc_out, enc_mask, conditioning=spk_emb)
        if pitch is not None:
            if self.learn_alignment and pitch.shape[-1] != pitch_predicted.shape[-1]:
                # Pitch during training is per spectrogram frame, but during inference, it should be per character
                pitch = average_features(pitch.unsqueeze(1), attn_hard_dur).squeeze(1)
            elif not self.learn_alignment:
                # If alignment is not learnt attn_hard_dur is None, hence durs_predicted
                pitch = average_features(pitch.unsqueeze(1), durs_predicted).squeeze(1)
            pitch_emb = self.pitch_emb(pitch.unsqueeze(1))
        else:
            pitch_emb = self.pitch_emb(pitch_predicted.unsqueeze(1))

        enc_out = enc_out + pitch_emb.transpose(1, 2)

        # Predict energy
        if self.energy_predictor is not None:
            energy_pred = self.energy_predictor(prosody_input, enc_mask).squeeze(-1)

            if energy is not None:
                # Average energy over characters
                if self.learn_alignment:
                    energy_tgt = average_features(energy.unsqueeze(1), attn_hard_dur)
                else:
                    energy_tgt = average_features(energy.unsqueeze(1), durs_predicted)
                energy_tgt = torch.log(1.0 + energy_tgt)
                energy_emb = self.energy_emb(energy_tgt)
                energy_tgt = energy_tgt.squeeze(1)
            else:
                energy_emb = self.energy_emb(energy_pred.unsqueeze(1))
                energy_tgt = None

            enc_out = enc_out + energy_emb.transpose(1, 2)
        else:
            energy_pred = None
            energy_tgt = None

        if self.learn_alignment and spec is not None:
            len_regulated, dec_lens = regulate_len(attn_hard_dur, enc_out, pace)
        elif spec is None and durs is not None:
            len_regulated, dec_lens = regulate_len(durs, enc_out, pace)
        # Use predictions during inference
        elif spec is None:
            len_regulated, dec_lens = regulate_len(durs_predicted, enc_out, pace)
        else:
            raise ValueError(
                f"Something unexpected happened when 'spec' is not None and 'self.learn_alignment' is False."
            )

        # Output FFT
        dec_out, _ = self.decoder(input=len_regulated, seq_lens=dec_lens, conditioning=spk_emb)
        spect = self.proj(dec_out).transpose(1, 2)
        return (
            spect,
            dec_lens,
            durs_predicted,
            log_durs_predicted,
            pitch_predicted,
            attn_soft,
            attn_logprob,
            attn_hard,
            attn_hard_dur,
            pitch,
            energy_pred,
            energy_tgt,
        )

    def infer(
        self,
        *,
        text,
        pitch=None,
        speaker=None,
        energy=None,
        pace=1.0,
        volume=None,
        reference_spec=None,
        reference_spec_lens=None,
    ):
<<<<<<< HEAD
=======

>>>>>>> e9ba7f6f
        # Calculate speaker embedding
        spk_emb = self.get_speaker_embedding(
            batch_size=text.shape[0],
            speaker=speaker,
            reference_spec=reference_spec,
            reference_spec_lens=reference_spec_lens,
        )

        # Input FFT
        enc_out, enc_mask = self.encoder(input=text, conditioning=spk_emb)

        # Predict duration and pitch
        log_durs_predicted = self.duration_predictor(enc_out, enc_mask, conditioning=spk_emb)
        durs_predicted = torch.clamp(
            torch.exp(log_durs_predicted) - 1.0, self.min_token_duration, self.max_token_duration
        )
        pitch_predicted = self.pitch_predictor(enc_out, enc_mask, conditioning=spk_emb) + pitch
        pitch_emb = self.pitch_emb(pitch_predicted.unsqueeze(1))
        enc_out = enc_out + pitch_emb.transpose(1, 2)

        if self.energy_predictor is not None:
            if energy is not None:
                assert energy.shape[-1] == text.shape[-1], f"energy.shape[-1]: {energy.shape[-1]} != len(text)"
                energy_emb = self.energy_emb(energy)
            else:
                energy_pred = self.energy_predictor(prosody_input, enc_mask).squeeze(-1)
                energy_emb = self.energy_emb(energy_pred.unsqueeze(1))
            enc_out = enc_out + energy_emb.transpose(1, 2)

        # Expand to decoder time dimension
        len_regulated, dec_lens = regulate_len(durs_predicted, enc_out, pace)
        volume_extended = None
        if volume is not None:
            volume_extended, _ = regulate_len(durs_predicted, volume.unsqueeze(-1), pace)
            volume_extended = volume_extended.squeeze(-1).float()

        # Output FFT
        dec_out, _ = self.decoder(input=len_regulated, seq_lens=dec_lens, conditioning=spk_emb)
        spect = self.proj(dec_out).transpose(1, 2)
        return (
            spect.to(torch.float),
            dec_lens,
            durs_predicted,
            log_durs_predicted,
            pitch_predicted,
            volume_extended,
        )


class FastPitchSSLModule(NeuralModule):
    def __init__(
        self,
        encoder_module: NeuralModule,
        decoder_module: NeuralModule,
        duration_predictor: NeuralModule,
        pitch_predictor: NeuralModule,
        symbols_embedding_dim: int,
        pitch_embedding_kernel_size: int,
        n_mel_channels: int = 80,
        max_token_duration: int = 75,
    ):
        super().__init__()

        self.encoder = encoder_module
        self.decoder = decoder_module
        self.duration_predictor = duration_predictor
        self.pitch_predictor = pitch_predictor

        self.max_token_duration = max_token_duration
        self.min_token_duration = 0

        if self.pitch_predictor is not None:
            self.pitch_emb = torch.nn.Conv1d(
                1,
                symbols_embedding_dim,
                kernel_size=pitch_embedding_kernel_size,
                padding=int((pitch_embedding_kernel_size - 1) / 2),
            )

        # Store values precomputed from training data for convenience
        self.register_buffer('pitch_mean', torch.zeros(1))
        self.register_buffer('pitch_std', torch.zeros(1))

        self.proj = torch.nn.Linear(self.decoder.d_model, n_mel_channels, bias=True)

    @property
    def input_types(self):
        return {
            "enc_out": NeuralType(('B', 'T', 'D'), EncodedRepresentation()),
            "enc_mask": NeuralType(('B', 'T', 'D'), EncodedRepresentation()),
            "durs": NeuralType(('B', 'T_text'), TokenDurationType(), optional=True),
            "pitch": NeuralType(('B', 'T_audio'), RegressionValuesType(), optional=True),
            "pace": NeuralType(optional=True),
        }

    @property
    def output_types(self):
        return {
            "spect": NeuralType(('B', 'D', 'T_spec'), MelSpectrogramType()),
            "num_frames": NeuralType(('B'), TokenDurationType()),
            "durs_predicted": NeuralType(('B', 'T_text'), TokenDurationType()),
            "log_durs_predicted": NeuralType(('B', 'T_text'), TokenLogDurationType()),
            "pitch_predicted": NeuralType(('B', 'T_text'), RegressionValuesType()),
            "pitch": NeuralType(('B', 'T_audio'), RegressionValuesType()),
        }

    @typecheck()
    def forward(self, *, enc_out=None, enc_mask=None, durs=None, pitch=None, pace=1.0):

        log_durs_predicted, durs_predicted = None, None
        if self.duration_predictor is not None:
            log_durs_predicted = self.duration_predictor(enc_out, enc_mask)
            durs_predicted = torch.clamp(torch.exp(log_durs_predicted) - 1, 0, self.max_token_duration)

        # Predict pitch
        pitch_predicted = None
        if self.pitch_predictor is not None:
            pitch_predicted = self.pitch_predictor(enc_out, enc_mask)
            if pitch is not None:
                if pitch.shape[-1] != enc_out.shape[1]:
                    # during inference, we send the averaged pitch over each token so we don't need to average here
                    # TODO: have a flag to indicate whether the pitch is already averaged or not
                    pitch = average_features(pitch.unsqueeze(1), durs).squeeze(1)

                pitch_emb = self.pitch_emb(pitch.unsqueeze(1))
            else:
                pitch_emb = self.pitch_emb(pitch_predicted.unsqueeze(1))

            enc_out = enc_out + pitch_emb.transpose(1, 2)

        if durs is not None:
            len_regulated, dec_lens = regulate_len(durs, enc_out, pace)
        else:
            # Use predictions during inference
            assert self.duration_predictor is not None, "Duration predictor cannot be none if durs is not provided"
            len_regulated, dec_lens = regulate_len(durs_predicted, enc_out, pace)

        # Output FFT
        dec_out, _ = self.decoder(input=len_regulated, seq_lens=dec_lens)
        spect = self.proj(dec_out).transpose(1, 2)
        return (
            spect,
            dec_lens,
            durs_predicted,
            log_durs_predicted,
            pitch_predicted,
            pitch,
        )<|MERGE_RESOLUTION|>--- conflicted
+++ resolved
@@ -177,10 +177,6 @@
         self.learn_alignment = aligner is not None
         self.use_duration_predictor = True
         self.binarize = False
-<<<<<<< HEAD
-=======
-
->>>>>>> e9ba7f6f
         # TODO: combine self.speaker_emb with self.speaker_encoder
         # cfg: remove `n_speakers`, create `speaker_encoder.lookup_module`
         # state_dict: move `speaker_emb.weight` to `speaker_encoder.lookup_module.table.weight`
@@ -385,10 +381,6 @@
         reference_spec=None,
         reference_spec_lens=None,
     ):
-<<<<<<< HEAD
-=======
-
->>>>>>> e9ba7f6f
         # Calculate speaker embedding
         spk_emb = self.get_speaker_embedding(
             batch_size=text.shape[0],
