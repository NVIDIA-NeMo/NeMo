# Copyright (c) 2020, NVIDIA CORPORATION.  All rights reserved.
#
# Licensed under the Apache License, Version 2.0 (the "License");
# you may not use this file except in compliance with the License.
# You may obtain a copy of the License at
#
#     http://www.apache.org/licenses/LICENSE-2.0
#
# Unless required by applicable law or agreed to in writing, software
# distributed under the License is distributed on an "AS IS" BASIS,
# WITHOUT WARRANTIES OR CONDITIONS OF ANY KIND, either express or implied.
# See the License for the specific language governing permissions and
# limitations under the License.
import numpy as np
import torch
import torch.nn as nn

from nemo.collections.tts.modules.fastspeech2_submodules import (
    FFTransformer,
    LengthRegulator,
    LengthRegulator2,
    VariancePredictor,
    WaveformDiscriminator,
    WaveformGenerator,
)
<<<<<<< HEAD

# from nemo.collections.tts.modules.talknet import GaussianEmbedding
=======
>>>>>>> cf23c451
from nemo.collections.tts.helpers.helpers import get_mask_from_lengths
from nemo.core.classes import NeuralModule, typecheck
from nemo.core.neural_types import *
from nemo.utils import logging
from nemo.utils.decorators import experimental


@experimental
class Encoder(NeuralModule):
    def __init__(
        self,
        d_model=256,
        n_layers=4,
        n_attn_heads=2,
        d_attn_head=256,
        d_inner=1024,
        kernel_size=9,
        dropout=0.1,
        attn_dropout=0.1,
        embed_input=True,
    ):
        """
        FastSpeech 2 encoder. Converts phoneme sequence to the phoneme hidden sequence.
        Consists of a phoneme embedding lookup, positional encoding, and feed-forward
        Transformer blocks (4 by default).

        Args:
            d_model: Model input (embedding) dimension. Defaults to 256.
            n_layers: Number of feed-forward Transformer layers in the encoder. Defaults to 4.
            n_attn_heads: Number of attention heads for the feed-forward Transformer in the encoder.
                Defaults to 2.
            d_attn_head: Dimensionality of the attention heads. Defaults to 256.
            d_inner: Encoder hidden dimension. Defaults to 1024.
            kernel_size: Encoder Conv1d kernel size (kernel_size, 1). Defaults to 9.
            dropout: Encoder feed-forward Transformer dropout. Defaults to 0.1.
            attn_dropout: Encoder attention dropout. Defaults to 0.1.
        """
        super().__init__()

        self.encoder = FFTransformer(
            n_layer=n_layers,
            n_head=n_attn_heads,
            d_model=d_model,
            d_head=d_attn_head,
            d_inner=d_inner,
            kernel_size=(kernel_size, 1),
            dropout=dropout,
            dropatt=attn_dropout,  # TODO: ?? Not sure if this is right, don't see it in paper
            embed_input=embed_input,  # For the encoder, need to do embedding lookup
        )

    @property
    def input_types(self):  # phonemes
        return {"text": NeuralType(('B', 'T'), TokenIndex()), "text_lengths": NeuralType(('B'), LengthsType())}

    @property
    def output_types(self):
        return {
            "encoder_embedding": NeuralType(('B', 'T', 'D'), EmbeddedTextType()),
        }

    @typecheck()
    def forward(self, *, text, text_lengths):
        return self.encoder(text, seq_lens=text_lengths)


@experimental
class VarianceAdaptor(NeuralModule):
    def __init__(
        self,
        d_model=256,
        dropout=0.2,
        dur_d_hidden=256,
        dur_kernel_size=3,
        max_duration=100,
        va_hidden=256,
        pitch=True,
        log_pitch=True,
        n_f0_bins=256,
        pitch_kernel_size=3,
        pitch_min=80.0,
        pitch_max=800.0,
        energy=True,
        n_energy_bins=256,
        energy_kernel_size=3,
        energy_min=0.0,
        energy_max=600.0,
        vocab=None,
        # use_guassian_embed=False,
    ):
        """
        FastSpeech 2 variance adaptor, which adds information like duration, pitch, etc. to the phoneme encoding.
        Sets of conv1D blocks with ReLU and dropout.

        Args:
            d_model: Input and hidden dimension. Defaults to 256 (default encoder output dim).
            dropout: Variance adaptor dropout. Defaults to 0.2.
            dur_d_hidden: Hidden dim of the duration predictor. Defaults to 256.
            dur_kernel_size: Kernel size for the duration predictor. Defaults to 3.
            max_duration: ### Currently unused ###
            va_hidden: Hidden dimension of the variance adaptor, i.e. the output of the pitch predictor and
                energy predictor. Defaults to 256.
            pitch (bool): Whether or not to use the pitch predictor.
            log_pitch (bool): If True, uses log pitch. Defaults to True.
            n_f0_bins: Number of F0 bins for the pitch predictor. Defaults to 256.
            pitch_kernel_size: Kernel size for the pitch predictor. Defaults to 3.
            pitch_min: Defaults to 80.0.
            pitch_max: Defaults to 800.0.
            pitch_d_hidden: Hidden dim of the pitch predictor.
            energy (bool): Whether or not to use the energy predictor.
            n_energy_bins: Number of energy bins. Defaults to 256.
            energy_kernel_size: Kernel size for the energy predictor. Defaults to 3.
            energy_min: Defaults to 0.0.
            energy_max: Defaults to 600.0.
        """
        super().__init__()

        # -- Duration Setup --
        # TODO: what should this max duration be? should this be set at all? (Not currently used.)
        self.max_duration = max_duration
        self.duration_predictor = VariancePredictor(
            d_model=d_model, d_inner=dur_d_hidden, kernel_size=dur_kernel_size, dropout=dropout
        )
<<<<<<< HEAD
        if vocab is not None:
            self.length_regulator = GaussianEmbedding(vocab)
        else:
            self.length_regulator = LengthRegulator2()
=======
        self.length_regulator = LengthRegulator2()
>>>>>>> cf23c451

        self.pitch = pitch
        self.energy = energy

        # -- Pitch Setup --
        # NOTE: Pitch is clamped to 1e-5 which gets mapped to bin 1. But it is padded with 0s that get mapped to bin 0.
        if self.pitch:
            if log_pitch:
                pitch_min = np.log(pitch_min)
                pitch_max = np.log(pitch_max)
            pitch_operator = torch.exp if log_pitch else lambda x: x
            pitch_bins = pitch_operator(torch.linspace(start=pitch_min, end=pitch_max, steps=n_f0_bins - 1))
            # Prepend 0 for unvoiced frames
            pitch_bins = torch.cat((torch.tensor([0.0]), pitch_bins))

            self.register_buffer("pitch_bins", pitch_bins)
            self.pitch_predictor = VariancePredictor(
                d_model=d_model, d_inner=n_f0_bins, kernel_size=pitch_kernel_size, dropout=dropout
            )
            # Predictor outputs values directly rather than one-hot vectors, therefore Embedding
            self.pitch_lookup = nn.Embedding(n_f0_bins, d_model)

        # -- Energy Setup --
        if self.energy:
            self.register_buffer(  # Linear scale bins
                "energy_bins", torch.linspace(start=energy_min, end=energy_max, steps=n_energy_bins - 1)
            )
            self.energy_predictor = VariancePredictor(
                d_model=d_model, d_inner=n_energy_bins, kernel_size=energy_kernel_size, dropout=dropout,
            )
            self.energy_lookup = nn.Embedding(n_energy_bins, d_model)

    @property
    def input_types(self):
        return {
            "encoder_embedding": NeuralType(('B', 'T', 'D'), EmbeddedTextType()),
        }

    @property
    def output_types(self):
        return {
            # Might need a better name and type for this
            "variance_embedding": NeuralType(('B', 'T', 'D'), EncodedRepresentation()),
        }

    @typecheck()
    def forward(self, *, x, x_len, dur_target=None, pitch_target=None, energy_target=None, spec_len=None):
        """
        Args:
            dur_target: Needs to be passed in during training. Duration targets for the duration predictor.
        """
        # TODO: no_grad instead of self.training?
        # TODO: or maybe condition on a new parameter like is_inference?

        # Duration predictions (or ground truth) fed into Length Regulator to
        # expand the hidden states of the encoder embedding
        log_dur_preds = self.duration_predictor(x)
        log_dur_preds.masked_fill_(~get_mask_from_lengths(x_len), 0)
        # Output is Batch, Time
        if dur_target is not None:
            dur_out = self.length_regulator(x, dur_target)
        else:
<<<<<<< HEAD
            dur_preds = torch.clamp_min(torch.round(torch.exp(log_dur_preds)) - 1, 0).long()
=======
            dur_preds = torch.clamp_min(torch.exp(log_dur_preds) - 1, 0).long()
>>>>>>> cf23c451
            if not torch.sum(dur_preds, dim=1).bool().all():
                logging.error("Duration prediction failed on this batch. Settings to 1s")
                dur_preds += 1
            dur_out = self.length_regulator(x, dur_preds)
            spec_len = torch.sum(dur_preds, dim=1)
        out = dur_out
        out *= get_mask_from_lengths(spec_len).unsqueeze(-1)

        # Pitch
        # TODO: Add pitch spectrogram prediction & conversion back to pitch contour using iCWT
        #       (see Appendix C of the FastSpeech 2/2s paper).
        pitch_preds = None
        if self.pitch:
            pitch_preds = self.pitch_predictor(dur_out)
            pitch_preds.masked_fill_(~get_mask_from_lengths(spec_len), 0)
            if pitch_target is not None:
                pitch_out = self.pitch_lookup(torch.bucketize(pitch_target, self.pitch_bins))
            else:
                # pitch_preds = torch.clamp_min(torch.exp(lg_pitch_preds) - 1, 0)
                pitch_out = self.pitch_lookup(torch.bucketize(pitch_preds, self.pitch_bins))
            out += pitch_out
        out *= get_mask_from_lengths(spec_len).unsqueeze(-1)

        # Energy
        energy_preds = None
        if self.energy:
            energy_preds = self.energy_predictor(dur_out)
            if energy_target is not None:
                energy_out = self.energy_lookup(torch.bucketize(energy_target, self.energy_bins))
            else:
                energy_out = self.energy_lookup(torch.bucketize(energy_preds, self.energy_bins))
            out += energy_out
        out *= get_mask_from_lengths(spec_len).unsqueeze(-1)
<<<<<<< HEAD

        return out, log_dur_preds, pitch_preds, energy_preds, spec_len


class GaussianEmbedding(nn.Module):
    """Gaussian embedding layer.."""

    EPS = 1e-6

    def __init__(self, vocab, sigma_c=2.0):
        super().__init__()

        self.pad = vocab.pad
        self.sigma_c = sigma_c

    def forward(self, text, durs):
        """
        durs : Shape: Batch x Text Length
        """
        total_time = torch.max(durs.sum(1))

        # Calculate mean from durations
        mean = (durs / 2.0) + torch.cumsum(durs, dim=-1)  # B x SL
        mean = mean.unsqueeze(1).repeat(1, total_time, 1)  # B X TL X SL

        # Calculate sigma from durations
        sigmas = durs
        sigmas = sigmas.float() / self.sigma_c
        sigmas = sigmas.unsqueeze(1).repeat(1, total_time, 1) + self.EPS
        assert mean.shape == sigmas.shape

        # Times indexes
        t_ind = torch.arange(total_time, device=mean.device).view(1, -1, 1).repeat(durs.shape[0], 1, durs.shape[-1])
        t_ind = t_ind.float() + 0.5

        # ns = slice(None)
        # if self.merge_blanks:
        #     ns = slice(1, None, 2)

        # Weights: [B,T,N]
        distribution = torch.distributions.normal.Normal(mean, sigmas)
        probs = distribution.log_prob(t_ind).exp()

        # Normalize distribution per spectorgram frame
        probs = probs / (probs.sum(-1, keepdim=True) + self.EPS)
        return torch.matmul(probs, text)
=======

        return out, log_dur_preds, pitch_preds, energy_preds, spec_len
>>>>>>> cf23c451


@experimental
class MelSpecDecoder(NeuralModule):
    def __init__(
        self,
        d_model=256,
        d_out=80,
        n_layers=4,
        n_attn_heads=2,
        d_attn_head=256,
        d_inner=1024,
        kernel_size=9,
        dropout=0.1,
        attn_dropout=0.1,
    ):
        """
        FastSpeech 2 mel-spectrogram decoder. Converts adapted hidden sequence to a mel-spectrogram sequence.
        Consists of four feed-forward Transformer blocks.

        Args:
            d_model: Input dimension. Defaults to 256.
            d_out: Dimensionality of output. Defaults to 80.
            n_layers: Number of feed-forward Transformer layers in the mel-spec decoder. Defaults to 4.
            n_attn_heads: Number of attention heads for the feed-forward Transformer. Defaults to 2.
            d_attn_head: Dimensionality of the attention heads. Defaults to 256.
            d_inner: Mel-spec decoder hidden dimension. Defaults to 1024.
            kernel_size: Mel-spec decoder Conv1d kernel size (kernel_size, 1). Defaults to 9.
            dropout: Mel-spec decoder feed-forward Transformer dropout. Defaults to 0.1.
            attn_dropout: Mel-spec decoder attention dropout. Defaults to 0.1.
        """
        super().__init__()

        self.decoder = FFTransformer(
            n_layer=n_layers,
            n_head=n_attn_heads,
            d_model=d_model,
            d_head=d_attn_head,
            d_inner=d_inner,
            kernel_size=(kernel_size, 1),
            dropout=dropout,
            dropatt=attn_dropout,  # TODO: Don't see this in paper
            embed_input=False,
        )
        self.linear = nn.Linear(d_model, d_out)

    @property
    def input_types(self):
        # TODO
        pass

    @property
    def output_types(self):
        # TODO
        pass

    @typecheck()
    def forward(self, *, decoder_input, lengths):
        decoder_out, _ = self.decoder(decoder_input, lengths)
        mel_out = self.linear(decoder_out)
        return mel_out


@experimental
class WaveformDecoder(NeuralModule):
    def __init__(
        self,
        in_channels=256,
        gen_out_channels=1,
        gen_trans_kernel_size=64,
        gen_hop_size=256,
        gen_n_layers=30,
        gen_dilation_cycle=3,
        gen_dilated_kernel_size=3,
        gen_residual_channels=64,
        gen_skip_channels=64,
        dis_out_channels=1,
        dis_n_layers=10,
        dis_kernel_size=3,
        dis_conv_channels=64,
        dis_conv_stride=1,
        dis_relu_alpha=0.2,
    ):
        """
        FastSpeech 2 waveform decoder. Converts adapted hidden sequence to a waveform sequence.
        Consists of one transposed conv1d layer, and 30 layers of dilated residual conv blocks.

        Args:
            in_channels (int): Number of input channels to the waveform decoder. Defaults to 256.
            gen_out_channels (int): Number of output channels of the waveform decoder generator. Defaults to 1.
            gen_trans_kernel_size (int): Filter size of the upsampling transposed 1D convolution in the generator.
                Defaults to 64.
            gen_hop_size (int): Hop size for input upsampling in the waveform generator. Defaults to 256.
            gen_n_layers (int): Number of layers of dilated residual convolutional blocks in the generator.
                Defaults to 30.
            gen_dilation_cycle (int): The number of layers with a given dilation before moving up by a power of two.
                `gen_n_layers` should be divisible by `dilation_cycle`. Defaults to 3.
            gen_dilated_kernel_size (int): Kernel size for the dilated conv1Ds in the generator. Defaults to 3.
            gen_residual_channels (int): Number of residual channels in the waveform generator. Defaults to 64.
            gen_skip_channels (int): Number of skip channels in the waveform generator. Defaults to 64.
            dis_out_channels (int): Number of output channels for the discriminator. Defaults to 1.
            dis_n_layers (int): Number of layers in the discriminator. Defaults to 10.
            dis_kernel_size (int): Kernel size for the 1D convolutions in the discriminator. Defaults to 3.
            dis_conv_channels (int): Number of conv channels for the discriminator. Defaults to 64.
            dis_conv_stride (int): Convolution stride for the 1D convs in the discriminator. Defaults to 1.
            dis_relu_alpha (float): Leaky ReLU alpha (or "negative slope") for the discriminator. Defaults to 0.2.
        """
        super().__init__()

        # WaveNet-based waveform generator
        self.generator = WaveformGenerator(
            in_channels=in_channels,
            out_channels=gen_out_channels,
            trans_kernel_size=gen_trans_kernel_size,
            hop_size=gen_hop_size,
            n_layers=gen_n_layers,
            dilation_cycle=gen_dilation_cycle,
            dilated_kernel_size=gen_dilated_kernel_size,
            residual_channels=gen_residual_channels,
            skip_channels=gen_skip_channels,
        )

        # Parallel WaveGAN-based discriminator
        self.discriminator = WaveformDiscriminator(
            in_channels=gen_out_channels,
            out_channels=dis_out_channels,
            n_layers=dis_n_layers,
            kernel_size=dis_kernel_size,
            conv_channels=dis_conv_channels,
            conv_stride=dis_conv_stride,
            relu_alpha=dis_relu_alpha,
        )

    @property
    def input_types(self):
        # TODO
        pass

    @property
    def output_types(self):
        # TODO
        pass

    @typecheck()
    def forward(self, *, decoder_input):
        generator_output = self.generator(decoder_input)
        pass<|MERGE_RESOLUTION|>--- conflicted
+++ resolved
@@ -23,11 +23,6 @@
     WaveformDiscriminator,
     WaveformGenerator,
 )
-<<<<<<< HEAD
-
-# from nemo.collections.tts.modules.talknet import GaussianEmbedding
-=======
->>>>>>> cf23c451
 from nemo.collections.tts.helpers.helpers import get_mask_from_lengths
 from nemo.core.classes import NeuralModule, typecheck
 from nemo.core.neural_types import *
@@ -151,14 +146,10 @@
         self.duration_predictor = VariancePredictor(
             d_model=d_model, d_inner=dur_d_hidden, kernel_size=dur_kernel_size, dropout=dropout
         )
-<<<<<<< HEAD
         if vocab is not None:
             self.length_regulator = GaussianEmbedding(vocab)
         else:
             self.length_regulator = LengthRegulator2()
-=======
-        self.length_regulator = LengthRegulator2()
->>>>>>> cf23c451
 
         self.pitch = pitch
         self.energy = energy
@@ -221,11 +212,7 @@
         if dur_target is not None:
             dur_out = self.length_regulator(x, dur_target)
         else:
-<<<<<<< HEAD
             dur_preds = torch.clamp_min(torch.round(torch.exp(log_dur_preds)) - 1, 0).long()
-=======
-            dur_preds = torch.clamp_min(torch.exp(log_dur_preds) - 1, 0).long()
->>>>>>> cf23c451
             if not torch.sum(dur_preds, dim=1).bool().all():
                 logging.error("Duration prediction failed on this batch. Settings to 1s")
                 dur_preds += 1
@@ -259,7 +246,6 @@
                 energy_out = self.energy_lookup(torch.bucketize(energy_preds, self.energy_bins))
             out += energy_out
         out *= get_mask_from_lengths(spec_len).unsqueeze(-1)
-<<<<<<< HEAD
 
         return out, log_dur_preds, pitch_preds, energy_preds, spec_len
 
@@ -306,10 +292,6 @@
         # Normalize distribution per spectorgram frame
         probs = probs / (probs.sum(-1, keepdim=True) + self.EPS)
         return torch.matmul(probs, text)
-=======
-
-        return out, log_dur_preds, pitch_preds, energy_preds, spec_len
->>>>>>> cf23c451
 
 
 @experimental
