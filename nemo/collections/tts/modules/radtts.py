# Copyright (c) 2022, NVIDIA CORPORATION.  All rights reserved.
#
# Licensed under the Apache License, Version 2.0 (the "License");
# you may not use this file except in compliance with the License.
# You may obtain a copy of the License at
#
#     http://www.apache.org/licenses/LICENSE-2.0
#
# Unless required by applicable law or agreed to in writing, software
# distributed under the License is distributed on an "AS IS" BASIS,
# WITHOUT WARRANTIES OR CONDITIONS OF ANY KIND, either express or implied.
# See the License for the specific language governing permissions and
# limitations under the License.
import torch
import torch.nn.functional as F
from torch import nn

from nemo.collections.tts.helpers.helpers import get_mask_from_lengths
from nemo.collections.tts.helpers.helpers import mas_width1 as mas
from nemo.collections.tts.helpers.helpers import regulate_len
from nemo.collections.tts.modules.attribute_prediction_model import get_attribute_prediction_model
from nemo.collections.tts.modules.common import (
    AffineTransformationLayer,
    BiLSTM,
    ConvAttention,
    ExponentialClass,
    Invertible1x1Conv,
    Invertible1x1ConvLUS,
    LinearNorm,
    get_radtts_encoder,
)
from nemo.core.classes import Exportable, NeuralModule
from nemo.core.neural_types.elements import Index, LengthsType, MelSpectrogramType, TokenDurationType, TokenIndex
from nemo.core.neural_types.neural_type import NeuralType


@torch.jit.script
def pad_dur(dur, txt_enc):
    if dur.shape[-1] < txt_enc.shape[-1]:
        to_pad = txt_enc.shape[-1] - dur.shape[-1]
        dur = F.pad(dur, [0, to_pad])
    return dur


@torch.jit.script
def pad_energy_avg_and_f0(energy_avg, f0, max_out_len):
    to_pad = int(max_out_len - energy_avg.shape[1])
    if to_pad > 0:
        f0 = F.pad(f0[None], [0, to_pad])[0]
        energy_avg = F.pad(energy_avg[None], [0, to_pad])[0]
    to_pad = int(max_out_len - f0.shape[1])
    if to_pad > 0:
        f0 = F.pad(f0[None], [0, to_pad])[0]
    return energy_avg, f0


def adjust_f0(f0, f0_mean, f0_std, vmask_bool, musical_scaling=True):
    if f0_mean > 0.0:
        if musical_scaling:
            f0_mu, f0_sigma = f0[vmask_bool].mean(), f0[vmask_bool].std()
            f0_factor = f0_mean / f0_mu
            f0[vmask_bool] *= f0_factor
        else:
            f0_sigma, f0_mu = torch.std_mean(f0[vmask_bool])
            f0 = ((f0 - f0_mu) / f0_sigma).to(dtype=f0.dtype)
            f0_std = f0_std if f0_std > 0 else f0_sigma
            f0 = (f0 * f0_std + f0_mean).to(dtype=f0.dtype)
            f0 = f0.masked_fill(~vmask_bool, 0.0)
<<<<<<< HEAD
        return f0
=======
    return f0
>>>>>>> 71df155e


class FlowStep(nn.Module):
    def __init__(
        self,
        n_mel_channels,
        n_context_dim,
        n_layers,
        affine_model='simple_conv',
        scaling_fn='exp',
        matrix_decomposition='',
        affine_activation='softplus',
        use_partial_padding=False,
    ):
        super(FlowStep, self).__init__()
        if matrix_decomposition == 'LUS':
            self.invtbl_conv = Invertible1x1ConvLUS(n_mel_channels)
        else:
            self.invtbl_conv = Invertible1x1Conv(n_mel_channels)

        self.affine_tfn = AffineTransformationLayer(
            n_mel_channels,
            n_context_dim,
            n_layers,
            affine_model=affine_model,
            scaling_fn=scaling_fn,
            affine_activation=affine_activation,
            use_partial_padding=use_partial_padding,
        )

    def forward(self, z, context, inverse=False, seq_lens=None):
        if inverse:  # for inference z-> mel
            z = self.affine_tfn(z, context, inverse, seq_lens=seq_lens)
            z = self.invtbl_conv(z, inverse)
            return z
        else:  # training mel->z
            z, log_det_W = self.invtbl_conv(z)
            z, log_s = self.affine_tfn(z, context, seq_lens=seq_lens)
            return z, log_det_W, log_s


class RadTTSModule(NeuralModule, Exportable):
    """
    Takes model parameters (modelConfig) from config file to intialize radtts module.
    Specifiy the type of training in the include_modules parameter. "decatnvpred" for decoder training. and "decatnunvbiasdpmvpredapm" for feature training
    n_speakers (int): Number of speakers
    n_speaker_dim (int): number of speakers dimention
    n_text (int): Symbols embedding size
    n_text_dim (int):
    n_flows (int):
    n_conv_layers_per_step (int): number of convultion layers per step
    dummy_speaker_embedding (bool):
    include_modules (string): A string that describes what to train. "decatnvpred" for decoder training. and "decatnunvbiasdpmvpredapm" for feature training.
    scaling_fn (string): scaling function
    decoder_use_partial_padding (Bool): Set this to True to add partial padding
    learn_alignments (Bool): set this to true to learn alignments
    attn_use_CTC (Bool): set True to use CTC
    n_f0_dims (int): number of Pitch dimention
    n_early_size (int):
    n_early_every (int):
    n_group_size (int):
    decoder_use_unvoiced_bias (bool):
    context_lstm_w_f0_and_energ (bool):
    use_first_order_features (bool):
    ap_pred_log_f0 (bool):
    dur_model_config: model configuration for duration
    f0_model_config: model configuration for Pitch
    energy_model_config: model configuration for energy
    """

    def __init__(
        self,
        n_speakers,
        n_speaker_dim,
        n_text,
        n_text_dim,
        n_flows,
        n_conv_layers_per_step,
        n_mel_channels,
        dummy_speaker_embedding,
        n_early_size,
        n_early_every,
        n_group_size,
        affine_model,
        dur_model_config,
        f0_model_config,
        energy_model_config,
        v_model_config=None,
        include_modules='dec',
        scaling_fn='exp',
        matrix_decomposition='',
        learn_alignments=False,
        affine_activation='softplus',
        attn_use_CTC=True,
        use_context_lstm=False,
        context_lstm_norm=None,
        text_encoder_lstm_norm=None,
        n_f0_dims=0,
        n_energy_avg_dims=0,
        context_lstm_w_f0_and_energy=True,
        use_first_order_features=False,
        unvoiced_bias_activation='',
        ap_pred_log_f0=False,
        **kwargs
    ):
        super(RadTTSModule, self).__init__()
        assert n_early_size % 2 == 0
        self.n_mel_channels = n_mel_channels
        self.n_f0_dims = n_f0_dims  # >= 1 to trains with f0
        self.n_energy_avg_dims = n_energy_avg_dims  # >= 1 trains with energy
        self.decoder_use_partial_padding = kwargs['decoder_use_partial_padding']
        self.n_speaker_dim = n_speaker_dim
        assert self.n_speaker_dim % 2 == 0
        self.speaker_embedding = torch.nn.Embedding(n_speakers, self.n_speaker_dim)
        self.embedding = torch.nn.Embedding(n_text, n_text_dim)
        self.flows = torch.nn.ModuleList()
        self.encoder = get_radtts_encoder(encoder_embedding_dim=n_text_dim)
        self.dummy_speaker_embedding = dummy_speaker_embedding
        self.learn_alignments = learn_alignments
        self.affine_activation = affine_activation
        self.include_modules = include_modules
        self.attn_use_CTC = bool(attn_use_CTC)
        self.use_context_lstm = bool(use_context_lstm)
        self.context_lstm_norm = context_lstm_norm
        self.context_lstm_w_f0_and_energy = context_lstm_w_f0_and_energy
        self.use_first_order_features = bool(use_first_order_features)
        self.decoder_use_unvoiced_bias = kwargs['decoder_use_unvoiced_bias']
        self.ap_pred_log_f0 = ap_pred_log_f0
        self.ap_use_unvoiced_bias = kwargs['ap_use_unvoiced_bias']

        if 'atn' in include_modules or 'dec' in include_modules:
            if self.learn_alignments:
                self.attention = ConvAttention(n_mel_channels, self.n_speaker_dim, n_text_dim)

            self.n_flows = n_flows
            self.n_group_size = n_group_size

            n_flowstep_cond_dims = self.n_speaker_dim + (n_text_dim + n_f0_dims + n_energy_avg_dims) * n_group_size

            if self.use_context_lstm:
                n_in_context_lstm = self.n_speaker_dim + n_text_dim * n_group_size
                n_context_lstm_hidden = int((self.n_speaker_dim + n_text_dim * n_group_size) / 2)

                if self.context_lstm_w_f0_and_energy:
                    n_in_context_lstm = n_f0_dims + n_energy_avg_dims + n_text_dim
                    n_in_context_lstm *= n_group_size
                    n_in_context_lstm += self.n_speaker_dim
                    n_flowstep_cond_dims = self.n_speaker_dim + n_text_dim * n_group_size

                self.context_lstm = BiLSTM(
                    input_size=n_in_context_lstm, hidden_size=n_context_lstm_hidden, num_layers=1,
                )

            if self.n_group_size > 1:
                self.unfold_params = {
                    'kernel_size': (n_group_size, 1),
                    'stride': n_group_size,
                    'padding': 0,
                    'dilation': 1,
                }
                self.unfold_mod = nn.Unfold(**self.unfold_params)

            self.exit_steps = []
            self.n_early_size = n_early_size
            n_mel_channels = n_mel_channels * n_group_size

            for i in range(self.n_flows):
                if i > 0 and i % n_early_every == 0:  # early exitting
                    n_mel_channels -= self.n_early_size
                    self.exit_steps.append(i)

                self.flows.append(
                    FlowStep(
                        n_mel_channels,
                        n_flowstep_cond_dims,
                        n_conv_layers_per_step,
                        affine_model,
                        scaling_fn,
                        matrix_decomposition,
                        affine_activation=affine_activation,
                        use_partial_padding=self.decoder_use_partial_padding,
                    )
                )

        if 'dpm' in include_modules:
            dur_model_config['hparams']['n_speaker_dim'] = n_speaker_dim
            self.dur_pred_layer = get_attribute_prediction_model(dur_model_config)

        self.use_unvoiced_bias = False
        self.use_vpred_module = False
        self.ap_use_voiced_embeddings = kwargs['ap_use_voiced_embeddings']

        if self.decoder_use_unvoiced_bias or self.ap_use_unvoiced_bias:
            assert unvoiced_bias_activation in {'relu', 'exp'}
            self.use_unvoiced_bias = True
            if unvoiced_bias_activation == 'relu':
                unvbias_nonlin = nn.ReLU()
            elif unvoiced_bias_activation == 'exp':
                unvbias_nonlin = ExponentialClass()
            else:
                exit(1)  # we won't reach here anyway due to the assertion
            self.unvoiced_bias_module = nn.Sequential(LinearNorm(n_text_dim, 1), unvbias_nonlin)

        # all situations in which the vpred module is necessary
        if self.ap_use_voiced_embeddings or self.use_unvoiced_bias or 'vpred' in include_modules:
            self.use_vpred_module = True

        if self.use_vpred_module:
            v_model_config['hparams']['n_speaker_dim'] = n_speaker_dim
            self.v_pred_module = get_attribute_prediction_model(v_model_config)
            # 4 embeddings, first two are scales, second two are biases
            if self.ap_use_voiced_embeddings:
                self.v_embeddings = torch.nn.Embedding(4, n_text_dim)
            self.v_pred_threshold = 0.5

        if 'apm' in include_modules:
            f0_model_config['hparams']['n_speaker_dim'] = n_speaker_dim
            energy_model_config['hparams']['n_speaker_dim'] = n_speaker_dim
            if self.use_first_order_features:
                f0_model_config['hparams']['n_in_dim'] = 2
                energy_model_config['hparams']['n_in_dim'] = 2
                if (
                    'spline_flow_params' in f0_model_config['hparams']
                    and f0_model_config['hparams']['spline_flow_params'] is not None
                ):
                    f0_model_config['hparams']['spline_flow_params']['n_in_channels'] = 2
                if (
                    'spline_flow_params' in energy_model_config['hparams']
                    and energy_model_config['hparams']['spline_flow_params'] is not None
                ):
                    energy_model_config['hparams']['spline_flow_params']['n_in_channels'] = 2
            else:
                if (
                    'spline_flow_params' in f0_model_config['hparams']
                    and f0_model_config['hparams']['spline_flow_params'] is not None
                ):
                    f0_model_config['hparams']['spline_flow_params']['n_in_channels'] = f0_model_config['hparams'][
                        'n_in_dim'
                    ]
                if (
                    'spline_flow_params' in energy_model_config['hparams']
                    and energy_model_config['hparams']['spline_flow_params'] is not None
                ):
                    energy_model_config['hparams']['spline_flow_params']['n_in_channels'] = energy_model_config[
                        'hparams'
                    ]['n_in_dim']

            self.f0_pred_module = get_attribute_prediction_model(f0_model_config)
            self.energy_pred_module = get_attribute_prediction_model(energy_model_config)

    def encode_speaker(self, spk_ids):
        spk_ids = spk_ids * 0 if self.dummy_speaker_embedding else spk_ids
        spk_vecs = self.speaker_embedding(spk_ids)
        return spk_vecs

    def encode_text(self, text, in_lens):
        # text_embeddings: b x len_text x n_text_dim
        text_embeddings = self.embedding(text).transpose(1, 2)
        # text_enc: b x n_text_dim x encoder_dim (512)
        text_enc = self.encoder(text_embeddings, in_lens).transpose(1, 2)
        return text_enc, text_embeddings

    def preprocess_context(self, context, speaker_vecs, out_lens, f0, energy_avg, assume_padded=False):
        if self.n_group_size > 1:
            context = self.unfold(context, assume_padded=assume_padded)

            if f0 is not None:
                f0 = self.unfold(f0[:, None, :], assume_padded=assume_padded)
            if energy_avg is not None:
                energy_avg = self.unfold(energy_avg[:, None, :], assume_padded=assume_padded)
        speaker_vecs = speaker_vecs[..., None].expand(-1, -1, context.shape[2])
        context_w_spkvec = torch.cat((context, speaker_vecs), 1)

        if self.use_context_lstm:
            if self.context_lstm_w_f0_and_energy:
                if f0 is not None:
                    context_w_spkvec = torch.cat((context_w_spkvec, f0), 1)

                if energy_avg is not None:
                    context_w_spkvec = torch.cat((context_w_spkvec, energy_avg), 1)

            unfolded_out_lens = out_lens // self.n_group_size
            context_lstm_padded_output = self.context_lstm(context_w_spkvec.transpose(1, 2), unfolded_out_lens)
            context_w_spkvec = context_lstm_padded_output.transpose(1, 2)

        if not self.context_lstm_w_f0_and_energy:
            if f0 is not None:
                context_w_spkvec = torch.cat((context_w_spkvec, f0), 1)

            if energy_avg is not None:
                context_w_spkvec = torch.cat((context_w_spkvec, energy_avg), 1)

        return context_w_spkvec

    def fold(self, mel):
        """Inverse of the self.unfold() operation used for the
        grouping or "squeeze" operation on input

        Args:
            mel: B x C x T tensor of temporal data
        """
        b, d, t = mel.shape
        mel = mel.reshape(b, -1, self.n_group_size, t).transpose(2, 3)
        return mel.reshape(b, -1, t * self.n_group_size)

    def unfold(self, mel, assume_padded=False):
        """operation used for the
        grouping or "squeeze" operation on input

        Args:
            mel: B x C x T tensor of temporal data
        """
        # for inference, mel is being padded beforehand
        if assume_padded:
            b, d, t = mel.shape
            mel = mel.reshape(b, d, -1, self.n_group_size).transpose(2, 3)
            return mel.reshape(b, d * self.n_group_size, -1)
        else:
            return self.unfold_mod(mel.unsqueeze(-1))

    def binarize_attention(self, attn, in_lens, out_lens):
        """For training purposes only. Binarizes attention with MAS. These will
        no longer recieve a gradient
        Args:
            attn: B x 1 x max_mel_len x max_text_len
        """
        b_size = attn.shape[0]
        with torch.no_grad():
            attn_cpu = attn.data.cpu().numpy()
            attn_out = torch.zeros_like(attn)
            for ind in range(b_size):
                hard_attn = mas(attn_cpu[ind, 0, : out_lens[ind], : in_lens[ind]])
                attn_out[ind, 0, : out_lens[ind], : in_lens[ind]] = torch.tensor(hard_attn, device=attn.get_device())
        return attn_out

    def get_first_order_features(self, feats, out_lens, dilation=1):
        """
        feats: b x max_length
        out_lens: b-dim
        """
        # add an extra column
        feats_extended_R = torch.cat((feats, torch.zeros_like(feats[:, 0:dilation])), dim=1)
        feats_extended_L = torch.cat((torch.zeros_like(feats[:, 0:dilation]), feats), dim=1)
        dfeats_R = feats_extended_R[:, dilation:] - feats
        dfeats_L = feats - feats_extended_L[:, 0:-dilation]

        return (dfeats_R + dfeats_L) * 0.5

    def apply_voice_mask_to_text(self, text_enc, voiced_mask):
        """
        text_enc: b x C x N
        voiced_mask: b x N
        """
        voiced_mask = voiced_mask.unsqueeze(1)
        voiced_embedding_s = self.v_embeddings.weight[0:1, :, None]
        unvoiced_embedding_s = self.v_embeddings.weight[1:2, :, None]
        voiced_embedding_b = self.v_embeddings.weight[2:3, :, None]
        unvoiced_embedding_b = self.v_embeddings.weight[3:4, :, None]
        scale = torch.sigmoid(voiced_embedding_s * voiced_mask + unvoiced_embedding_s * (1 - voiced_mask))
        bias = 0.1 * torch.tanh(voiced_embedding_b * voiced_mask + unvoiced_embedding_b * (1 - voiced_mask))
        return text_enc * scale + bias

    def forward(
        self,
        mel,
        speaker_ids,
        text,
        in_lens,
        out_lens,
        binarize_attention=False,
        attn_prior=None,
        f0=None,
        energy_avg=None,
        voiced_mask=None,
        p_voiced=None,
    ):
        speaker_vecs = self.encode_speaker(speaker_ids)
        text_enc, text_embeddings = self.encode_text(text, in_lens)

        log_s_list, log_det_W_list, z_mel = [], [], []
        attn = None
        attn_soft = None
        attn_hard = None
        attn_logprob = None
        if 'atn' in self.include_modules or 'dec' in self.include_modules:
            # make sure to do the alignments before folding
            attn_mask = ~get_mask_from_lengths(in_lens)[..., None]
            # attn_mask shld be 1 for unsd t-steps in text_enc_w_spkvec tensor
            attn_soft, attn_logprob = self.attention(
                mel, text_embeddings, out_lens, attn_mask, key_lens=in_lens, attn_prior=attn_prior
            )

            if binarize_attention:
                attn = self.binarize_attention(attn_soft, in_lens, out_lens)
                attn_hard = attn
            else:
                attn = attn_soft

            context = torch.bmm(text_enc, attn.squeeze(1).transpose(1, 2))

        f0_bias = 0
        # unvoiced bias forward pass
        voiced_mask_bool = voiced_mask.bool()
        if self.use_unvoiced_bias:
            f0_bias = self.unvoiced_bias_module(context.permute(0, 2, 1))
            f0_bias = -f0_bias[..., 0]
            f0_bias.masked_fill_(voiced_mask_bool, 0.0)

        # mel decoder forward pass
        if 'dec' in self.include_modules:
            if self.n_group_size > 1:
                # might truncate some frames at the end, but that's ok
                # sometimes referred to as the "squeeze" operation
                # invert this by calling self.fold(mel_or_z)
                mel = self.unfold(mel)
            # where context is folded
            # mask f0 in case values are interpolated
            context_w_spkvec = self.preprocess_context(
                context, speaker_vecs, out_lens, f0 * voiced_mask + f0_bias, energy_avg
            )

            log_s_list, log_det_W_list, z_out = [], [], []
            unfolded_seq_lens = out_lens // self.n_group_size
            for i, flow_step in enumerate(self.flows):
                if i in self.exit_steps:
                    z = mel[:, : self.n_early_size]
                    z_out.append(z)
                    mel = mel[:, self.n_early_size :]
                mel, log_det_W, log_s = flow_step(mel, context_w_spkvec, seq_lens=unfolded_seq_lens)
                log_s_list.append(log_s)
                log_det_W_list.append(log_det_W)

            z_out.append(mel)
            z_mel = torch.cat(z_out, 1)

        # duration predictor forward pass
        duration_model_outputs = None
        if 'dpm' in self.include_modules:
            if attn_hard is None:
                attn_hard = self.binarize_attention(attn_soft, in_lens, out_lens)

            # convert hard attention to durations
            attn_hard_reduced = attn_hard.sum(2)[:, 0, :]
            duration_model_outputs = self.dur_pred_layer(
                torch.detach(text_enc), torch.detach(speaker_vecs), torch.detach(attn_hard_reduced.float()), in_lens
            )

        # f0, energy, vpred predictors forward pass
        f0_model_outputs = None
        energy_model_outputs = None
        vpred_model_outputs = None
        if 'apm' in self.include_modules:
            if attn_hard is None:
                attn_hard = self.binarize_attention(attn_soft, in_lens, out_lens)

            # convert hard attention to durations
            if binarize_attention:
                text_enc_time_expanded = context.clone()
            else:
                text_enc_time_expanded = torch.bmm(text_enc, attn_hard.squeeze(1).transpose(1, 2))

            if self.use_vpred_module:
                # unvoiced bias requires  voiced mask prediction
                vpred_model_outputs = self.v_pred_module(
                    torch.detach(text_enc_time_expanded),
                    torch.detach(speaker_vecs),
                    torch.detach(voiced_mask),
                    out_lens,
                )

                # affine transform context using voiced mask
                if self.ap_use_voiced_embeddings:
                    text_enc_time_expanded = self.apply_voice_mask_to_text(text_enc_time_expanded, voiced_mask)
            if self.ap_use_unvoiced_bias:  # whether to use the unvoiced bias in the attribute predictor
                f0_target = torch.detach(f0 * voiced_mask + f0_bias)
            else:
                f0_target = torch.detach(f0)
            # fit to log f0 in f0 predictor
            f0_target[voiced_mask_bool] = torch.log(f0_target[voiced_mask_bool])
            f0_target = f0_target / 6  # scale to ~ [0, 1] in log space
            energy_avg = energy_avg * 2 - 1  # scale to ~ [-1, 1]

            if self.use_first_order_features:
                df0 = self.get_first_order_features(f0_target, out_lens)
                denergy_avg = self.get_first_order_features(energy_avg, out_lens)

                f0_voiced = torch.cat((f0_target[:, None], df0[:, None]), dim=1)
                energy_avg = torch.cat((energy_avg[:, None], denergy_avg[:, None]), dim=1)

                f0_voiced = f0_voiced * 3  # scale to ~ 1 std
                energy_avg = energy_avg * 3  # scale to ~ 1 std
            else:
                f0_voiced = f0_target * 2  # scale to ~ 1 std
                energy_avg = energy_avg * 1.4  # scale to ~ 1 std
            f0_model_outputs = self.f0_pred_module(
                text_enc_time_expanded, torch.detach(speaker_vecs), f0_voiced, out_lens
            )

            energy_model_outputs = self.energy_pred_module(
                text_enc_time_expanded, torch.detach(speaker_vecs), energy_avg, out_lens
            )

        outputs = {
            'z_mel': z_mel,
            'log_det_W_list': log_det_W_list,
            'log_s_list': log_s_list,
            'duration_model_outputs': duration_model_outputs,
            'f0_model_outputs': f0_model_outputs,
            'energy_model_outputs': energy_model_outputs,
            'vpred_model_outputs': vpred_model_outputs,
            'attn_soft': attn_soft,
            'attn': attn,
            'text_embeddings': text_embeddings,
            'attn_logprob': attn_logprob,
        }

        return outputs

    def infer(
        self,
        speaker_id,
        text,
        sigma=0.7,
        sigma_txt=0.7,
        sigma_f0=1.0,
        sigma_energy=1.0,
        speaker_id_text=None,
        speaker_id_attributes=None,
        pace=None,
        token_duration_max=100,
        in_lens=None,
        dur=None,
        f0=None,
        f0_mean=0.0,
        f0_std=0.0,
        energy_avg=None,
        voiced_mask=None,
        pitch_shift=None,
    ):

        batch_size = text.shape[0]
        if in_lens is None:
            in_lens = text.new_ones((batch_size,), dtype=torch.int64) * text.shape[1]
            txt_len_pad_removed = text.shape[1]
        else:
            txt_len_pad_removed = torch.max(in_lens)
            # borisf : this should not be needed as long as we have properly formed input batch
            text = text[:, :txt_len_pad_removed]

        spk_vec = self.encode_speaker(speaker_id)

        if speaker_id_text is None:
            speaker_id_text = speaker_id
        if speaker_id_attributes is None:
            speaker_id_attributes = speaker_id
        spk_vec_text = self.encode_speaker(speaker_id_text)
        spk_vec_attributes = self.encode_speaker(speaker_id_attributes)
        txt_enc, _ = self.encode_text(text, in_lens)

        if dur is None:
            # get token durations
            dur = self.dur_pred_layer.infer(txt_enc, spk_vec_text, lens=in_lens)
            dur = pad_dur(dur, txt_enc)
            dur = dur[:, 0]
            dur = dur.clamp(0, token_duration_max)

        if pace is None:
            pace = txt_enc.new_ones((batch_size, txt_len_pad_removed))
        else:
            pace = pace[:, :txt_len_pad_removed]

        txt_enc_time_expanded, out_lens = regulate_len(
            dur, txt_enc.transpose(1, 2), pace, group_size=self.n_group_size, dur_lens=in_lens,
        )
        n_groups = torch.div(out_lens, self.n_group_size, rounding_mode='floor')
        max_out_len = torch.max(out_lens)

        txt_enc_time_expanded.transpose_(1, 2)
        if voiced_mask is None:
            if self.use_vpred_module:
                # get logits
                voiced_mask = self.v_pred_module.infer(txt_enc_time_expanded, spk_vec_attributes, lens=out_lens)
                voiced_mask_bool = torch.sigmoid(voiced_mask[:, 0]) > self.v_pred_threshold
                voiced_mask = voiced_mask_bool.to(dur.dtype)
            else:
                voiced_mask_bool = None
        else:
            voiced_mask_bool = voiced_mask.bool()

        ap_txt_enc_time_expanded = txt_enc_time_expanded
        # voice mask augmentation only used for attribute prediction
        if self.ap_use_voiced_embeddings:
            ap_txt_enc_time_expanded = self.apply_voice_mask_to_text(txt_enc_time_expanded, voiced_mask)

        f0_bias = 0
        # unvoiced bias forward pass
        if self.use_unvoiced_bias:
            f0_bias = self.unvoiced_bias_module(txt_enc_time_expanded.permute(0, 2, 1))
            f0_bias = -f0_bias[..., 0]

        if f0 is None:
            f0 = self.infer_f0(ap_txt_enc_time_expanded, spk_vec_attributes, voiced_mask_bool, out_lens)[:, 0]

        f0 = adjust_f0(f0, f0_mean, f0_std, voiced_mask_bool, musical_scaling=False)

        if energy_avg is None:
            energy_avg = self.infer_energy(ap_txt_enc_time_expanded, spk_vec, out_lens)[:, 0]

        # replication pad, because ungrouping with different group sizes
        # may lead to mismatched lengths
        # FIXME: use replication pad
        (energy_avg, f0) = pad_energy_avg_and_f0(energy_avg, f0, max_out_len)

        if pitch_shift is not None:
            pitch_shift_spec_len, _ = regulate_len(
                dur,
                pitch_shift[:, :txt_len_pad_removed].unsqueeze(-1),
                pace,
                group_size=self.n_group_size,
                dur_lens=in_lens,
            )
            f0_bias = pitch_shift_spec_len.squeeze(-1) + f0_bias

        context_w_spkvec = self.preprocess_context(
            txt_enc_time_expanded, spk_vec, out_lens, (f0 + f0_bias) * voiced_mask, energy_avg, assume_padded=True,
        )

        residual = txt_enc.new_zeros(batch_size, 80 * self.n_group_size, torch.max(n_groups))
        if sigma > 0.0:
            residual = torch.normal(residual) * sigma

        # map from z sample to data
        num_steps_to_exit = len(self.exit_steps)
        split = num_steps_to_exit * self.n_early_size
        mel = residual[:, split:]
        residual = residual[:, :split]

        for i, flow_step in enumerate(reversed(self.flows)):
            curr_step = self.n_flows - i - 1
            mel = flow_step(mel, context_w_spkvec, inverse=True, seq_lens=n_groups)
            if num_steps_to_exit > 0 and curr_step == self.exit_steps[num_steps_to_exit - 1]:
                # concatenate the next chunk of z
                num_steps_to_exit = num_steps_to_exit - 1
                split = num_steps_to_exit * self.n_early_size
                residual_to_add = residual[:, split:]
                residual = residual[:, :split]
                mel = torch.cat((residual_to_add, mel), 1)

        if self.n_group_size > 1:
            mel = self.fold(mel)

        return {'mel': mel, 'out_lens': out_lens, 'dur': dur, 'f0': f0, 'energy_avg': energy_avg}

    def infer_f0(self, txt_enc_time_expanded, spk_vec, voiced_mask=None, lens=None):
        f0 = self.f0_pred_module.infer(txt_enc_time_expanded, spk_vec, lens)

        # constants
        if self.ap_pred_log_f0:
            if self.use_first_order_features:
                f0 = f0[:, 0:1, :] / 3
            else:
                f0 = f0 / 2
            f0 = f0 * 6
        else:
            f0 = f0 / 6
            f0 = f0 / 640

        if voiced_mask is None:
            voiced_mask = f0 > 0.0
        else:
            if len(voiced_mask.shape) == 2:
                voiced_mask = voiced_mask[:, None]
                # due to grouping, f0 might be 1 frame short
                voiced_mask = voiced_mask[:, :, : f0.shape[-1]]

        if self.ap_pred_log_f0:
            # if variable is set, decoder sees linear f0
            f0 = torch.exp(f0).to(dtype=f0.dtype)
        f0.masked_fill_(~voiced_mask, 0.0)
        return f0

    def infer_energy(self, txt_enc_time_expanded, spk_vec, lens):
        energy = self.energy_pred_module.infer(txt_enc_time_expanded, spk_vec, lens)

        # magic constants
        if self.use_first_order_features:
            energy = energy / 3
        else:
            energy = energy / 1.4
        energy = (energy + 1) / 2
        return energy

    def remove_norms(self):
        """Removes spectral and weightnorms from model. Call before inference
        """
        dev = next(self.parameters()).device
        for name, module in self.named_modules():
            try:
                nn.utils.remove_spectral_norm(module, name='weight_hh_l0')
                print("Removed spectral norm from {}".format(name))
            except:
                pass
            try:
                nn.utils.remove_spectral_norm(module, name='weight_hh_l0_reverse')
                print("Removed spectral norm from {}".format(name))
            except:
                pass
            try:
                nn.utils.remove_weight_norm(module)
                print("Removed wnorm from {}".format(name))
            except:
                pass
        self.to(device=dev)

    @property
    def input_types(self):
        return {
            "text": NeuralType(('B', 'T_text'), TokenIndex()),
            "lens": NeuralType(('B'), LengthsType(), optional=True),
            "speaker_id": NeuralType(('B'), Index()),
            "speaker_id_text": NeuralType(('B'), Index()),
            "speaker_id_attributes": NeuralType(('B'), Index()),
        }

    @property
    def output_types(self):
        return {
            "spect": NeuralType(('B', 'D', 'T_spec'), MelSpectrogramType()),
            "num_frames": NeuralType(('B'), TokenDurationType()),
            "durs_predicted": NeuralType(('B', 'T_text'), TokenDurationType()),
        }<|MERGE_RESOLUTION|>--- conflicted
+++ resolved
@@ -66,11 +66,7 @@
             f0_std = f0_std if f0_std > 0 else f0_sigma
             f0 = (f0 * f0_std + f0_mean).to(dtype=f0.dtype)
             f0 = f0.masked_fill(~vmask_bool, 0.0)
-<<<<<<< HEAD
-        return f0
-=======
     return f0
->>>>>>> 71df155e
 
 
 class FlowStep(nn.Module):
