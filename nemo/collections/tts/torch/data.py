# Copyright (c) 2021, NVIDIA CORPORATION & AFFILIATES.  All rights reserved.
#
# Licensed under the Apache License, Version 2.0 (the "License");
# you may not use this file except in compliance with the License.
# You may obtain a copy of the License at
#
#     http://www.apache.org/licenses/LICENSE-2.0
#
# Unless required by applicable law or agreed to in writing, software
# distributed under the License is distributed on an "AS IS" BASIS,
# WITHOUT WARRANTIES OR CONDITIONS OF ANY KIND, either express or implied.
# See the License for the specific language governing permissions and
# limitations under the License.


import json
import math
import os
import pickle
import random
from collections import defaultdict
from pathlib import Path
from typing import Callable, Dict, List, Optional, Union

import librosa
import numpy as np
import torch
from einops import rearrange
from tqdm import tqdm

from nemo.collections.asr.parts.preprocessing.features import WaveformFeaturizer
from nemo.collections.asr.parts.preprocessing.segment import AudioSegment
from nemo.collections.common.tokenizers.text_to_speech.tts_tokenizers import (
    BaseTokenizer,
    EnglishCharsTokenizer,
    EnglishPhonemesTokenizer,
)
from nemo.collections.tts.torch.helpers import (
    BetaBinomialInterpolator,
    beta_binomial_prior_distribution,
    general_padding,
    get_base_dir,
)
from nemo.collections.tts.torch.tts_data_types import (
    DATA_STR2DATA_CLASS,
    MAIN_DATA_TYPES,
    AlignPriorMatrix,
    Durations,
    Energy,
    LMTokens,
    LogMel,
    P_voiced,
    Pitch,
    SpeakerID,
    TTSDataType,
    Voiced_mask,
    WithLens,
)
from nemo.core.classes import Dataset
from nemo.utils import logging

try:
    from nemo_text_processing.text_normalization.normalize import Normalizer

    PYNINI_AVAILABLE = True
except (ImportError, ModuleNotFoundError):
    Normalizer = None
    PYNINI_AVAILABLE = False


EPSILON = 1e-9
WINDOW_FN_SUPPORTED = {
    'hann': torch.hann_window,
    'hamming': torch.hamming_window,
    'blackman': torch.blackman_window,
    'bartlett': torch.bartlett_window,
    'none': None,
}


class TTSDataset(Dataset):
    def __init__(
        self,
        manifest_filepath: Union[str, Path, List[str], List[Path]],
        sample_rate: int,
        text_tokenizer: Union[BaseTokenizer, Callable[[str], List[int]]],
        tokens: Optional[List[str]] = None,
        text_normalizer: Optional[Union[Normalizer, Callable[[str], str]]] = None,
        text_normalizer_call_kwargs: Optional[Dict] = None,
        text_tokenizer_pad_id: Optional[int] = None,
        sup_data_types: Optional[List[str]] = None,
        sup_data_path: Optional[Union[Path, str]] = None,
        max_duration: Optional[float] = None,
        min_duration: Optional[float] = None,
        ignore_file: Optional[Union[str, Path]] = None,
        trim: bool = False,
        trim_ref: Optional[float] = None,
        trim_top_db: Optional[int] = None,
        trim_frame_length: Optional[int] = None,
        trim_hop_length: Optional[int] = None,
        n_fft: int = 1024,
        win_length: Optional[int] = None,
        hop_length: Optional[int] = None,
        window: str = "hann",
        n_mels: int = 80,
        lowfreq: int = 0,
        highfreq: Optional[int] = None,
        segment_max_duration: Optional[int] = None,
        pitch_augment: bool = False,
        cache_pitch_augment: bool = True,
        pad_multiple: int = 1,
        **kwargs,
    ):
        """Dataset which can be used for training spectrogram generators and end-to-end TTS models.
        It loads main data types (audio, text) and specified supplementary data types (log mel, durations, align prior matrix, pitch, energy, speaker id).
        Some supplementary data types will be computed on the fly and saved in the sup_data_path if they did not exist before.
        Saved folder can be changed for some supplementary data types (see keyword args section).
        Arguments for supplementary data should be also specified in this class, and they will be used from kwargs (see keyword args section).
        Args:
            manifest_filepath (Union[str, Path, List[str], List[Path]]): Path(s) to the .json manifests containing information on the
                dataset. Each line in the .json file should be valid json. Note: the .json file itself is not valid
                json. Each line should contain the following:
                    "audio_filepath": <PATH_TO_WAV>,
                    "text": <THE_TRANSCRIPT>,
                    "normalized_text": <NORMALIZED_TRANSCRIPT> (Optional),
                    "mel_filepath": <PATH_TO_LOG_MEL_PT> (Optional),
                    "duration": <Duration of audio clip in seconds> (Optional),
            sample_rate (int): The sample rate of the audio. Or the sample rate that we will resample all files to.
            text_tokenizer (Optional[Union[BaseTokenizer, Callable[[str], List[int]]]]): BaseTokenizer or callable which represents text tokenizer.
            tokens (Optional[List[str]]): Tokens from text_tokenizer. Should be specified if text_tokenizer is not BaseTokenizer.
            text_normalizer (Optional[Union[Normalizer, Callable[[str], str]]]): Normalizer or callable which represents text normalizer.
            text_normalizer_call_kwargs (Optional[Dict]): Additional arguments for text_normalizer function.
            text_tokenizer_pad_id (Optional[int]): Index of padding. Should be specified if text_tokenizer is not BaseTokenizer.
            sup_data_types (Optional[List[str]]): List of supplementary data types.
            sup_data_path (Optional[Union[Path, str]]): A folder that contains or will contain supplementary data (e.g. pitch).
            max_duration (Optional[float]): Max duration of audio clips in seconds. All samples exceeding this will be
                pruned prior to training. Note: Requires "duration" to be set in the manifest file. It does not load
                audio to compute duration. Defaults to None which does not prune.
            min_duration (Optional[float]): Min duration of audio clips in seconds. All samples lower than this will be
                pruned prior to training. Note: Requires "duration" to be set in the manifest file. It does not load
                audio to compute duration. Defaults to None which does not prune.
            ignore_file (Optional[Union[str, Path]]): The location of a pickle-saved list of audio paths
                that will be pruned prior to training. Defaults to None which does not prune.
            trim (bool): Whether to apply `librosa.effects.trim` to trim leading and trailing silence from an audio
                signal. Defaults to False.
            trim_ref (Optional[float]): the reference amplitude. By default, it uses `np.max` and compares to the peak
                amplitude in the signal.
            trim_top_db (Optional[int]): the threshold (in decibels) below reference to consider as silence.
                Defaults to 60.
            trim_frame_length (Optional[int]): the number of samples per analysis frame. Defaults to 2048.
            trim_hop_length (Optional[int]): the number of samples between analysis frames. Defaults to 512.
            n_fft (int): The number of fft samples. Defaults to 1024
            win_length (Optional[int]): The length of the stft windows. Defaults to None which uses n_fft.
            hop_length (Optional[int]): The hope length between fft computations. Defaults to None which uses n_fft//4.
            window (str): One of 'hann', 'hamming', 'blackman','bartlett', 'none'. Which corresponds to the
                equivalent torch window function.
            n_mels (int): The number of mel filters. Defaults to 80.
            lowfreq (int): The lowfreq input to the mel filter calculation. Defaults to 0.
            highfreq (Optional[int]): The highfreq input to the mel filter calculation. Defaults to None.
        Keyword Args:
            log_mel_folder (Optional[Union[Path, str]]): The folder that contains or will contain log mel spectrograms.
            pitch_folder (Optional[Union[Path, str]]): The folder that contains or will contain pitch.
            voiced_mask_folder (Optional[Union[Path, str]]): The folder that contains or will contain voiced mask of the pitch
            p_voiced_folder (Optional[Union[Path, str]]): The folder that contains or will contain p_voiced(probability) of the pitch
            energy_folder (Optional[Union[Path, str]]): The folder that contains or will contain energy.
            durs_file (Optional[str]): String path to pickled durations location.
            durs_type (Optional[str]): Type of durations. Currently, supported only "aligner-based".
            use_beta_binomial_interpolator (Optional[bool]): Whether to use beta-binomial interpolator for calculating alignment prior matrix. Defaults to False.
            pitch_fmin (Optional[float]): The fmin input to librosa.pyin. Defaults to librosa.note_to_hz('C2').
            pitch_fmax (Optional[float]): The fmax input to librosa.pyin. Defaults to librosa.note_to_hz('C7').
            pitch_mean (Optional[float]): The mean that we use to normalize the pitch.
            pitch_std (Optional[float]): The std that we use to normalize the pitch.
            segment_max_duration (Optional[float]): If audio length is greater than segment_max_duration, take a random segment of segment_max_duration (Used for SV task in SSLDisentangler)
            pitch_augment (bool): Whether to apply pitch-shift transform and return a pitch-shifted audio. If set as False, audio_shifted will be None (used in SSLDisentangler)
            cache_pitch_augment (bool): Whether to cache pitch augmented audio or not. Defaults to False (used in SSLDisentangler)
            pad_multiple (int): If audio length is not divisible by pad_multiple, pad the audio with zeros to make it divisible by pad_multiple (used in SSLDisentangler)
            pitch_norm (Optional[bool]): Whether to normalize pitch or not. If True, requires providing either
                pitch_stats_path or (pitch_mean and pitch_std).
            pitch_stats_path (Optional[Path, str]): Path to file containing speaker level pitch statistics.
        """
        super().__init__()

        # Initialize text tokenizer
        self.text_tokenizer = text_tokenizer

        self.phoneme_probability = None
        if isinstance(self.text_tokenizer, BaseTokenizer):
            self.text_tokenizer_pad_id = text_tokenizer.pad
            self.tokens = text_tokenizer.tokens
            self.phoneme_probability = getattr(self.text_tokenizer, "phoneme_probability", None)
        else:
            if text_tokenizer_pad_id is None:
                raise ValueError(f"text_tokenizer_pad_id must be specified if text_tokenizer is not BaseTokenizer")

            if tokens is None:
                raise ValueError(f"tokens must be specified if text_tokenizer is not BaseTokenizer")

            self.text_tokenizer_pad_id = text_tokenizer_pad_id
            self.tokens = tokens
        self.cache_text = True if self.phoneme_probability is None else False

        # Initialize text normalizer if specified
        self.text_normalizer = text_normalizer
        if self.text_normalizer is None:
            self.text_normalizer_call = None
        elif not PYNINI_AVAILABLE:
            raise ImportError("pynini is not installed, please install via nemo_text_processing/install_pynini.sh")
        else:
            self.text_normalizer_call = (
                self.text_normalizer.normalize
                if isinstance(self.text_normalizer, Normalizer)
                else self.text_normalizer
            )
        self.text_normalizer_call_kwargs = (
            text_normalizer_call_kwargs if text_normalizer_call_kwargs is not None else {}
        )

        # Initialize and read manifest file(s), filter out data by duration and ignore_file, compute base dir
        if isinstance(manifest_filepath, str):
            manifest_filepath = [manifest_filepath]
        self.manifest_filepath = manifest_filepath

        data = []
        total_duration = 0
        for manifest_file in self.manifest_filepath:
            with open(Path(manifest_file).expanduser(), 'r') as f:
                logging.info(f"Loading dataset from {manifest_file}.")
                for line in tqdm(f):
                    item = json.loads(line)

                    file_info = {
                        "audio_filepath": item["audio_filepath"],
                        "original_text": item["text"],
                        "mel_filepath": item["mel_filepath"] if "mel_filepath" in item else None,
                        "duration": item["duration"] if "duration" in item else None,
                        "speaker_id": item["speaker"] if "speaker" in item else None,
                    }

                    if "normalized_text" in item:
                        file_info["normalized_text"] = item["normalized_text"]
                    elif "text_normalized" in item:
                        file_info["normalized_text"] = item["text_normalized"]
                    else:
                        text = item["text"]
                        if self.text_normalizer is not None:
                            text = self.text_normalizer_call(text, **self.text_normalizer_call_kwargs)
                        file_info["normalized_text"] = text

                    if self.cache_text:
                        file_info["text_tokens"] = self.text_tokenizer(file_info["normalized_text"])

                    data.append(file_info)

                    if file_info["duration"] is None:
                        logging.info(
                            "Not all audio files have duration information. Duration logging will be disabled."
                        )
                        total_duration = None

                    if total_duration is not None:
                        total_duration += item["duration"]

        logging.info(f"Loaded dataset with {len(data)} files.")
        if total_duration is not None:
            logging.info(f"Dataset contains {total_duration / 3600:.2f} hours.")

        self.data = TTSDataset.filter_files(data, ignore_file, min_duration, max_duration, total_duration)
        self.base_data_dir = get_base_dir([item["audio_filepath"] for item in self.data])

        # Initialize audio and mel related parameters
        self.sample_rate = sample_rate
        self.featurizer = WaveformFeaturizer(sample_rate=self.sample_rate)
        self.trim = trim
        self.trim_ref = trim_ref if trim_ref is not None else np.max
        self.trim_top_db = trim_top_db if trim_top_db is not None else 60
        self.trim_frame_length = trim_frame_length if trim_frame_length is not None else 2048
        self.trim_hop_length = trim_hop_length if trim_hop_length is not None else 512

        self.segment_max_duration = segment_max_duration
        self.pitch_augment = pitch_augment
        self.cache_pitch_augment = cache_pitch_augment

        self.n_fft = n_fft
        self.n_mels = n_mels
        self.lowfreq = lowfreq
        self.highfreq = highfreq
        self.window = window
        self.win_length = win_length or self.n_fft
        self.hop_length = hop_length
        self.hop_len = self.hop_length or self.n_fft // 4
        self.fb = torch.tensor(
            librosa.filters.mel(
                sr=self.sample_rate, n_fft=self.n_fft, n_mels=self.n_mels, fmin=self.lowfreq, fmax=self.highfreq
            ),
            dtype=torch.float,
        ).unsqueeze(0)

        try:
            window_fn = WINDOW_FN_SUPPORTED[self.window]
        except KeyError:
            raise NotImplementedError(
                f"Current implementation doesn't support {self.window} window. "
                f"Please choose one from {list(WINDOW_FN_SUPPORTED.keys())}."
            )

        self.stft = lambda x: torch.stft(
            input=x,
            n_fft=self.n_fft,
            hop_length=self.hop_len,
            win_length=self.win_length,
            window=window_fn(self.win_length, periodic=False).to(torch.float) if window_fn else None,
            return_complex=True,
        )

        # Initialize sup_data_path, sup_data_types and run preprocessing methods for every supplementary data type
        if sup_data_path is not None:
            Path(sup_data_path).mkdir(parents=True, exist_ok=True)
            self.sup_data_path = sup_data_path

        self.sup_data_types = []
        if sup_data_types is not None:
            for d_as_str in sup_data_types:
                try:
                    sup_data_type = DATA_STR2DATA_CLASS[d_as_str]
                except KeyError:
                    raise NotImplementedError(f"Current implementation doesn't support {d_as_str} type.")

                self.sup_data_types.append(sup_data_type)

            if ("voiced_mask" in sup_data_types or "p_voiced" in sup_data_types) and ("pitch" not in sup_data_types):
                raise ValueError(
                    "Please add 'pitch' to sup_data_types in YAML because 'pitch' is required when using either "
                    "'voiced_mask' or 'p_voiced' or both."
                )

        self.sup_data_types_set = set(self.sup_data_types)

        for data_type in self.sup_data_types:
            getattr(self, f"add_{data_type.name}")(**kwargs)

        self.pad_multiple = pad_multiple

    @staticmethod
    def filter_files(data, ignore_file, min_duration, max_duration, total_duration):
        if ignore_file:
            logging.info(f"Using {ignore_file} to prune dataset.")
            with open(Path(ignore_file).expanduser(), "rb") as f:
                wavs_to_ignore = set(pickle.load(f))

        filtered_data: List[Dict] = []
        pruned_duration = 0 if total_duration is not None else None
        pruned_items = 0
        for item in data:
            audio_path = item['audio_filepath']

            # Prune data according to min/max_duration & the ignore file
            if total_duration is not None:
                if (min_duration and item["duration"] < min_duration) or (
                    max_duration and item["duration"] > max_duration
                ):
                    pruned_duration += item["duration"]
                    pruned_items += 1
                    continue

            if ignore_file and (audio_path in wavs_to_ignore):
                pruned_items += 1
                pruned_duration += item["duration"]
                wavs_to_ignore.remove(audio_path)
                continue

            filtered_data.append(item)

        logging.info(f"Pruned {pruned_items} files. Final dataset contains {len(filtered_data)} files")
        if pruned_duration is not None:
            logging.info(
                f"Pruned {pruned_duration / 3600:.2f} hours. Final dataset contains "
                f"{(total_duration - pruned_duration) / 3600:.2f} hours."
            )

        return filtered_data

    def add_log_mel(self, **kwargs):
        self.log_mel_folder = kwargs.pop('log_mel_folder', None)

        if self.log_mel_folder is None:
            self.log_mel_folder = Path(self.sup_data_path) / LogMel.name
        elif isinstance(self.log_mel_folder, str):
            self.log_mel_folder = Path(self.log_mel_folder)

        self.log_mel_folder.mkdir(exist_ok=True, parents=True)

    def add_durations(self, **kwargs):
        durs_file = kwargs.pop('durs_file')
        durs_type = kwargs.pop('durs_type')

        audio_stem2durs = torch.load(durs_file)
        self.durs = []

        for tag in [Path(d["audio_filepath"]).stem for d in self.data]:
            durs = audio_stem2durs[tag]
            if durs_type == "aligner-based":
                self.durs.append(durs)
            else:
                raise NotImplementedError(
                    f"{durs_type} duration type is not supported. Only aligner-based is supported at this moment."
                )

    def add_align_prior_matrix(self, **kwargs):
        self.use_beta_binomial_interpolator = kwargs.pop('use_beta_binomial_interpolator', False)
        if not self.cache_text:
            if 'use_beta_binomial_interpolator' in kwargs and not self.use_beta_binomial_interpolator:
                logging.warning(
                    "phoneme_probability is not None, but use_beta_binomial_interpolator=False, we"
                    " set use_beta_binomial_interpolator=True manually to use phoneme_probability."
                )
            self.use_beta_binomial_interpolator = True

        if self.use_beta_binomial_interpolator:
            self.beta_binomial_interpolator = BetaBinomialInterpolator()

    def add_pitch(self, **kwargs):
        self.pitch_folder = kwargs.pop('pitch_folder', None)

        if self.pitch_folder is None:
            self.pitch_folder = Path(self.sup_data_path) / Pitch.name
        elif isinstance(self.pitch_folder, str):
            self.pitch_folder = Path(self.pitch_folder)

        self.pitch_folder.mkdir(exist_ok=True, parents=True)

        self.pitch_fmin = kwargs.pop("pitch_fmin", librosa.note_to_hz('C2'))
        self.pitch_fmax = kwargs.pop("pitch_fmax", librosa.note_to_hz('C7'))
        self.pitch_mean = kwargs.pop("pitch_mean", None)
        self.pitch_std = kwargs.pop("pitch_std", None)
        self.pitch_norm = kwargs.pop("pitch_norm", False)
        pitch_stats_path = kwargs.pop("pitch_stats_path", None)

        if self.pitch_norm:
            # XOR to validate that both or neither pitch mean and std are provided
            assert (self.pitch_mean is None) == (
                self.pitch_std is None
            ), f"Found only 1 of (pitch_mean, pitch_std): ({self.pitch_mean}, {self.pitch_std})"

            # XOR to validate that exactly 1 of (pitch_mean, pitch_std) or pitch_stats_path is provided.
            assert (self.pitch_mean is None) != (pitch_stats_path is None), (
                f"pitch_norm requires exactly 1 of (pitch_mean, pitch_std) or pitch_stats_path. "
                f"Provided: ({self.pitch_mean}, {self.pitch_std}) and {pitch_stats_path}"
            )

        if pitch_stats_path is not None:
            with open(Path(pitch_stats_path), 'r', encoding="utf-8") as pitch_f:
                self.pitch_stats = json.load(pitch_f)

    # saving voiced_mask and p_voiced with pitch
    def add_voiced_mask(self, **kwargs):
        self.voiced_mask_folder = kwargs.pop('voiced_mask_folder', None)

        if self.voiced_mask_folder is None:
            self.voiced_mask_folder = Path(self.sup_data_path) / Voiced_mask.name

        self.voiced_mask_folder.mkdir(exist_ok=True, parents=True)

    def add_p_voiced(self, **kwargs):
        self.p_voiced_folder = kwargs.pop('p_voiced_folder', None)

        if self.p_voiced_folder is None:
            self.p_voiced_folder = Path(self.sup_data_path) / P_voiced.name

        self.p_voiced_folder.mkdir(exist_ok=True, parents=True)

    def add_energy(self, **kwargs):
        self.energy_folder = kwargs.pop('energy_folder', None)

        if self.energy_folder is None:
            self.energy_folder = Path(self.sup_data_path) / Energy.name
        elif isinstance(self.energy_folder, str):
            self.energy_folder = Path(self.energy_folder)

        self.energy_folder.mkdir(exist_ok=True, parents=True)

    def add_speaker_id(self, **kwargs):
        pass

    def get_spec(self, audio):
        with torch.cuda.amp.autocast(enabled=False):
            spec = self.stft(audio)
            if spec.dtype in [torch.cfloat, torch.cdouble]:
                spec = torch.view_as_real(spec)
            spec = torch.sqrt(spec.pow(2).sum(-1) + EPSILON)
        return spec

    def get_log_mel(self, audio):
        with torch.cuda.amp.autocast(enabled=False):
            spec = self.get_spec(audio)
            mel = torch.matmul(self.fb.to(spec.dtype), spec)
            log_mel = torch.log(torch.clamp(mel, min=torch.finfo(mel.dtype).tiny))
        return log_mel

    def pitch_shift(self, audio, sr, rel_audio_path_as_text_id):
        audio_shifted_path = Path(self.sup_data_path) / f"{rel_audio_path_as_text_id}_pitch_shift.pt"
        if audio_shifted_path.exists() and self.cache_pitch_augment:
            audio_shifted = torch.load(audio_shifted_path)
            return audio_shifted
        else:
            choice1 = np.random.uniform(-4, -1)
            choice2 = np.random.uniform(1, 4)
            shift_val = random.choice([choice1, choice2])
            audio_shifted = librosa.effects.pitch_shift(audio, sr=sr, n_steps=shift_val)
            # save audio_shifted
            audio_shifted = torch.tensor(audio_shifted)
            if self.cache_pitch_augment:
                torch.save(audio_shifted, audio_shifted_path)
            return audio_shifted

    def _pad_wav_to_multiple(self, wav):
        if self.pad_multiple > 1:
            if wav.shape[0] % self.pad_multiple != 0:
                wav = torch.cat(
                    [wav, torch.zeros(self.pad_multiple - wav.shape[0] % self.pad_multiple, dtype=torch.float)]
                )
        return wav

    def __getitem__(self, index):
        sample = self.data[index]

        # Let's keep audio name and all internal directories in rel_audio_path_as_text_id to avoid any collisions
        rel_audio_path = Path(sample["audio_filepath"]).relative_to(self.base_data_dir).with_suffix("")
        rel_audio_path_as_text_id = str(rel_audio_path).replace("/", "_")

        if (
            self.segment_max_duration is not None
            and 'duration' in sample
            and sample['duration'] > self.segment_max_duration
        ):
            # this case has been added for segmenting audio for speaker verification task of SSLDisentangler
            n_segments = int(self.segment_max_duration * self.sample_rate)
            features = AudioSegment.segment_from_file(
                sample["audio_filepath"], target_sr=self.sample_rate, n_segments=n_segments, trim=self.trim
            )
            audio_shifted = None

            # should not have pitch shift augmented data for speaker verification
            assert not self.pitch_augment

            features = torch.tensor(features.samples)
            if self.pad_multiple > 1:
                features = self._pad_wav_to_multiple(features)
            audio, audio_length = features, torch.tensor(features.shape[0]).long()
        else:
            features = self.featurizer.process(
                sample["audio_filepath"],
                trim=self.trim,
                trim_ref=self.trim_ref,
                trim_top_db=self.trim_top_db,
                trim_frame_length=self.trim_frame_length,
                trim_hop_length=self.trim_hop_length,
            )

            if self.pad_multiple > 1:
                features = self._pad_wav_to_multiple(features)
            audio_shifted = None
            if self.pitch_augment:
                audio_shifted = self.pitch_shift(
                    features.cpu().detach().numpy(), self.sample_rate, rel_audio_path_as_text_id
                )
                assert audio_shifted.size() == features.size(), "{} != {}".format(
                    audio_shifted.size(), features.size()
                )

            audio, audio_length = features, torch.tensor(features.shape[0]).long()

        if "text_tokens" in sample:
            text = torch.tensor(sample["text_tokens"]).long()
            text_length = torch.tensor(len(sample["text_tokens"])).long()
        else:
            tokenized = self.text_tokenizer(sample["normalized_text"])
            text = torch.tensor(tokenized).long()
            text_length = torch.tensor(len(tokenized)).long()

        # Load mel if needed
        log_mel, log_mel_length = None, None
        if LogMel in self.sup_data_types_set:
            mel_path = sample["mel_filepath"]

            if mel_path is not None and Path(mel_path).exists():
                log_mel = torch.load(mel_path)
            else:
                mel_path = self.log_mel_folder / f"{rel_audio_path_as_text_id}.pt"

                if mel_path.exists():
                    log_mel = torch.load(mel_path)
                else:
                    log_mel = self.get_log_mel(audio)
                    torch.save(log_mel, mel_path)

            log_mel = log_mel.squeeze(0)
            log_mel_length = torch.tensor(log_mel.shape[1]).long()

        # Load durations if needed
        durations = None
        if Durations in self.sup_data_types_set:
            durations = self.durs[index]

        # Load alignment prior matrix if needed
        align_prior_matrix = None
        if AlignPriorMatrix in self.sup_data_types_set:
            mel_len = self.get_log_mel(audio).shape[2]
            if self.use_beta_binomial_interpolator:
                align_prior_matrix = torch.from_numpy(self.beta_binomial_interpolator(mel_len, text_length.item()))
            else:
                align_prior_matrix = torch.from_numpy(beta_binomial_prior_distribution(text_length, mel_len))

        non_exist_voiced_index = []
        my_var = locals()
        for i, voiced_item in enumerate([Pitch, Voiced_mask, P_voiced]):
            if voiced_item in self.sup_data_types_set:
                voiced_folder = getattr(self, f"{voiced_item.name}_folder")
                voiced_filepath = voiced_folder / f"{rel_audio_path_as_text_id}.pt"
                if voiced_filepath.exists():
                    my_var.__setitem__(voiced_item.name, torch.load(voiced_filepath).float())
                else:
                    non_exist_voiced_index.append((i, voiced_item.name, voiced_filepath))

        if len(non_exist_voiced_index) != 0:
            voiced_tuple = librosa.pyin(
                audio.numpy(),
                fmin=self.pitch_fmin,
                fmax=self.pitch_fmax,
                frame_length=self.win_length,
                sr=self.sample_rate,
                fill_na=0.0,
            )
            for (i, voiced_name, voiced_filepath) in non_exist_voiced_index:
                my_var.__setitem__(voiced_name, torch.from_numpy(voiced_tuple[i]).float())
                torch.save(my_var.get(voiced_name), voiced_filepath)

        pitch = my_var.get('pitch', None)
        pitch_length = my_var.get('pitch_length', None)
        voiced_mask = my_var.get('voiced_mask', None)
        p_voiced = my_var.get('p_voiced', None)

        # normalize pitch if requested.
        if pitch is not None:
            pitch_length = torch.tensor(len(pitch)).long()
            if self.pitch_norm:
                if self.pitch_mean is not None and self.pitch_std is not None:
                    sample_pitch_mean = self.pitch_mean
                    sample_pitch_std = self.pitch_std
                elif self.pitch_stats:
                    if "speaker_id" in sample and str(sample["speaker_id"]) in self.pitch_stats:
                        pitch_stats = self.pitch_stats[str(sample["speaker_id"])]
                    elif "default" in self.pitch_stats:
                        pitch_stats = self.pitch_stats["default"]
                    else:
                        raise ValueError(f"Could not find pitch stats for {sample}.")
                    sample_pitch_mean = pitch_stats["pitch_mean"]
                    sample_pitch_std = pitch_stats["pitch_std"]
                else:
                    raise ValueError(f"Missing statistics for pitch normalization.")

                pitch -= sample_pitch_mean
                pitch[pitch == -sample_pitch_mean] = 0.0  # Zero out values that were previously zero
                pitch /= sample_pitch_std

        # Load energy if needed
        energy, energy_length = None, None
        if Energy in self.sup_data_types_set:
            energy_path = self.energy_folder / f"{rel_audio_path_as_text_id}.pt"

            if energy_path.exists():
                energy = torch.load(energy_path).float()
            else:
                spec = self.get_spec(audio)
                energy = torch.linalg.norm(spec.squeeze(0), axis=0).float()
                torch.save(energy, energy_path)

            energy_length = torch.tensor(len(energy)).long()

        # Load speaker id if needed
        speaker_id = None
        if SpeakerID in self.sup_data_types_set:
            speaker_id = torch.tensor(sample["speaker_id"]).long()

        return (
            audio,
            audio_length,
            text,
            text_length,
            log_mel,
            log_mel_length,
            durations,
            align_prior_matrix,
            pitch,
            pitch_length,
            energy,
            energy_length,
            speaker_id,
            voiced_mask,
            p_voiced,
            audio_shifted,
        )

    def __len__(self):
        return len(self.data)

    def join_data(self, data_dict):
        result = []
        for data_type in MAIN_DATA_TYPES + self.sup_data_types:
            result.append(data_dict[data_type.name])

            if issubclass(data_type, TTSDataType) and issubclass(data_type, WithLens):
                result.append(data_dict[f"{data_type.name}_lens"])

        return tuple(result)

    def general_collate_fn(self, batch):
        (
            _,
            audio_lengths,
            _,
            tokens_lengths,
            _,
            log_mel_lengths,
            durations_list,
            align_prior_matrices_list,
            pitches,
            pitches_lengths,
            energies,
            energies_lengths,
            _,
            voiced_masks,
            p_voiceds,
            _,
        ) = zip(*batch)

        max_audio_len = max(audio_lengths).item()
        max_tokens_len = max(tokens_lengths).item()
        max_log_mel_len = max(log_mel_lengths) if LogMel in self.sup_data_types_set else None
        max_durations_len = max([len(i) for i in durations_list]) if Durations in self.sup_data_types_set else None
        max_pitches_len = max(pitches_lengths).item() if Pitch in self.sup_data_types_set else None
        max_energies_len = max(energies_lengths).item() if Energy in self.sup_data_types_set else None

        if LogMel in self.sup_data_types_set:
            log_mel_pad = torch.finfo(batch[0][4].dtype).tiny

        align_prior_matrices = (
            torch.zeros(
                len(align_prior_matrices_list),
                max([prior_i.shape[0] for prior_i in align_prior_matrices_list]),
                max([prior_i.shape[1] for prior_i in align_prior_matrices_list]),
            )
            if AlignPriorMatrix in self.sup_data_types_set
            else []
        )
        (
            audios,
            tokens,
            log_mels,
            durations_list,
            pitches,
            energies,
            speaker_ids,
            voiced_masks,
            p_voiceds,
            audios_shifted,
        ) = (
            [],
            [],
            [],
            [],
            [],
            [],
            [],
            [],
            [],
            [],
        )

        for i, sample_tuple in enumerate(batch):
            (
                audio,
                audio_len,
                token,
                token_len,
                log_mel,
                log_mel_len,
                durations,
                align_prior_matrix,
                pitch,
                pitch_length,
                energy,
                energy_length,
                speaker_id,
                voiced_mask,
                p_voiced,
                audio_shifted,
            ) = sample_tuple

            audio = general_padding(audio, audio_len.item(), max_audio_len)
            audios.append(audio)

            token = general_padding(token, token_len.item(), max_tokens_len, pad_value=self.text_tokenizer_pad_id)
            tokens.append(token)

            if audio_shifted is not None:
                audio_shifted = general_padding(audio_shifted, audio_len.item(), max_audio_len)
                audios_shifted.append(audio_shifted)

            if LogMel in self.sup_data_types_set:
                log_mels.append(general_padding(log_mel, log_mel_len, max_log_mel_len, pad_value=log_mel_pad))

            if Durations in self.sup_data_types_set:
                durations_list.append(general_padding(durations, len(durations), max_durations_len))

            if AlignPriorMatrix in self.sup_data_types_set:
                align_prior_matrices[
                    i, : align_prior_matrix.shape[0], : align_prior_matrix.shape[1]
                ] = align_prior_matrix

            if Pitch in self.sup_data_types_set:
                pitches.append(general_padding(pitch, pitch_length.item(), max_pitches_len))

            if Voiced_mask in self.sup_data_types_set:
                voiced_masks.append(general_padding(voiced_mask, pitch_length.item(), max_pitches_len))

            if P_voiced in self.sup_data_types_set:
                p_voiceds.append(general_padding(p_voiced, pitch_length.item(), max_pitches_len))

            if Energy in self.sup_data_types_set:
                energies.append(general_padding(energy, energy_length.item(), max_energies_len))

            if SpeakerID in self.sup_data_types_set:
                speaker_ids.append(speaker_id)

        data_dict = {
            "audio": torch.stack(audios),
            "audio_lens": torch.stack(audio_lengths),
            "text": torch.stack(tokens),
            "text_lens": torch.stack(tokens_lengths),
            "log_mel": torch.stack(log_mels) if LogMel in self.sup_data_types_set else None,
            "log_mel_lens": torch.stack(log_mel_lengths) if LogMel in self.sup_data_types_set else None,
            "durations": torch.stack(durations_list) if Durations in self.sup_data_types_set else None,
            "align_prior_matrix": align_prior_matrices if AlignPriorMatrix in self.sup_data_types_set else None,
            "pitch": torch.stack(pitches) if Pitch in self.sup_data_types_set else None,
            "pitch_lens": torch.stack(pitches_lengths) if Pitch in self.sup_data_types_set else None,
            "energy": torch.stack(energies) if Energy in self.sup_data_types_set else None,
            "energy_lens": torch.stack(energies_lengths) if Energy in self.sup_data_types_set else None,
            "speaker_id": torch.stack(speaker_ids) if SpeakerID in self.sup_data_types_set else None,
            "voiced_mask": torch.stack(voiced_masks) if Voiced_mask in self.sup_data_types_set else None,
            "p_voiced": torch.stack(p_voiceds) if P_voiced in self.sup_data_types_set else None,
            "audio_shifted": torch.stack(audios_shifted) if audio_shifted is not None else None,
        }

        return data_dict

    def _collate_fn(self, batch):
        data_dict = self.general_collate_fn(batch)
        joined_data = self.join_data(data_dict)
        return joined_data


class MixerTTSXDataset(TTSDataset):
    def __init__(self, **kwargs):
        super().__init__(**kwargs)

    def _albert(self):
        from transformers import AlbertTokenizer  # noqa pylint: disable=import-outside-toplevel

        self.lm_model_tokenizer = AlbertTokenizer.from_pretrained('albert-base-v2')
        self.lm_padding_value = self.lm_model_tokenizer._convert_token_to_id('<pad>')
        space_value = self.lm_model_tokenizer._convert_token_to_id('▁')

        self.id2lm_tokens = {}
        for i, d in enumerate(self.data):
            normalized_text = d["normalized_text"]

            assert isinstance(self.text_tokenizer, EnglishPhonemesTokenizer) or isinstance(
                self.text_tokenizer, EnglishCharsTokenizer
            )
            preprocess_text_as_tts_input = self.text_tokenizer.text_preprocessing_func(normalized_text)

            lm_tokens_as_ids = self.lm_model_tokenizer.encode(preprocess_text_as_tts_input, add_special_tokens=False)

            if self.text_tokenizer.pad_with_space:
                lm_tokens_as_ids = [space_value] + lm_tokens_as_ids + [space_value]

            self.id2lm_tokens[i] = lm_tokens_as_ids

    def add_lm_tokens(self, **kwargs):
        lm_model = kwargs.pop('lm_model')

        if lm_model == "albert":
            self._albert()
        else:
            raise NotImplementedError(
                f"{lm_model} lm model is not supported. Only albert is supported at this moment."
            )

    def __getitem__(self, index):
        (
            audio,
            audio_length,
            text,
            text_length,
            log_mel,
            log_mel_length,
            durations,
            align_prior_matrix,
            pitch,
            pitch_length,
            energy,
            energy_length,
            speaker_id,
            voiced_mask,
            p_voiced,
            _,  # audio_shifted (only needed for SSLDisentangler)
        ) = super().__getitem__(index)

        lm_tokens = None
        if LMTokens in self.sup_data_types_set:
            lm_tokens = torch.tensor(self.id2lm_tokens[index]).long()

        # Note: Please change the indices in _collate_fn if any items are added/removed.
        return (
            audio,
            audio_length,
            text,
            text_length,
            log_mel,
            log_mel_length,
            durations,
            align_prior_matrix,
            pitch,
            pitch_length,
            energy,
            energy_length,
            speaker_id,
            voiced_mask,
            p_voiced,
            lm_tokens,
        )

    def _collate_fn(self, batch):
        batch = list(zip(*batch))
        data_dict = self.general_collate_fn(list(zip(*batch[:15])))
        lm_tokens_list = batch[15]

        if LMTokens in self.sup_data_types_set:
            lm_tokens = torch.full(
                (len(lm_tokens_list), max([lm_tokens.shape[0] for lm_tokens in lm_tokens_list])),
                fill_value=self.lm_padding_value,
            )
            for i, lm_tokens_i in enumerate(lm_tokens_list):
                lm_tokens[i, : lm_tokens_i.shape[0]] = lm_tokens_i

            data_dict[LMTokens.name] = lm_tokens

        joined_data = self.join_data(data_dict)
        return joined_data


class VocoderDataset(Dataset):
    def __init__(
        self,
        manifest_filepath: Union[str, Path, List[str], List[Path]],
        sample_rate: int,
        n_segments: Optional[int] = None,
        max_duration: Optional[float] = None,
        min_duration: Optional[float] = None,
        ignore_file: Optional[Union[str, Path]] = None,
        trim: Optional[bool] = False,
        load_precomputed_mel: bool = False,
        hop_length: Optional[int] = None,
    ):
        """Dataset which can be used for training and fine-tuning vocoder with pre-computed mel-spectrograms.
        Args:
            manifest_filepath (Union[str, Path, List[str], List[Path]]): Path(s) to the .json manifests containing
            information on the dataset. Each line in the .json file should be valid json. Note: the .json file itself
            is not valid json. Each line should contain the following:
                "audio_filepath": <PATH_TO_WAV>,
                "duration": <Duration of audio clip in seconds> (Optional),
                "mel_filepath": <PATH_TO_LOG_MEL> (Optional, can be in .npy (numpy.save) or .pt (torch.save) format)
            sample_rate (int): The sample rate of the audio. Or the sample rate that we will resample all files to.
            n_segments (int): The length of audio in samples to load. For example, given a sample rate of 16kHz, and
                n_segments=16000, a random 1-second section of audio from the clip will be loaded. The section will
                be randomly sampled everytime the audio is batched. Can be set to None to load the entire audio.
                Must be specified if load_precomputed_mel is True.
            max_duration (Optional[float]): Max duration of audio clips in seconds. All samples exceeding this will be
                pruned prior to training. Note: Requires "duration" to be set in the manifest file. It does not load
                audio to compute duration. Defaults to None which does not prune.
            min_duration (Optional[float]): Min duration of audio clips in seconds. All samples lower than this will be
                pruned prior to training. Note: Requires "duration" to be set in the manifest file. It does not load
                audio to compute duration. Defaults to None which does not prune.
            ignore_file (Optional[Union[str, Path]]): The location of a pickle-saved list of audio paths
                that will be pruned prior to training. Defaults to None which does not prune.
            trim (bool): Whether to apply librosa.effects.trim to the audio file. Defaults to False.
            load_precomputed_mel (bool): Whether to load precomputed mel (useful for fine-tuning).
                Note: Requires "mel_filepath" to be set in the manifest file.
            hop_length (Optional[int]): The hope length between fft computations. Must be specified if load_precomputed_mel is True.
        """
        super().__init__()

        if load_precomputed_mel:
            if hop_length is None:
                raise ValueError("hop_length must be specified when load_precomputed_mel is True")

            if n_segments is None:
                raise ValueError("n_segments must be specified when load_precomputed_mel is True")

        # Initialize and read manifest file(s), filter out data by duration and ignore_file
        if isinstance(manifest_filepath, str):
            manifest_filepath = [manifest_filepath]
        self.manifest_filepath = manifest_filepath

        data = []
        total_duration = 0
        for manifest_file in self.manifest_filepath:
            with open(Path(manifest_file).expanduser(), 'r') as f:
                logging.info(f"Loading dataset from {manifest_file}.")
                for line in tqdm(f):
                    item = json.loads(line)

                    if "mel_filepath" not in item and load_precomputed_mel:
                        raise ValueError(f"mel_filepath is missing in {manifest_file}")

                    file_info = {
                        "audio_filepath": item["audio_filepath"],
                        "mel_filepath": item["mel_filepath"] if "mel_filepath" in item else None,
                        "duration": item["duration"] if "duration" in item else None,
                    }

                    data.append(file_info)

                    if file_info["duration"] is None:
                        logging.info(
                            "Not all audio files have duration information. Duration logging will be disabled."
                        )
                        total_duration = None

                    if total_duration is not None:
                        total_duration += item["duration"]

        logging.info(f"Loaded dataset with {len(data)} files.")
        if total_duration is not None:
            logging.info(f"Dataset contains {total_duration / 3600:.2f} hours.")

        self.data = TTSDataset.filter_files(data, ignore_file, min_duration, max_duration, total_duration)
        self.base_data_dir = get_base_dir([item["audio_filepath"] for item in self.data])

        # Initialize audio and mel related parameters
        self.load_precomputed_mel = load_precomputed_mel
        self.featurizer = WaveformFeaturizer(sample_rate=sample_rate)
        self.sample_rate = sample_rate
        self.n_segments = n_segments
        self.hop_length = hop_length
        self.trim = trim

    def _collate_fn(self, batch):
        if self.load_precomputed_mel:
            return torch.utils.data.dataloader.default_collate(batch)

        audio_lengths = [audio_len for _, audio_len in batch]
        audio_signal = torch.zeros(len(batch), max(audio_lengths), dtype=torch.float)

        for i, sample in enumerate(batch):
            audio_signal[i].narrow(0, 0, sample[0].size(0)).copy_(sample[0])

        return audio_signal, torch.tensor(audio_lengths, dtype=torch.long)

    def __getitem__(self, index):
        sample = self.data[index]

        if not self.load_precomputed_mel:
            features = AudioSegment.segment_from_file(
                sample["audio_filepath"],
                target_sr=self.sample_rate,
                n_segments=self.n_segments if self.n_segments is not None else -1,
                trim=self.trim,
            )
            features = torch.tensor(features.samples)
            audio, audio_length = features, torch.tensor(features.shape[0]).long()

            return audio, audio_length
        else:
            features = self.featurizer.process(sample["audio_filepath"], trim=self.trim)
            audio, audio_length = features, torch.tensor(features.shape[0]).long()

            if Path(sample["mel_filepath"]).suffix == ".npy":
                mel = torch.from_numpy(np.load(sample["mel_filepath"]))
            else:
                mel = torch.load(sample["mel_filepath"])
            frames = math.ceil(self.n_segments / self.hop_length)

            if len(audio) >= self.n_segments:
                start = random.randint(0, mel.shape[1] - frames - 1)
                mel = mel[:, start : start + frames]
                audio = audio[start * self.hop_length : (start + frames) * self.hop_length]
            else:
                mel = torch.nn.functional.pad(mel, (0, frames - mel.shape[1]))
                audio = torch.nn.functional.pad(audio, (0, self.n_segments - len(audio)))

            return audio, len(audio), mel

    def __len__(self):
        return len(self.data)


<<<<<<< HEAD
class PairedRealFakeSpectrogramsDataset(Dataset):
    def __init__(
        self, manifest_filepath: Union[str, Path],
    ):
        manifest_filepath = Path(manifest_filepath)
        with Path(manifest_filepath).open() as f:
            logging.info(f"Loading paired spectrogram dataset from {manifest_filepath}")
            self.manifest = []
            for line in f:
                entry = json.loads(line.strip())
                assert "mel_filepath" in entry
                assert "mel_gt_filepath" in entry
                self.manifest.append(entry)

        logging.info(f"Manifest describes {len(self)} spectrogram pairs")

    def __len__(self):
        return len(self.manifest)

    def __getitem__(self, index):
        entry = self.manifest[index]
        pred_spec = np.load(entry["mel_filepath"])
        true_spec = np.load(entry["mel_gt_filepath"])
        return torch.from_numpy(pred_spec.T), torch.from_numpy(true_spec.T)

    def _collate_fn(self, batch):
        pred_specs, true_specs = zip(*batch)
        lengths = [spec.shape[-1] for spec in true_specs]

        pred_specs = torch.nn.utils.rnn.pad_sequence(pred_specs, batch_first=True)
        true_specs = torch.nn.utils.rnn.pad_sequence(true_specs, batch_first=True)
        lengths = torch.LongTensor(lengths)

        return rearrange(pred_specs, "b l c -> b c l"), rearrange(true_specs, "b l c -> b c l"), lengths
=======
class FastPitchSSLDataset(Dataset):
    def __init__(
        self,
        manifest_filepath: Union[str, Path, List[str], List[Path]],
        sample_rate: int,
        ssl_content_emb_type: str,
        pad_multiple: Optional[int] = 1024,
        max_duration: Optional[float] = None,
        min_duration: Optional[float] = None,
        ignore_file: Optional[Union[str, Path]] = None,
        trim: Optional[bool] = False,
        pitch_conditioning: Optional[bool] = False,
        pitch_mean: Optional[float] = None,
        pitch_std: Optional[float] = None,
        pitch_normalization: Optional[str] = None,
        sup_data_dir: Optional[Union[str, Path]] = None,
        speaker_stats_pitch_fp: Optional[Union[str, Path]] = None,
        speaker_conditioning_type: Optional[str] = "per_sample",  # per_sample, mean, interpolate,
    ):

        """Dataset used for training FastPitchModel_SSL model.
        Requires supplementary data created using scripts/ssl_tts/make_supdata.py
        Args:
            manifest_filepath (Union[str, Path, List[str], List[Path]]): Path(s) to the .json manifests containing
            information on the dataset. Each line in the .json file should be valid json. Note: the .json file itself
            is not valid json. Each line should contain the following:
                "audio_filepath": <PATH_TO_WAV>,
                "speaker" : <SPEAKER NUM>
                "duration": <Duration of audio clip in seconds> (Optional)
            sample_rate (int): The sample rate of the audio. Or the sample rate that we will resample all files to.
            ssl_content_emb_type (str): One of ["probs", "embedding", "log_probs", "embedding_and_probs"]. 
                Indicated which output to use as content embedding.
            max_duration (Optional[float]): Max duration of audio clips in seconds. All samples exceeding this will be
                pruned prior to training. Note: Requires "duration" to be set in the manifest file. It does not load
                audio to compute duration. Defaults to None which does not prune.
            min_duration (Optional[float]): Min duration of audio clips in seconds. All samples lower than this will be
                pruned prior to training. Note: Requires "duration" to be set in the manifest file. It does not load
                audio to compute duration. Defaults to None which does not prune.
            ignore_file (Optional[Union[str, Path]]): The location of a pickle-saved list of audio paths
                that will be pruned prior to training. Defaults to None which does not prune.
            trim (bool): Whether to apply `librosa.effects.trim` to trim leading and trailing silence from an audio
                signal. Defaults to False.
            pitch_conditioning (bool): Whether to load pitch contour or not
            pitch_mean (Optional[float]): If using global normalization, normalize using these statistics. 
                Also used if speaker stats are not available for the given speaker
            pitch_std (Optional[float]): If using global normalization, normalize using these statistics. 
                Also used if speaker stats are not available for the given speaker
            pitch_normalization (str): Can be one of ['speaker_wise', 'global', 'none']. Indicates the kind of pitch normalization.
            sup_data_dir (Optional[Union[str, Path]]): Data directory containing pre-computed embeddings/statistics. If set as 
            speaker_stats_pitch_fp (Optional[Union[str, Path]]): Path to the json containing speaker pitch stats. 
                If set as None, tries to lookup for a default filename (speaker_pitch_stats.json) in sup_data_dir. 
                Needed if we use pitch_normalization is "speaker_wise"
            speaker_conditioning_type (Optional[str]): Can be one of ["per_sample", "mean", "interpolate"]. Defaults to "per_sample"
                per_sample: Speaker embedding computed from the same utterance
                mean: Speaker embedding for all utterances of a given speaker is the same and equal to the mean speaker embedding. 
                interpolate: Interpolate b/w per_sample and mean speaker embedding.
        """
        assert ssl_content_emb_type in ["probs", "embedding", "log_probs", "embedding_and_probs"]

        if isinstance(manifest_filepath, str):
            manifest_filepath = [manifest_filepath]
        self.manifest_filepath = manifest_filepath

        data = []
        total_duration = 0
        # TODO: Reuse code for reading manifests across all tts datasets
        for manifest_file in self.manifest_filepath:
            with open(Path(manifest_file).expanduser(), 'r') as f:
                logging.info(f"Loading dataset from {manifest_file}.")
                for line in tqdm(f):
                    item = json.loads(line)
                    if "speaker" not in item:
                        item["speaker"] = 0
                    file_info = {
                        "audio_filepath": item["audio_filepath"],
                        "duration": item["duration"] if "duration" in item else None,
                        "speaker": item["speaker"] if "speaker" in item else 0,
                        "dataset_id": item["dataset_id"] if "dataset_id" in item else 0,
                    }

                    data.append(file_info)

                    if file_info["duration"] is None:
                        logging.info(
                            "Not all audio files have duration information. Duration logging will be disabled."
                        )
                        total_duration = None

                    if total_duration is not None:
                        total_duration += item["duration"]

        logging.info(f"Loaded dataset with {len(data)} files.")
        if total_duration is not None:
            logging.info(f"Dataset contains {total_duration / 3600:.2f} hours.")

        self.data = TTSDataset.filter_files(data, ignore_file, min_duration, max_duration, total_duration)
        self.base_data_dir = get_base_dir([item["audio_filepath"] for item in self.data])

        self.featurizer = WaveformFeaturizer(sample_rate=sample_rate)
        self.sample_rate = sample_rate
        self.trim = trim

        self.pad_multiple = pad_multiple
        self.pitch_normalization = pitch_normalization
        self.pitch_mean = pitch_mean
        self.pitch_std = pitch_std
        self.pitch_conditioning = pitch_conditioning
        self.speaker_conditioning_type = speaker_conditioning_type
        self.ssl_content_emb_type = ssl_content_emb_type

        if sup_data_dir is None:
            sup_data_dir = os.path.join(self.base_data_dir, "sup_data")
        self.sup_data_dir = sup_data_dir

        if self.pitch_normalization == "speaker_wise":
            self.speaker_stats = {}
            if speaker_stats_pitch_fp is None:
                speaker_stats_pitch_fp = os.path.join(sup_data_dir, "speaker_pitch_stats.json")

            assert os.path.exists(
                speaker_stats_pitch_fp
            ), "speaker_stats_pitch_fp {} does not exist. Make sure to run scripts/ssl_tts/make_supdata.py before training.".format(
                speaker_stats_pitch_fp
            )

            with open(speaker_stats_pitch_fp, "r") as f:
                speaker_stats_raw = json.load(f)
                for key in speaker_stats_raw:
                    self.speaker_stats[int(key)] = speaker_stats_raw[key]

    def _get_wav_from_filepath(self, audio_filepath):
        features = AudioSegment.segment_from_file(
            audio_filepath, target_sr=self.sample_rate, n_segments=-1, trim=self.trim,
        )
        audio_samples = features.samples

        audio, audio_length = torch.tensor(audio_samples), torch.tensor(audio_samples.shape[0]).long()

        # pad audio to a multiple of self.pad_multiple
        if audio.shape[0] % self.pad_multiple != 0:
            audio = torch.cat(
                [audio, torch.zeros(self.pad_multiple - audio.shape[0] % self.pad_multiple, dtype=torch.float)]
            )
            audio_length = torch.tensor(audio.shape[0]).long()

        return audio, audio_length

    def get_ssl_features(self, wav_text_id):
        content_emb_fn = f"{self.ssl_content_emb_type}_content_embedding_{wav_text_id}.pt"
        speaker_emb_fn = f"speaker_embedding_{wav_text_id}.pt"
        duration_fn = f"duration_embedding_{wav_text_id}.pt"  # embedding just for namesake
        content_emb_fp = os.path.join(self.sup_data_dir, content_emb_fn)
        speaker_emb_fp = os.path.join(self.sup_data_dir, speaker_emb_fn)
        duration_fp = os.path.join(self.sup_data_dir, duration_fn)

        if os.path.exists(content_emb_fp):
            content_embedding = torch.load(content_emb_fp)
        else:
            raise ValueError(
                f"Content embedding file {content_emb_fp} does not exist. Make sure to run scripts/ssl_tts/make_supdata.py before training."
            )

        if os.path.exists(speaker_emb_fp):
            speaker_embedding = torch.load(speaker_emb_fp)
        else:
            raise ValueError(
                f"Speaker embedding file {speaker_emb_fp} does not exist. Make sure to run scripts/ssl_tts/make_supdata.py before training."
            )

        if os.path.exists(duration_fp):
            duration = torch.load(duration_fp)
        else:
            raise ValueError(
                f"Duration file {duration_fp} does not exist. Make sure to run scripts/ssl_tts/make_supdata.py before training."
            )

        encoded_len = torch.tensor(content_embedding.shape[1]).long()

        return content_embedding, speaker_embedding, encoded_len, duration

    def get_pitch_contour(self, wav_text_id):
        pitch_contour_fn = f"pitch_contour_{wav_text_id}.pt"
        pitch_contour_fp = os.path.join(self.sup_data_dir, pitch_contour_fn)
        if os.path.exists(pitch_contour_fp):
            return torch.load(pitch_contour_fp)
        else:
            raise ValueError(
                f"Pitch contour file {pitch_contour_fp} does not exist. Make sure to run scripts/ssl_tts/make_supdata.py before training."
            )

    def get_mel_spectrogram(self, wav_text_id):
        mel_spec_fn = f"mel_spec_{wav_text_id}.pt"
        mel_spec_fp = os.path.join(self.sup_data_dir, mel_spec_fn)
        if os.path.exists(mel_spec_fp):
            return torch.load(mel_spec_fp)
        else:
            raise ValueError(
                f"Mel spectrogram file {mel_spec_fp} does not exist. Make sure to run scripts/ssl_tts/make_supdata.py before training."
            )

    def pad_collate_fn(self, batch):
        """
        Collate function for FastPitchModel_SSL.
        Pads the tensors in the batch with zeros to match length of the longest sequence in the batch.
        Used in fastpitch_ssl.py
        """
        final_batch = defaultdict(list)
        for row in batch:
            for key in row:
                final_batch[key].append(row[key])

        max_audio_len = max([_audio_len.item() for _audio_len in final_batch["audio_len"]])
        max_mel_len = max([_mel_len.item() for _mel_len in final_batch["mel_len"]])
        max_encoded_len = max([_encoded_len.item() for _encoded_len in final_batch["encoded_len"]])

        audios_padded = []
        for audio in final_batch["audio"]:
            audio_padded = torch.nn.functional.pad(audio, (0, max_audio_len - audio.size(0)), value=0)
            audios_padded.append(audio_padded)

        mels_padded = []
        for mel in final_batch["mel_spectrogram"]:
            mel_padded = torch.nn.functional.pad(mel, (0, max_mel_len - mel.size(1)), value=0)
            mels_padded.append(mel_padded)

        pitch_contours_padded = []
        for pitch_contour in final_batch["pitch_contour"]:
            pitch_contour_padded = torch.nn.functional.pad(
                pitch_contour, (0, max_mel_len - pitch_contour.size(0)), value=0
            )
            pitch_contours_padded.append(pitch_contour_padded)

        content_embeddings_padded = []
        for encoded in final_batch["content_embedding"]:
            encoded_padded = torch.nn.functional.pad(encoded, (0, max_encoded_len - encoded.size(1)), value=0)
            content_embeddings_padded.append(encoded_padded)

        durations_padded = []
        for duration in final_batch["duration"]:
            duration_padded = torch.nn.functional.pad(duration, (0, max_encoded_len - duration.size(0)), value=0.0)
            durations_padded.append(duration_padded)

        final_batch["audio"] = audios_padded
        final_batch["mel_spectrogram"] = mels_padded
        final_batch["pitch_contour"] = pitch_contours_padded
        final_batch["content_embedding"] = content_embeddings_padded
        final_batch["duration"] = durations_padded

        for key in final_batch:
            final_batch[key] = torch.stack(final_batch[key])

        return final_batch

    def __getitem__(self, index):
        sample = self.data[index]
        rel_audio_path = Path(sample["audio_filepath"]).relative_to(self.base_data_dir).with_suffix("")
        rel_audio_path_as_text_id = str(rel_audio_path).replace("/", "_")
        speaker = torch.tensor(sample["speaker"]).long()
        dataset_id = torch.tensor(sample["dataset_id"]).long()

        audio, audio_length = self._get_wav_from_filepath(sample["audio_filepath"])

        pitch_contour = None
        if self.pitch_conditioning:
            pitch_contour = self.get_pitch_contour(rel_audio_path_as_text_id)

        content_embedding, speaker_embedding, encoded_len, duration = self.get_ssl_features(rel_audio_path_as_text_id)

        if self.speaker_conditioning_type == "mean":
            assert sample["speaker"] in self.mean_speaker_embeddings, "{} not in speaker emb".format(sample['speaker'])
            speaker_embedding = self.mean_speaker_embeddings[sample["speaker"]]

        elif self.speaker_conditioning_type == "interpolate":
            assert sample["speaker"] in self.mean_speaker_embeddings, "{} not in speaker emb".format(sample['speaker'])
            e1 = self.mean_speaker_embeddings[sample["speaker"]]
            e2 = speaker_embedding
            interpolate_factor = np.random.uniform(0, 1)
            speaker_embedding = e1 * (1 - interpolate_factor) + e2 * interpolate_factor
            l2_norm = torch.norm(speaker_embedding, p=2)
            speaker_embedding = speaker_embedding / l2_norm

        mel_spectrogram = None
        mel_len = None

        mel_spectrogram = self.get_mel_spectrogram(rel_audio_path_as_text_id)
        mel_len = torch.tensor(mel_spectrogram.shape[1]).long()

        if pitch_contour is not None:
            if self.pitch_normalization in ["speaker_wise", "global"]:
                mean, std = self.pitch_mean, self.pitch_std
                if self.pitch_normalization == "speaker_wise":
                    mean = self.speaker_stats[sample["speaker"]]["pitch_mean"]
                    std = self.speaker_stats[sample["speaker"]]["pitch_std"]
                    if np.isnan(mean) or np.isnan(std) or mean == 0 or std == 0:
                        logging.warning("NaN found in pitch mean/std for speaker {}".format(sample["speaker"]))
                        mean = self.pitch_mean
                        std = self.pitch_std
                elif self.pitch_normalization == "global":
                    mean = self.pitch_mean
                    std = self.pitch_std

                pitch_contour = pitch_contour - mean
                pitch_contour[pitch_contour == -mean] = 0.0
                pitch_contour = pitch_contour / std

            if pitch_contour.dtype != torch.float32:
                logging.warning("invalid pitch contour for {}".format(sample["audio_filepath"]))
                logging.warning("Setting pitch contour to 0")
                pitch_contour = torch.zeros(mel_spectrogram.shape[1])

        item = {
            'audio': audio,
            'audio_len': audio_length,
            'content_embedding': content_embedding,
            'speaker_embedding': speaker_embedding,
            'encoded_len': encoded_len,
            'pitch_contour': pitch_contour,
            'speaker': speaker,
            'mel_spectrogram': mel_spectrogram,
            'mel_len': mel_len,
            'dataset_id': dataset_id,
            'duration': duration,
        }

        return item

    def __len__(self):
        return len(self.data)
>>>>>>> cb546a06
<|MERGE_RESOLUTION|>--- conflicted
+++ resolved
@@ -1105,7 +1105,6 @@
         return len(self.data)
 
 
-<<<<<<< HEAD
 class PairedRealFakeSpectrogramsDataset(Dataset):
     def __init__(
         self, manifest_filepath: Union[str, Path],
@@ -1140,7 +1139,8 @@
         lengths = torch.LongTensor(lengths)
 
         return rearrange(pred_specs, "b l c -> b c l"), rearrange(true_specs, "b l c -> b c l"), lengths
-=======
+
+
 class FastPitchSSLDataset(Dataset):
     def __init__(
         self,
@@ -1468,5 +1468,4 @@
         return item
 
     def __len__(self):
-        return len(self.data)
->>>>>>> cb546a06
+        return len(self.data)