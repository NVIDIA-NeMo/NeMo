# Copyright (c) 2022, NVIDIA CORPORATION & AFFILIATES.  All rights reserved.
#
# Licensed under the Apache License, Version 2.0 (the "License");
# you may not use this file except in compliance with the License.
# You may obtain a copy of the License at
#
#     http://www.apache.org/licenses/LICENSE-2.0
#
# Unless required by applicable law or agreed to in writing, software
# distributed under the License is distributed on an "AS IS" BASIS,
# WITHOUT WARRANTIES OR CONDITIONS OF ANY KIND, either express or implied.
# See the License for the specific language governing permissions and
# limitations under the License.

<<<<<<< HEAD
from nemo_text_processing.g2p.modules import IPAG2P, BaseG2p, EnglishG2p
=======
# TODO (xueyang): deprecate this file since no other places import modules from here anymore. However,
#  all checkpoints uploaded in ngc used this path. So it requires to update all ngc checkpoints g2p path as well.
from nemo_text_processing.g2p.modules import IPAG2P, BaseG2p, EnglishG2p
>>>>>>> 8d609b3d
<|MERGE_RESOLUTION|>--- conflicted
+++ resolved
@@ -12,10 +12,6 @@
 # See the License for the specific language governing permissions and
 # limitations under the License.
 
-<<<<<<< HEAD
-from nemo_text_processing.g2p.modules import IPAG2P, BaseG2p, EnglishG2p
-=======
 # TODO (xueyang): deprecate this file since no other places import modules from here anymore. However,
 #  all checkpoints uploaded in ngc used this path. So it requires to update all ngc checkpoints g2p path as well.
 from nemo_text_processing.g2p.modules import IPAG2P, BaseG2p, EnglishG2p
->>>>>>> 8d609b3d
