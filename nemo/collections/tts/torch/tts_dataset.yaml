--- conflicted
+++ resolved
@@ -41,12 +41,6 @@
     add_blank_at: null
     pad_with_space: True
     g2p:
-<<<<<<< HEAD
-      _target_: nemo.collections.tts.torch.g2ps.EnglishG2p
-      phoneme_dict: "scripts/tts_dataset_files/cmudict-0.7b_nv22.08"
-      heteronyms: "scripts/tts_dataset_files/heteronyms-052722"
-=======
       _target_: nemo.collections.common.tokenizers.text_to_speech.g2ps.EnglishG2p
       phoneme_dict: "scripts/tts_dataset_files/cmudict-0.7b_nv22.07"
-      heteronyms: "scripts/tts_dataset_files/heteronyms-030921"
->>>>>>> 265f7b17
+      heteronyms: "scripts/tts_dataset_files/heteronyms-030921"