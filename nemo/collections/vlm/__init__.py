# Copyright (c) 2024, NVIDIA CORPORATION.  All rights reserved.
#
# Licensed under the Apache License, Version 2.0 (the "License");
# you may not use this file except in compliance with the License.
# You may obtain a copy of the License at
#
#     http://www.apache.org/licenses/LICENSE-2.0
#
# Unless required by applicable law or agreed to in writing, software
# distributed under the License is distributed on an "AS IS" BASIS,
# WITHOUT WARRANTIES OR CONDITIONS OF ANY KIND, either express or implied.
# See the License for the specific language governing permissions and
# limitations under the License.

<<<<<<< HEAD
=======
from nemo.collections.vlm.hf.data.hf_dataset import HFDatasetDataModule
from nemo.collections.vlm.hf.model.hf_auto_model_for_image_text_to_text import HFAutoModelForImageTextToText
from nemo.collections.vlm.llava_next.data import LlavaNextMockDataModule, LlavaNextTaskEncoder
from nemo.collections.vlm.llava_next.model.base import LlavaNextConfig
from nemo.collections.vlm.llava_next.model.llava_next import LlavaNextConfig7B, LlavaNextConfig13B, LlavaNextModel
>>>>>>> b1f5aa3a
from nemo.collections.vlm.mllama.data import MLlamaLazyDataModule, MLlamaMockDataModule
from nemo.collections.vlm.mllama.model.base import (
    CrossAttentionTextConfig,
    CrossAttentionVisionConfig,
    MLlamaModel,
    MLlamaModelConfig,
)
from nemo.collections.vlm.mllama.model.mllama import (
    MLlamaConfig11B,
    MLlamaConfig11BInstruct,
    MLlamaConfig90B,
    MLlamaConfig90BInstruct,
)
from nemo.collections.vlm.neva.data import (
    DataConfig,
    ImageDataConfig,
    ImageToken,
<<<<<<< HEAD
    LlavaNextTaskEncoder,
=======
>>>>>>> b1f5aa3a
    MultiModalToken,
    NevaLazyDataModule,
    NevaMockDataModule,
    VideoDataConfig,
    VideoToken,
)
from nemo.collections.vlm.neva.model.base import (
    CLIPViTConfig,
    HFCLIPVisionConfig,
    MultimodalProjectorConfig,
    NevaConfig,
    NevaModel,
)
from nemo.collections.vlm.neva.model.llava import Llava15Config7B, Llava15Config13B, LlavaConfig, LlavaModel
from nemo.collections.vlm.neva.model.vit_config import CLIPViTL_14_336_Config, SigLIPViT400M_14_384_Config
from nemo.collections.vlm.peft import LoRA
from nemo.collections.vlm.recipes import *

__all__ = [
<<<<<<< HEAD
=======
    "HFDatasetDataModule",
    "HFAutoModelForImageTextToText",
>>>>>>> b1f5aa3a
    "NevaMockDataModule",
    "NevaLazyDataModule",
    "MLlamaMockDataModule",
    "MLlamaLazyDataModule",
    "DataConfig",
    "ImageDataConfig",
    "VideoDataConfig",
    "MultiModalToken",
    "ImageToken",
    "VideoToken",
    "CLIPViTConfig",
    "HFCLIPVisionConfig",
    "CLIPViTL_14_336_Config",
    "SigLIPViT400M_14_384_Config",
    "MultimodalProjectorConfig",
    "NevaConfig",
    "NevaModel",
    "LlavaConfig",
    "Llava15Config7B",
    "Llava15Config13B",
    "LlavaModel",
    "LlavaNextTaskEncoder",
    "MLlamaModel",
    "MLlamaModelConfig",
    "CrossAttentionTextConfig",
    "CrossAttentionVisionConfig",
    "MLlamaConfig11B",
    "MLlamaConfig11BInstruct",
    "MLlamaConfig90B",
    "MLlamaConfig90BInstruct",
    "mllama_11b",
    "mllama_90b",
<<<<<<< HEAD
=======
    "llava_next_7b",
    "LlavaNextConfig7B",
    "LlavaNextConfig13B",
    "LlavaNextModel",
    "LlavaNextMockDataModule",
    "LlavaNextTaskEncoder",
>>>>>>> b1f5aa3a
]<|MERGE_RESOLUTION|>--- conflicted
+++ resolved
@@ -12,14 +12,11 @@
 # See the License for the specific language governing permissions and
 # limitations under the License.
 
-<<<<<<< HEAD
-=======
 from nemo.collections.vlm.hf.data.hf_dataset import HFDatasetDataModule
 from nemo.collections.vlm.hf.model.hf_auto_model_for_image_text_to_text import HFAutoModelForImageTextToText
 from nemo.collections.vlm.llava_next.data import LlavaNextMockDataModule, LlavaNextTaskEncoder
 from nemo.collections.vlm.llava_next.model.base import LlavaNextConfig
 from nemo.collections.vlm.llava_next.model.llava_next import LlavaNextConfig7B, LlavaNextConfig13B, LlavaNextModel
->>>>>>> b1f5aa3a
 from nemo.collections.vlm.mllama.data import MLlamaLazyDataModule, MLlamaMockDataModule
 from nemo.collections.vlm.mllama.model.base import (
     CrossAttentionTextConfig,
@@ -37,10 +34,6 @@
     DataConfig,
     ImageDataConfig,
     ImageToken,
-<<<<<<< HEAD
-    LlavaNextTaskEncoder,
-=======
->>>>>>> b1f5aa3a
     MultiModalToken,
     NevaLazyDataModule,
     NevaMockDataModule,
@@ -60,11 +53,8 @@
 from nemo.collections.vlm.recipes import *
 
 __all__ = [
-<<<<<<< HEAD
-=======
     "HFDatasetDataModule",
     "HFAutoModelForImageTextToText",
->>>>>>> b1f5aa3a
     "NevaMockDataModule",
     "NevaLazyDataModule",
     "MLlamaMockDataModule",
@@ -97,13 +87,10 @@
     "MLlamaConfig90BInstruct",
     "mllama_11b",
     "mllama_90b",
-<<<<<<< HEAD
-=======
     "llava_next_7b",
     "LlavaNextConfig7B",
     "LlavaNextConfig13B",
     "LlavaNextModel",
     "LlavaNextMockDataModule",
     "LlavaNextTaskEncoder",
->>>>>>> b1f5aa3a
 ]