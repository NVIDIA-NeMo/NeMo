# Copyright (c) 2025, NVIDIA CORPORATION.  All rights reserved.
#
# Licensed under the Apache License, Version 2.0 (the "License");
# you may not use this file except in compliance with the License.
# You may obtain a copy of the License at
#
#     http://www.apache.org/licenses/LICENSE-2.0
#
# Unless required by applicable law or agreed to in writing, software
# distributed under the License is distributed on an "AS IS" BASIS,
# WITHOUT WARRANTIES OR CONDITIONS OF ANY KIND, either express or implied.
# See the License for the specific language governing permissions and
# limitations under the License.

from nemo.collections.vlm.clip.model.base import CLIPConfig, CLIPModel, CLIPTextModelConfig, CLIPViTConfig
from nemo.collections.vlm.clip.model.clip import (
    CLIPConfigB32,
    CLIPConfigL14,
<<<<<<< HEAD
    CLIPTextModelL_14_224_Config,
    CLIPViTL_14_224_Config,
=======
    CLIPConfigL14_336,
    CLIPTextModelL_14_224_Config,
    CLIPTextModelL_14_336_Config,
    CLIPViTL_14_224_Config,
    CLIPViTL_14_336_Config,
>>>>>>> 71cee6c4
)

__all__ = [
    "CLIPViTConfig",
    "CLIPTextModelConfig",
    "CLIPConfig",
    "CLIPViTL_14_224_Config",
    "CLIPTextModelL_14_224_Config",
    "CLIPConfigL14",
    "CLIPConfigB32",
    "CLIPModel",
]<|MERGE_RESOLUTION|>--- conflicted
+++ resolved
@@ -16,16 +16,12 @@
 from nemo.collections.vlm.clip.model.clip import (
     CLIPConfigB32,
     CLIPConfigL14,
-<<<<<<< HEAD
+    CLIPConfigL14_336,
     CLIPTextModelL_14_224_Config,
     CLIPViTL_14_224_Config,
-=======
-    CLIPConfigL14_336,
-    CLIPTextModelL_14_224_Config,
     CLIPTextModelL_14_336_Config,
     CLIPViTL_14_224_Config,
     CLIPViTL_14_336_Config,
->>>>>>> 71cee6c4
 )
 
 __all__ = [
