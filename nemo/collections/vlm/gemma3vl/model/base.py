# Copyright (c) 2024, NVIDIA CORPORATION.  All rights reserved.
#
# Licensed under the Apache License, Version 2.0 (the "License");
# you may not use this file except in compliance with the License.
# You may obtain a copy of the License at
#
#     http://www.apache.org/licenses/LICENSE-2.0
#
# Unless required by applicable law or agreed to in writing, software
# distributed under the License is distributed on an "AS IS" BASIS,
# WITHOUT WARRANTIES OR CONDITIONS OF ANY KIND, either express or implied.
# See the License for the specific language governing permissions and
# limitations under the License.

from dataclasses import dataclass
from typing import Any, Callable, Dict, Optional, Tuple

import torch
import torch.distributed
import torch.nn.functional as F
from megatron.core import dist_checkpointing
from megatron.core import parallel_state as ps
from megatron.core.config_logger import has_config_logger_enabled, log_config_to_disk
from megatron.core.enums import ModelType
from megatron.core.inference.contexts import BaseInferenceContext
from megatron.core.inference_params import InferenceParams
from megatron.core.packed_seq_params import PackedSeqParams
from megatron.core.parallel_state import get_context_parallel_group
from megatron.core.tensor_parallel import scatter_to_sequence_parallel_region
from megatron.core.transformer import MegatronModule
from megatron.core.transformer.transformer_config import TransformerConfig
from megatron.core.utils import deprecate_inference_params, get_batch_on_this_cp_rank
from torch import nn

from nemo.collections.common.tokenizers.tokenizer_spec import TokenizerSpec
from nemo.collections.llm.gpt.model.base import get_packed_seq_params
from nemo.collections.llm.gpt.model.gemma3 import Gemma3Config
from nemo.collections.vlm.gemma3vl.model.vision import Gemma3VLMultimodalProjectorConfig, Gemma3VLVisionConfig
from nemo.collections.vlm.neva.model.base import MODEL_CONFIG_ATTR, NevaModel, restore_model_weights
from nemo.lightning import io
from nemo.lightning.pytorch.optim import OptimizerModule
from nemo.utils.import_utils import safe_import_from

TENorm, _ = safe_import_from("megatron.core.extensions.transformer_engine", "TENorm")

HAVE_TEX = True
try:
    import transformer_engine_torch as tex

except ImportError:
    HAVE_TEX = False


def gemma3vl_data_step(dataloader_iter) -> Dict[str, torch.Tensor]:
    """Gemma3 VL model data setp"""
    # Based on: https://github.com/NVIDIA/Megatron-LM/blob/main/pretrain_gpt.py#L87
    # https://github.com/NVIDIA/NeMo/blob/main/nemo/collections/nlp/models/language_modeling/megatron_gpt_model.py#L828-L842
    batch = next(dataloader_iter)
    _batch: dict
    if isinstance(batch, tuple) and len(batch) == 3:
        _batch = batch[0]
    else:
        _batch = batch

    required_keys = set()
    required_keys.update(("input_ids", "position_ids", "tokens"))
    if ps.is_pipeline_first_stage():
        required_keys.update(("pixel_values",))
    if ps.is_pipeline_last_stage():
        required_keys.update(
            (
                "labels",
                "loss_mask",
            )
        )

    _batch = {
        key: val.cuda(non_blocking=True) if key in required_keys and val is not None else None
        for key, val in _batch.items()
    }
    return _batch


def gemma3vl_forward_step(model, batch) -> torch.Tensor:
    """Gemma3 VL model forward step"""
    forward_args = {
<<<<<<< HEAD
        "input_ids": batch["input_ids"],
        "position_ids": batch.get("position_ids"),
=======
        "input_ids": batch.get("input_ids", batch["tokens"]),
        "position_ids": batch["position_ids"],
>>>>>>> f652c583
        "pixel_values": batch.get("pixel_values", None),
        "loss_mask": batch.get("loss_mask", None),
        "labels": batch.get("labels", None),
    }

    if 'cu_seqlens' in batch:
        forward_args['packed_seq_params'] = get_packed_seq_params(batch)

    return model(**forward_args)


def set_input_tensor(self, tensor):
    """Placeholder for `set_input_tensor` method for PP implementation."""
    # pylint: disable=W0107
    pass


@dataclass
class Gemma3VLConfig(TransformerConfig, io.IOMixin):
    """Gemma3 VL model base config"""

    language_transformer_config: Optional[Gemma3Config] = None
    vision_transformer_config: Optional[Gemma3VLVisionConfig] = None
    vision_projection_config: Optional[Gemma3VLMultimodalProjectorConfig] = None

    # 0: encoder and first stage of decoder share the stage
    # 1: only encoder itself is in first stage
    encoder_pipeline_model_parallel_size: int = 0
    encoder_tensor_model_parallel_size: int = 1
    num_layers: int = 1  # Placeholder, NOT used!
    num_attention_heads: int = 8  # Placeholder, NOT used!

    language_model_from_pretrained: Optional[str] = None
    vision_model_from_pretrained: Optional[str] = None
    vision_projection_from_pretrained: Optional[str] = None

    freeze_language_model: bool = False
    freeze_vision_model: bool = False
    freeze_vision_projection: bool = False

    forward_step_fn: Callable = gemma3vl_forward_step
    data_step_fn: Callable = gemma3vl_data_step

    def __post_init__(self):
        if self.language_transformer_config is not None:
            for attr in MODEL_CONFIG_ATTR:
                setattr(self, attr, getattr(self.language_transformer_config, attr))

    def configure_model(self, tokenizer, vp_stage: Optional[int] = None) -> "MCoreGemma3VLModel":
        """Configure Gemma3 VL model"""
        self.language_transformer_config.is_vision_language = True
        # Disable SP scatter to allow combining language and vision embedding.
        self.language_transformer_config.scatter_embedding_sequence_parallel = False
        self.language_transformer_config.tensor_model_parallel_size = self.tensor_model_parallel_size
        self.language_transformer_config.sequence_parallel = self.sequence_parallel
        self.language_transformer_config.pipeline_model_parallel_size = self.pipeline_model_parallel_size
        self.language_transformer_config.context_parallel_size = self.context_parallel_size
        self.vision_transformer_config.tensor_model_parallel_size = self.tensor_model_parallel_size
        self.vision_projection_config.tensor_model_parallel_size = self.tensor_model_parallel_size

        if self.encoder_pipeline_model_parallel_size > 0:
            assert self.encoder_pipeline_model_parallel_size == 1, "ViT can only live on 1 pipeline stage."
            self.vision_transformer_config.pipeline_model_parallel_size = self.encoder_pipeline_model_parallel_size
            self.vision_projection_config.pipeline_model_parallel_size = self.encoder_pipeline_model_parallel_size
            self.language_transformer_config.encoder_pipeline_model_parallel_size = (
                self.encoder_pipeline_model_parallel_size
            )
            if self.encoder_tensor_model_parallel_size > 0:
                self.vision_transformer_config.tensor_model_parallel_size = self.encoder_tensor_model_parallel_size
                self.vision_projection_config.tensor_model_parallel_size = self.encoder_tensor_model_parallel_size

        assert (
            getattr(self, "virtual_pipeline_model_parallel_size", None) is None and vp_stage is None
        ), "Virtual pipeline model parallel size is not yet supported for Gemma3VL."

        model = MCoreGemma3VLModel(
            config=self,
            tokenizer=tokenizer,
            pre_process=ps.is_pipeline_first_stage()
            or ps.get_pipeline_model_parallel_rank() == self.encoder_pipeline_model_parallel_size,
            post_process=ps.is_pipeline_last_stage(),
            add_encoder=ps.is_pipeline_first_stage(),
            add_decoder=ps.is_pipeline_last_stage()
            or ps.get_pipeline_model_parallel_rank() >= self.encoder_pipeline_model_parallel_size,
        )

        return model


class MCoreGemma3VLModel(MegatronModule):
    """Gemma3 VL model base class"""

    def __init__(
        self,
        config: Gemma3VLConfig,
        tokenizer: Optional[Any] = None,
        pre_process: bool = True,
        post_process: bool = True,
        add_encoder: bool = True,
        add_decoder: bool = True,
    ) -> None:
        # pylint: disable=C0115,C0116
        super().__init__(config=config)

        if has_config_logger_enabled(config):
            log_config_to_disk(config, locals(), prefix=type(self).__name__)

        language_transformer_config = config.language_transformer_config
        vision_transformer_config = config.vision_transformer_config
        vision_projection_config = config.vision_projection_config

        self.pre_process = pre_process
        self.post_process = post_process
        self.add_encoder = add_encoder
        self.add_decoder = add_decoder

        self.encoder_hidden_state = None
        self.vision_model = None
        self.vision_projection = None
        self.language_model = None

        self.is_sequence_parallel = language_transformer_config.sequence_parallel
        self.tp_comm_overlap = language_transformer_config.tp_comm_overlap
        self.context_parallel_size = language_transformer_config.context_parallel_size
        self.tensor_parallel_size = language_transformer_config.tensor_model_parallel_size
        self.is_pipeline_parallel = language_transformer_config.pipeline_model_parallel_size > 1
        if self.context_parallel_size > 1:
            self.cp_group = get_context_parallel_group()
            assert (
                torch.distributed.get_world_size(self.cp_group) == self.context_parallel_size
            ), "CP Group size should match the Language Model CP size"
        else:
            self.cp_group = None

        self.max_seq_len = language_transformer_config.seq_length
        self.model_type = ModelType.encoder_or_decoder
        self.image_token_id = vision_transformer_config.image_token_id
        self.vocab_size = language_transformer_config.vocab_size

        # This attribute is needed to check if an all-reduce is required
        # on the word embeddings inside `finalize_model_grads._allreduce_word_embedding_grads`.
        self.share_embeddings_and_output_weights = False

        if self.add_encoder:
            self.vision_model = vision_transformer_config.configure_model()
            self.vision_projection = vision_projection_config.configure_model()
            restore_model_weights(self.vision_model, config.vision_model_from_pretrained)

        if self.add_decoder:
            self.language_model = language_transformer_config.configure_model(
                tokenizer=tokenizer,
                pre_process=pre_process,
                post_process=post_process,
            )
            self.share_embeddings_and_output_weights = self.language_model.share_embeddings_and_output_weights
            restore_model_weights(self.language_model, config.language_model_from_pretrained)
        else:
            if config.language_model_from_pretrained is not None:
                dist_checkpointing.load(
                    sharded_state_dict=dict(state_dict={}),
                    checkpoint_dir=config.language_model_from_pretrained,
                    validate_access_integrity=False,
                )

        self.freeze(
            freeze_language_model=config.freeze_language_model,
            freeze_vision_model=config.freeze_vision_model,
            freeze_vision_projection=config.freeze_vision_projection,
        )

    def shared_embedding_or_output_weight(self):
        """This is a convenience method to surface the language model's word embeddings, which is
        necessary for `finalize_model_grads._allreduce_word_embedding_grads`."""
        if self.add_decoder:
            return self.language_model.shared_embedding_or_output_weight()
        return None

    def set_input_tensor(self, input_tensor) -> None:
        """Set model chunk input tensor."""
        # This is usually handled in schedules.py but some inference code still
        # gives us non-lists or None
        if not isinstance(input_tensor, list):
            input_tensor = [input_tensor]
        assert len(input_tensor) == 1

        if self.add_encoder and self.add_decoder:
            self.vision_model.set_input_tensor(input_tensor[0])
        elif self.add_encoder:
            self.vision_model.set_input_tensor(input_tensor[0])
        elif self.pre_process:
            self.encoder_hidden_state = input_tensor[0]
        else:
            self.language_model.set_input_tensor(input_tensor[0])

    def freeze(self, freeze_language_model: bool, freeze_vision_model: bool, freeze_vision_projection: bool):
        """Freeze model modules.

        Make specific modules non-trainable by setting requires_grad to False.

        Args:
            freeze_language_model (bool): Freeze the language model module.
            freeze_vision_model (bool): Freeze the vision model module.
            freeze_vision_projection (bool): Freeze the vision projection module.
        """
        modules = []
        if freeze_language_model and self.language_model is not None:
            modules.append(self.language_model)
        if freeze_vision_model and self.vision_model is not None:
            modules.append(self.vision_model)
        if freeze_vision_projection and self.vision_projection is not None:
            modules.append(self.vision_projection)

        for module in modules:
            for param in module.parameters():
                param.requires_grad = False

    def forward(
        self,
        input_ids: torch.Tensor,
        position_ids: torch.LongTensor,
        pixel_values: Optional[torch.Tensor] = None,
        labels: Optional[torch.Tensor] = None,
        loss_mask: Optional[torch.Tensor] = None,
        inference_context: Optional[BaseInferenceContext] = None,
        runtime_gather_output: Optional[bool] = None,
        packed_seq_params: Optional[PackedSeqParams] = None,
        *,
        # inference_params is deprecated, this is for backward compatibility
        inference_params: Optional[InferenceParams] = None,
    ) -> torch.Tensor:
        """Forward of the Gemma3VL model"""
        inference_context = deprecate_inference_params(inference_context, inference_params)
        use_inference_kv_cache = (
            inference_context is not None and "image_tokens_count" in inference_context.key_value_memory_dict
        )

        # Annotation:
        # B: batch size
        # N: number of images per sample
        # U': number of image token before pooling, 4096
        # U: number of image tokens after pooling, 256
        # C: image channels
        # H, W: image size
        # M: vision model hidden size
        # D: language model hidden size
        batch_size = input_ids.shape[0]

        # Compute images embedding
        has_images = pixel_values is not None
        if use_inference_kv_cache:
            # If running inference, we can skip media token computation if they were computed already earlier
            # for this sample.
            image_embedding = None
        elif self.add_encoder:
            if not has_images:
                # If no images provided, use an empty image embeddings tensor.
                image_embedding = None
            else:
                # (B * N, C, H, W)
                pixel_values = pixel_values.reshape(
                    -1,
                    pixel_values.shape[2],
                    pixel_values.shape[3],
                    pixel_values.shape[4],
                ).contiguous()
                # (B * N, U', M)
                image_embedding = self.vision_model(pixel_values)
                # (B * N, U, D)
                image_embedding = self.vision_projection(image_embedding)
                # (B, N, U, D)
                image_embedding = image_embedding.view(
                    batch_size, -1, image_embedding.shape[1], image_embedding.shape[2]
                )

                # TODO: Support batched inference.
                # In inference, the language model KV cache will be updated for image token positions.
                # Store the image tokens sequence length to be used as an offset to the KV cache later.
                if inference_context is not None:
                    inference_context.key_value_memory_dict["media_tokens_count"] = (
                        image_embedding.shape[1] * image_embedding.shape[2]
                    )
        else:
            image_embedding = self.encoder_hidden_state

        if not self.add_decoder:
            return image_embedding, loss_mask

        # Adjust prompt sequence length before any compute
        language_seq_len = input_ids.shape[1]
        # Truncate input with max sequence length
        if language_seq_len > self.max_seq_len:
            if self.pre_process:
                input_ids = input_ids[:, : self.max_seq_len]
                position_ids = position_ids[:, : self.max_seq_len]
            if self.post_process:
                labels = labels[:, : self.max_seq_len]
                loss_mask = loss_mask[:, : self.max_seq_len]
        # Pipeline parallel requires fixed input length
        if self.is_pipeline_parallel and language_seq_len < self.max_seq_len and inference_context is None:
            padded_seq_len = self.max_seq_len - language_seq_len
            if self.pre_process:
                input_ids = F.pad(input_ids, (0, padded_seq_len))
                position_ids = F.pad(position_ids, (0, padded_seq_len))
            if self.post_process:
                labels = F.pad(labels, (0, padded_seq_len))
                loss_mask = F.pad(loss_mask, (0, padded_seq_len))

        # Compute language embedding
        if self.pre_process:
            safe_input_ids = input_ids
            # Replace image_token_id with 0 to avoid embedding index error
            if self.image_token_id >= self.vocab_size:
                image_token_mask = input_ids == self.image_token_id
                safe_input_ids = input_ids.clone()
                safe_input_ids[image_token_mask] = 0
            # (T, B, D)
            language_embedding = self.language_model.embedding(input_ids=safe_input_ids, position_ids=position_ids)
            # (B, T, D)
            language_embedding = language_embedding.transpose(1, 0).contiguous()
            # Ensure T is not sharded here
            assert input_ids.shape[1] == language_embedding.shape[1]
        else:
            language_embedding = None

        # Process inputs
        # (B, T, D), (B, 1, T, T)
        combined_embedding, attention_mask = self._preprocess_data(
            input_ids=input_ids,
            image_embedding=image_embedding,
            language_embedding=language_embedding,
            use_inference_kv_cache=use_inference_kv_cache,
        )
        if self.context_parallel_size > 1 or self.is_sequence_parallel:
            combined_embedding, labels, loss_mask, packed_seq_params = self._process_sequence_parallel(
                combined_embedding, labels, loss_mask, packed_seq_params
            )
        elif combined_embedding is not None:
            combined_embedding = combined_embedding.transpose(1, 0).contiguous()

        # Run decoder model
        output = self.language_model(
            input_ids=None,
            position_ids=None,
            decoder_input=combined_embedding,  # (T, B, D)
            attention_mask=attention_mask,  # (B, 1, T, T)
            labels=labels,  # (B, T)
            inference_context=inference_context,
            runtime_gather_output=runtime_gather_output,
            packed_seq_params=packed_seq_params,
        )

        if labels is None or loss_mask is None:
            return output
        return output, loss_mask

    def _preprocess_data(
        self,
        input_ids: torch.Tensor,
        image_embedding: Optional[torch.Tensor] = None,
        language_embedding: Optional[torch.Tensor] = None,
        use_inference_kv_cache: bool = False,
    ):
        if not self.pre_process:
            return None, None

        attention_mask = self._compute_attention_mask(input_ids)

        # If using the inference KV cache, the image tokens are already computed.
        if use_inference_kv_cache:
            return language_embedding, attention_mask

        # Merge image and language embedding (for language model first stage)
        # This can handle the case that each sample has different N but padded to N
        # input_ids: (B, T)
        # language_embedding: (B, T, D)
        # image_embedding: (B, N, U, D), N * U <= T
        # final_embedding: (B, T, D)
        final_embedding = language_embedding
        # No images presence mask needed to support the case that
        # each sample has different number of images.
        if image_embedding is not None:
            # (B, T)
            image_mask = input_ids == self.image_token_id
            # (B, T, D)
            image_mask = image_mask.unsqueeze(-1).expand_as(final_embedding)
            # (B, N * U, D)
            image_embedding = image_embedding.view(image_embedding.shape[0], -1, image_embedding.shape[-1])
            # (B, T, D) + (B, N * U, D) = (B, T, D)
            final_embedding = final_embedding.masked_scatter(image_mask, image_embedding)

        # (B, T, D)
        return final_embedding, attention_mask

    def _process_sequence_parallel(
        self,
        combined_embedding: Optional[torch.Tensor] = None,
        labels: Optional[torch.Tensor] = None,
        loss_mask: Optional[torch.Tensor] = None,
        packed_seq_params: Optional[PackedSeqParams] = None,
    ):
        if not self.pre_process and not self.post_process:
            return combined_embedding, labels, loss_mask, packed_seq_params

        if self.pre_process:
            if self.context_parallel_size > 1 and self.is_sequence_parallel:
                shard_factor = self.tensor_parallel_size * self.context_parallel_size * 2
            elif self.context_parallel_size > 1:
                shard_factor = self.context_parallel_size * 2
            else:
                shard_factor = self.tensor_parallel_size
            assert combined_embedding.shape[1] % shard_factor == 0
            if self.is_sequence_parallel:
                assert combined_embedding.shape[1] % self.tensor_parallel_size == 0
                if self.tp_comm_overlap:
                    assert combined_embedding.shape[1] == self.max_seq_len

        if self.context_parallel_size > 1:
            batch = dict()
            if self.pre_process:
                batch["combined_embedding"] = combined_embedding
            if self.post_process:
                batch["labels"] = labels
                batch["loss_mask"] = loss_mask
            if packed_seq_params is None or packed_seq_params.qkv_format == 'sbhd':
                batch = get_batch_on_this_cp_rank(batch)
            else:
                cp_size = self.cp_group.size()
                cp_rank = self.cp_group.rank()
                for key, data in batch.items():
                    index = tex.thd_get_partitioned_indices(
                        packed_seq_params.cu_seqlens_q_padded, data.size(1), cp_size, cp_rank
                    )
                    batch[key] = data.index_select(1, index)
            if self.pre_process:
                combined_embedding = batch["combined_embedding"]
            if self.post_process:
                labels = batch["labels"]
                loss_mask = batch["loss_mask"]

        if combined_embedding is not None:
            # After doing CP, the shape needs to be (T / CP, B, D)
            # If not using CP, the shape needs to be (T, B, D).
            combined_embedding = combined_embedding.transpose(1, 0).contiguous()
            if self.is_sequence_parallel and self.pre_process:
                # (T / (CP * TP), B, D)
                combined_embedding = scatter_to_sequence_parallel_region(combined_embedding)
        return combined_embedding, labels, loss_mask, packed_seq_params

    def _compute_attention_mask(
        self,
        input_ids: torch.Tensor,
    ) -> Tuple[torch.Tensor, torch.Tensor]:
        if not self.pre_process:
            return None
        batch_size, seq_len = input_ids.shape
        causal_mask = torch.tril(torch.ones((batch_size, 1, seq_len, seq_len))).to(input_ids.device)

        image_mask = input_ids == self.image_token_id
        padded_mask = F.pad(image_mask, (1, 0), value=0)
        boundary = padded_mask[:, 1:] > padded_mask[:, :-1]
        numbered_boundary = torch.cumsum(boundary, dim=-1)
        q_block_indices = image_mask * numbered_boundary
        kv_block_indices = q_block_indices
        bidirectional_mask = torch.logical_and(
            kv_block_indices[:, None, :] == q_block_indices.unsqueeze(-1),
            q_block_indices.unsqueeze(-1) > 0,
        )
        # See te.DotProductAttention for the requirement of custom mask
        attention_mask = ~torch.logical_or(causal_mask, bidirectional_mask.unsqueeze(1))
        return attention_mask


class Gemma3VLModel(NevaModel):
    """Lightning wrapper for Gemma3VL model"""

    def __init__(
        self,
        config: Gemma3VLConfig,
        optim: Optional[OptimizerModule] = None,
        tokenizer: Optional["TokenizerSpec"] = None,
        model_transform: Optional[Callable[[nn.Module], nn.Module]] = None,
    ):
        super().__init__(
            config=config,
            optim=optim,
            tokenizer=tokenizer,
            model_transform=model_transform,
        )

    # pylint: disable=W0221
    def forward(
        self,
        input_ids: torch.Tensor,
        position_ids: Optional[torch.LongTensor] = None,
        pixel_values: Optional[torch.Tensor] = None,
        loss_mask: Optional[torch.Tensor] = None,
        labels: Optional[torch.Tensor] = None,
        inference_params: Optional[InferenceParams] = None,
    ) -> torch.Tensor:
        # pylint: disable=C0115,C0116
        output_tensor = self.module(
            input_ids=input_ids,
            position_ids=position_ids,
            pixel_values=pixel_values,
            loss_mask=loss_mask,
            labels=labels,
            inference_params=inference_params,
        )

        return output_tensor


__all__ = [
    "Gemma3VLModel",
    "Gemma3VLConfig",
    "gemma3vl_data_step",
    "gemma3vl_forward_step",
]<|MERGE_RESOLUTION|>--- conflicted
+++ resolved
@@ -19,7 +19,7 @@
 import torch.distributed
 import torch.nn.functional as F
 from megatron.core import dist_checkpointing
-from megatron.core import parallel_state as ps
+from megatron.core import parallel_state as p
 from megatron.core.config_logger import has_config_logger_enabled, log_config_to_disk
 from megatron.core.enums import ModelType
 from megatron.core.inference.contexts import BaseInferenceContext
@@ -84,13 +84,8 @@
 def gemma3vl_forward_step(model, batch) -> torch.Tensor:
     """Gemma3 VL model forward step"""
     forward_args = {
-<<<<<<< HEAD
-        "input_ids": batch["input_ids"],
-        "position_ids": batch.get("position_ids"),
-=======
         "input_ids": batch.get("input_ids", batch["tokens"]),
         "position_ids": batch["position_ids"],
->>>>>>> f652c583
         "pixel_values": batch.get("pixel_values", None),
         "loss_mask": batch.get("loss_mask", None),
         "labels": batch.get("labels", None),
