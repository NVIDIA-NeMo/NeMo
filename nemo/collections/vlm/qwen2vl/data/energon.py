# Copyright (c) 2024, NVIDIA CORPORATION.  All rights reserved.
#
# Licensed under the Apache License, Version 2.0 (the "License");
# you may not use this file except in compliance with the License.
# You may obtain a copy of the License at
#
#     http://www.apache.org/licenses/LICENSE-2.0
#
# Unless required by applicable law or agreed to in writing, software
# distributed under the License is distributed on an "AS IS" BASIS,
# WITHOUT WARRANTIES OR CONDITIONS OF ANY KIND, either express or implied.
# See the License for the specific language governing permissions and
# limitations under the License.

import dataclasses
import pickle
import re
from collections import defaultdict
from dataclasses import dataclass
from typing import Dict, List, Optional, Union

import numpy as np
import torch
from megatron.energon import Batch, DefaultTaskEncoder, batch_list, batch_pad_stack
from megatron.energon.flavors.base_dataset import Sample
from megatron.energon.flavors.vqa import VQASample
from megatron.energon.task_encoder.cooking import Cooker, basic_sample_keys
from PIL import Image
from torchvision.io import decode_jpeg

from nemo.collections.nlp.modules.common.megatron.utils import get_ltor_masks_and_position_ids
from nemo.collections.vlm.qwen2vl.data.multimodal_tokens import (
    IGNORE_INDEX,
    IMAGE_TOKEN_INDEX,
    PAD_TOKEN_INDEX,
    SPECIAL_TOKEN_MAP,
    VIDEO_TOKEN_INDEX,
    VISION_END_TOKEN_INDEX,
<<<<<<< HEAD
    PAD_TOKEN_INDEX,
    HF_IMAGE_TOKEN_INDEX,
    HF_VIDEO_TOKEN_INDEX,
=======
>>>>>>> 84eb991e
)
from nemo.collections.vlm.qwen2vl.data.preloaded import process_vision
from nemo.utils import logging


@dataclass
class ChatMLSample(Sample):
    # __key__: str
    # __subflavors__: Dict
    imgs: List[Image.Image]
    videos: List[torch.Tensor | list[Image.Image]]
    conversation: str  # JSON string of GPT-format conversations


# Type for encoded sample
@dataclass
class Qwen2VLTaskSample:
    __key__: str
    __subflavors__: Dict

    imgs: List[torch.Tensor]  # (c, h, w)
    videos: List[torch.Tensor]  # (c, h, w)

    image_thw_grids: List[torch.Tensor]
    video_thw_grids: List[torch.Tensor]
    image_input_mask: torch.Tensor
    video_input_mask: torch.Tensor
    text: torch.Tensor
    target: torch.Tensor


# Typing for the resulting batch data after encode_batch()
@dataclass
class Qwen2VLTaskBatch(Batch):
    __keys__: List[str]
    __subflavors__: List[Dict]
    # (num_tiles, c, h, w)
    pixel_values: torch.Tensor
    pixel_values_videos: torch.Tensor
    image_grid_thw: torch.Tensor
    video_grid_thw: torch.Tensor
    image_input_mask: torch.Tensor
    video_input_mask: torch.Tensor
    # (n, seq_len)
    input_ids: torch.Tensor
    # (n, seq_len)
    labels: torch.Tensor
    loss_mask: torch.Tensor


def convert_to_qwen2vl_content(user_input: str, image_pattern: str = '<image>', video_pattern: str = '<video>'):
    """
    Split user input into format Qwen2VL tokenizer accepts.
    """
    pattern = r"({image}|{video})".format(image=image_pattern, video=video_pattern)
    contents = []
    cur = 0
    mm_idx = defaultdict(int)
    for matched in re.finditer(pattern, user_input):
        start, end = matched.span()
        if start > cur:
            contents.append({"type": "text", "text": user_input[cur:start].strip(' ')})

        contents.append(
            {
                "type": matched.string[start:end][1:-1],
                matched.string[start:end][1:-1]: str(mm_idx[matched.string[start:end][1:-1]]),
            }
        )

        cur = end
        mm_idx[matched.string[start:end][1:-1]] += 1

    if cur < len(user_input):
        contents.append({"type": "text", "text": user_input[cur : len(user_input)].strip(' ')})

    return contents


def cook_chatml_sample(sample: dict) -> ChatMLSample:
    imgs = sample.get('jpgs', None)
    if imgs:
        imgs = pickle.loads(imgs)
        if isinstance(imgs, list) and len(imgs) > 0:
            imgs = [Image.fromarray(d) for d in imgs]
        else:
            imgs = None
    videos = sample.get('videos', None)
    if videos:
        videos = pickle.loads(videos)
        if isinstance(videos, list) and len(videos) > 0:
            videos = [[d for d in video] for video in videos]
        else:
            videos = None
    if "<image>" in sample['json'] and imgs is None:
        log.warning("<image> in conversation text but no image data")
    if "<video>" in sample['json'] and videos is None:
        log.warning("<video> in conversation text but no video data")

    chat_sample = ChatMLSample(
        **basic_sample_keys(sample),
        imgs=imgs,
        videos=videos,
        conversation=sample['json'],
    )
    return chat_sample


class Qwen2VLTaskEncoder(DefaultTaskEncoder[ChatMLSample, Qwen2VLTaskSample, Qwen2VLTaskBatch, dict]):
    """A simple task encoder for captioning."""

    cookers = [
        Cooker(cook_chatml_sample),
    ]

    def __init__(
        self,
        tokenizer,
        image_processor,
<<<<<<< HEAD
=======
        # data_paths: str | List[str],
        # data_config,
        # global_batch_size: int = 8,
        # micro_batch_size: int = 1,
>>>>>>> 84eb991e
        temporal_patch_size: int = 2,
        spatial_merge_size: int = 2,
        patch_size: int = 14,
        max_padding_length: int = 4096,
    ):
        super().__init__()

<<<<<<< HEAD
        self.tokenizer = tokenizer 
        self.image_processor = image_processor
        self.seq_length = max_padding_length 
=======
        self.tokenizer = tokenizer
        self.image_processor = image_processor
        # self.data_paths = data_paths

        # self.data_config = data_config
        self.seq_length = max_padding_length
        # self.gbs = global_batch_size
        # self.mbs = micro_batch_size
>>>>>>> 84eb991e

        self.temporal_patch_size = temporal_patch_size
        self.merge_size = spatial_merge_size
        self.patch_size = patch_size

        self.seq_len = max_padding_length
        self.image_token_id, self.video_token_id = HF_IMAGE_TOKEN_INDEX, HF_VIDEO_TOKEN_INDEX

    def encode_sample(self, sample: ChatMLSample):

        # NOTE: flatten all images
        #     Input of process_vision:
        #      sample.imgs in list[PIL.Image.Image]
        #      sample.videos in list[Tensor]
        #   see definition of ChatMLSample or convert_to_qwen2vl_wds.py, structure is restored by Cooker
        processed_vision = process_vision(self.image_processor, sample.imgs, sample.videos)
        image_thw_grids = processed_vision['image_grid_thw']
        video_thw_grids = processed_vision['video_grid_thw']
        flattened_imgs = processed_vision['image_inputs']
        flattened_videos = processed_vision['video_inputs']

        # NOTE: generate qwen2vl conversations
        conversation = (
            json.loads(sample.conversation) if isinstance(sample.conversation, (str, bytes)) else sample.conversation
        )

        _from_system_ = 'from' in conversation[0]
        role_key = 'from' if 'from' in conversation[0] else 'role'
        content_key = 'value' if 'from' in conversation[0] else 'content'

        # NOTE: assume the conversation format is: [System]? (User Assistant)+
        converted_conversation = []
        if len(conversation) % 2 == 0:
            # Default Prompt
            converted_conversation.append({'role': 'system', 'content': 'You are a helpful assistant.'})
        else:
            converted_conversation.append({'role': 'system', 'content': conversation[0][content_key]})
            conversation = conversation[1:]

        if _from_system_:  # ['conversations':[{'from':'human', 'value':[]}, {'from':'gpt', 'value':[]}]
            EXPECTED_ROLE = ['human', 'gpt']
            for turn_idx, turn in enumerate(conversation):
                role = turn[role_key]
                if role != EXPECTED_ROLE[turn_idx % len(EXPECTED_ROLE)]:
                    logging.warning(
                        f"Expect conversation organized in order: [sys] human gpt human gpt..., but got role '{role}' in turn {turn_idx}"
                    )
                content = turn[content_key]

                if role == 'human':
                    role = 'user'
                    content = convert_to_qwen2vl_content(content)
                elif role == 'gpt':
                    role = 'assistant'

                converted_conversation.append({'role': role, 'content': content})
        else:  # ['messages':[{'role':'user', 'content':[]}, {'role':'assistant', 'content':[]}]
            EXPECTED_ROLE = ['user', 'assistant']
            for turn_idx, turn in enumerate(conversation):
                role = turn[role_key]
                if role != EXPECTED_ROLE[turn_idx % len(EXPECTED_ROLE)]:
                    logging.warning(
                        f"Expect conversation organized in order: [sys] user assistant user assistant..., but got role '{role}' in turn {turn_idx}"
                    )
                content = turn[content_key]

                if role == 'user':
                    content = convert_to_qwen2vl_content(content)

                converted_conversation.append({'role': role, 'content': content})
        conversation = converted_conversation

        # NOTE: we need to mask all system/user input tokens and assistant generation prefix tokens
        input_ids = self.tokenizer.apply_chat_template(conversation, tokenize=True, return_tensors="np")[0]
        target = input_ids.copy()

        system_prompt_prefix = len(self.tokenizer.apply_chat_template([conversation[0]], tokenize=True))
        assistant_generation_prefix = 3
        pad_token_id = self.tokenizer.pad_token_id

        target[:system_prompt_prefix] = pad_token_id
        offset = system_prompt_prefix
        for turn_idx, turn in enumerate(conversation[1:]):
            turn_tokens = self.tokenizer.apply_chat_template([turn], tokenize=True, return_tensors="np")[0]
            turn_content = turn_tokens[system_prompt_prefix:]
            n_tokens = len(turn_content)
            if (target[offset : offset + n_tokens] != turn_content).any():
                logging.warning("Encode Error")

            if turn['role'] == 'user':
                target[offset : offset + n_tokens] = pad_token_id
            elif turn['role'] == 'assistant':
                target[offset : offset + assistant_generation_prefix] = pad_token_id
            offset += n_tokens

        # NOTE: expand image_pad & video_pad
        merge_length = self.merge_size**2
        image_token_id, video_token_id = self.image_token_id, self.video_token_id

        image_token_indices = np.where(input_ids == image_token_id)[0]
        if image_token_indices is not None and image_thw_grids is not None:
            assert len(image_token_indices) == len(
                image_thw_grids
            ), f"With {len(image_thw_grids)} images in the sample, but {len(image_token_indices)} image placeholders!"
        video_token_indices = np.where(input_ids == video_token_id)[0]
        if video_token_indices is not None and video_thw_grids is not None:
            assert len(video_token_indices) == len(
                video_thw_grids
            ), f"With {len(video_thw_grids)} videos in the sample, but {len(video_token_indices)} video placeholders!"
        if image_thw_grids is not None and video_thw_grids is not None:
<<<<<<< HEAD
            image_thw_grids, video_thw_grids = np.array(image_thw_grids, dtype=np.int64), np.array(video_thw_grids, dtype=np.int64)
            # xxx_thw_grids.shape[0] indicates how many <image> or <video> inside conversation text, minus it and then get patch number
            # this would get exact number of visual padding size
=======
            image_thw_grids, video_thw_grids = np.array(image_thw_grids, dtype=np.int64), np.array(
                video_thw_grids, dtype=np.int64
            )

>>>>>>> 84eb991e
            target_length = (
                input_ids.shape[0]
                - image_thw_grids.shape[0]
                + image_thw_grids.prod(axis=-1).sum() // merge_length
                - video_thw_grids.shape[0]
                + video_thw_grids.prod(axis=-1).sum() // merge_length
            )
        elif image_thw_grids is not None:
            image_thw_grids = np.array(image_thw_grids, dtype=np.int64)

            target_length = (
                input_ids.shape[0] - image_thw_grids.shape[0] + image_thw_grids.prod(axis=-1).sum() // merge_length
            )
        elif video_thw_grids is not None:
            video_thw_grids = np.array(video_thw_grids, dtype=np.int64)

            target_length = (
                input_ids.shape[0] - video_thw_grids.shape[0] + video_thw_grids.prod(axis=-1).sum() // merge_length
            )
        else:
            target_length = input_ids.shape[0]

        if target_length > self.seq_len:
            logging.warning(f"Long sequence with length {target_length} found, dropped...")
        final_input_ids = np.zeros(target_length, dtype=input_ids.dtype)
        final_input_masks = final_input_ids.copy()

        image_idx, video_idx = 0, 0
        indices = np.sort(np.concatenate([image_token_indices, video_token_indices]))

        cur_x, cur_y = 0, 0
        for idx in indices:
            token_id = input_ids[idx]
            if token_id == image_token_id:
                size = image_thw_grids[image_idx].prod() // merge_length
                image_idx += 1
            elif token_id == video_token_id:
                size = video_thw_grids[video_idx].prod() // merge_length
                video_idx += 1
            # NOTE:
            # input_ids[cur_x:idx] -> final_input_ids[cur_y:cur_y + idx - cur_x]
            # input_ids[idx] -> final_input_ids[cur_y + idx - cur_x: cur_y + idx - cur_x + size]
            final_input_ids[cur_y : cur_y + idx - cur_x] = input_ids[cur_x:idx]
            final_input_masks[cur_y : cur_y + idx - cur_x] = target[cur_x:idx]
            cur_y += idx - cur_x
            final_input_ids[cur_y : cur_y + size] = token_id
            final_input_masks[cur_y : cur_y + size] = pad_token_id
            cur_y += size
            cur_x = idx + 1

        if cur_x < len(input_ids):
            final_input_ids[cur_y:] = input_ids[cur_x:]
            final_input_masks[cur_y:] = target[cur_x:]

        # left shift token by one for labels.
        target = np.roll(final_input_masks, shift=-1)
        target[-1] = pad_token_id

        if (target == pad_token_id).all():
            log.warning("Sample with all masked label, dropped.")

        image_input_mask = torch.from_numpy(final_input_ids == image_token_id)
        video_input_mask = torch.from_numpy(final_input_ids == video_token_id)
        # collect data
        return Qwen2VLTaskSample(
            __key__=sample.__key__,
            __subflavors__=sample.__subflavors__,
            imgs=flattened_imgs['pixel_values'] if flattened_imgs else [],
            videos=flattened_videos['pixel_values_videos'] if flattened_videos else [],
            image_thw_grids=image_thw_grids if flattened_imgs else [],
            video_thw_grids=video_thw_grids if flattened_videos else [],
            image_input_mask=image_input_mask,
            video_input_mask=video_input_mask,
            text=torch.from_numpy(final_input_ids),
            target=torch.from_numpy(target),
        )

    def batch(self, samples: List[Qwen2VLTaskSample]) -> Qwen2VLTaskBatch:
        imgs, image_thw_grids = [], []
        for s in samples:
            if len(s.imgs) > 0:
                s_imgs = [img for img in s.imgs.unsqueeze(0)]
<<<<<<< HEAD
                cat_imgs = torch.cat([img for img in s_imgs])
                imgs.append(cat_imgs)
=======
                if len(s_imgs) > 0:
                    cat_imgs = torch.cat([img for img in s_imgs])
                    imgs.append(cat_imgs)
                else:
                    imgs.append(
                        torch.empty(
                            [0, 3 * self.temporal_patch_size * self.patch_size * self.patch_size], dtype=torch.float32
                        )
                    )
>>>>>>> 84eb991e
            if len(s.image_thw_grids) > 0:
                s_image_thw_grids = [thw_grids for thw_grids in s.image_thw_grids]
                image_thw_grids.extend(s_image_thw_grids)
        videos, video_thw_grids = [], []
        for s in samples:
            if len(s.videos) > 0:
                s_videos = [video for video in s.videos.unsqueeze(0)]
<<<<<<< HEAD
                cat_videos = torch.cat([video for video in s_videos])
                videos.append(cat_videos)
            if len(s.video_thw_grids) > 0:
                s_video_thw_grids = [thw_grids for thw_grids in s.video_thw_grids]
                video_thw_grids.extend(s_video_thw_grids)
                #assert s_video_thw_grids.prod(dim=-1).sum() == s_videos.shape[0]
=======
                if len(s_videos) > 0:
                    cat_videos = torch.cat([video for video in s_videos])
                    videos.append(cat_videos)
                else:
                    videos = torch.cat(
                        torch.empty(
                            [0, 3 * self.temporal_patch_size * self.patch_size * self.patch_size], dtype=torch.float32
                        )
                    )
            if len(s.video_thw_grids) > 0:
                s_video_thw_grids = [thw_grids for thw_grids in s.video_thw_grids]
                if len(s_video_thw_grids) > 0:
                    video_thw_grids.extend(s_video_thw_grids)
                    # assert s_video_thw_grids.prod(dim=-1).sum() == s_videos.shape[0]
                else:
                    video_thw_grids = torch.cat(torch.empty([0, 3], dtype=torch.long))
>>>>>>> 84eb991e

        # use the max sample lengths in the batch.
        max_seq_len = max(len(s.text) for s in samples)
        if max_seq_len > self.seq_len:
            log.warning("max sequence length larger than passed parameter")

        text_mat = np.full((len(samples), max_seq_len), self.tokenizer.pad_token_id, dtype=np.int64)
        target_mat = np.full((len(samples), max_seq_len), self.tokenizer.pad_token_id, dtype=np.int64)

        image_input_masks = np.zeros_like(text_mat, dtype=bool)
        video_input_masks = np.zeros_like(text_mat, dtype=bool)
        for i, s in enumerate(samples):
            # If the sample/target length exceeds the target sequence length, then truncate.
            text_len = min(max_seq_len, len(s.text))
            target_len = min(max_seq_len, len(s.target))

            text_mat[i, :text_len] = np.array(s.text)[:text_len]
            # NOTE: we should assert user input sequence will not be truncated
            if s.image_input_mask is not None:
                image_input_masks[i, :text_len] = np.array(s.image_input_mask)[:text_len]
            if s.video_input_mask is not None:
                video_input_masks[i, :text_len] = np.array(s.video_input_mask)[:text_len]
            target_mat[i, :target_len] = np.array(s.target)[:target_len]

        tokens = torch.from_numpy(text_mat)
<<<<<<< HEAD
        torch.set_printoptions(threshold=100000)
        # replace image/video token in tokenizer to representation in NeMo
        # 151655 -> -200
        # 151656 -> -300
        tokens[tokens == self.image_token_id] = IMAGE_TOKEN_INDEX 
        tokens[tokens == self.video_token_id] = VIDEO_TOKEN_INDEX 
        tokens[tokens == PAD_TOKEN_INDEX] = 0 
=======
        tokens[tokens == self.image_token_id] = IMAGE_TOKEN_INDEX
        tokens[tokens == self.video_token_id] = VIDEO_TOKEN_INDEX
        tokens[tokens == PAD_TOKEN_INDEX] = 0
>>>>>>> 84eb991e

        labels = torch.from_numpy(target_mat)
        labels[labels == PAD_TOKEN_INDEX] = IGNORE_INDEX

        attention_mask, loss_mask, position_ids = get_ltor_masks_and_position_ids(
            data=tokens,
            eod_token=self.tokenizer.eos_token_id,
            eod_mask_loss=False,
            reset_attention_mask=False,
            reset_position_ids=False,
<<<<<<< HEAD
=======
            # eod_mask_loss=self.data_config.eod_mask_loss,
            # reset_attention_mask=self.data_config.reset_attention_mask,
            # reset_position_ids=self.data_config.reset_position_ids,
>>>>>>> 84eb991e
        )

        loss_mask[labels < 0] = 0.0

        batch = Qwen2VLTaskBatch(
            __keys__=[s.__key__ for s in samples],
            __subflavors__=[s.__subflavors__ for s in samples],
<<<<<<< HEAD
            pixel_values = torch.vstack(imgs) if len(imgs) > 0 else None,
            pixel_values_videos = torch.vstack(videos) if len(videos) > 0 else None,
            image_grid_thw = torch.from_numpy(np.array(image_thw_grids)) if len(image_thw_grids) > 0 else None,
            video_grid_thw = torch.from_numpy(np.array(video_thw_grids)) if len(video_thw_grids) > 0 else None,
            image_input_mask = torch.from_numpy(image_input_masks),    
            video_input_mask = torch.from_numpy(video_input_masks),
=======
            pixel_values=torch.vstack(imgs) if len(imgs) > 0 else None,
            pixel_values_videos=torch.vstack(videos) if len(videos) > 0 else None,
            image_grid_thw=image_thw_grids if len(image_thw_grids) > 0 else None,
            video_grid_thw=video_thw_grids if len(video_thw_grids) > 0 else None,
            image_input_mask=torch.from_numpy(image_input_masks),
            video_input_mask=torch.from_numpy(video_input_masks),
>>>>>>> 84eb991e
            input_ids=tokens,
            labels=labels,
            loss_mask=loss_mask,
        )
        return batch

    def encode_batch(self, batch: Qwen2VLTaskBatch) -> dict:
        raw = dataclasses.asdict(batch)
        del raw["__subflavors__"]
        return raw<|MERGE_RESOLUTION|>--- conflicted
+++ resolved
@@ -36,12 +36,9 @@
     SPECIAL_TOKEN_MAP,
     VIDEO_TOKEN_INDEX,
     VISION_END_TOKEN_INDEX,
-<<<<<<< HEAD
     PAD_TOKEN_INDEX,
     HF_IMAGE_TOKEN_INDEX,
     HF_VIDEO_TOKEN_INDEX,
-=======
->>>>>>> 84eb991e
 )
 from nemo.collections.vlm.qwen2vl.data.preloaded import process_vision
 from nemo.utils import logging
@@ -161,13 +158,6 @@
         self,
         tokenizer,
         image_processor,
-<<<<<<< HEAD
-=======
-        # data_paths: str | List[str],
-        # data_config,
-        # global_batch_size: int = 8,
-        # micro_batch_size: int = 1,
->>>>>>> 84eb991e
         temporal_patch_size: int = 2,
         spatial_merge_size: int = 2,
         patch_size: int = 14,
@@ -175,20 +165,9 @@
     ):
         super().__init__()
 
-<<<<<<< HEAD
         self.tokenizer = tokenizer 
         self.image_processor = image_processor
         self.seq_length = max_padding_length 
-=======
-        self.tokenizer = tokenizer
-        self.image_processor = image_processor
-        # self.data_paths = data_paths
-
-        # self.data_config = data_config
-        self.seq_length = max_padding_length
-        # self.gbs = global_batch_size
-        # self.mbs = micro_batch_size
->>>>>>> 84eb991e
 
         self.temporal_patch_size = temporal_patch_size
         self.merge_size = spatial_merge_size
@@ -299,16 +278,9 @@
                 video_thw_grids
             ), f"With {len(video_thw_grids)} videos in the sample, but {len(video_token_indices)} video placeholders!"
         if image_thw_grids is not None and video_thw_grids is not None:
-<<<<<<< HEAD
             image_thw_grids, video_thw_grids = np.array(image_thw_grids, dtype=np.int64), np.array(video_thw_grids, dtype=np.int64)
             # xxx_thw_grids.shape[0] indicates how many <image> or <video> inside conversation text, minus it and then get patch number
             # this would get exact number of visual padding size
-=======
-            image_thw_grids, video_thw_grids = np.array(image_thw_grids, dtype=np.int64), np.array(
-                video_thw_grids, dtype=np.int64
-            )
-
->>>>>>> 84eb991e
             target_length = (
                 input_ids.shape[0]
                 - image_thw_grids.shape[0]
@@ -391,20 +363,8 @@
         for s in samples:
             if len(s.imgs) > 0:
                 s_imgs = [img for img in s.imgs.unsqueeze(0)]
-<<<<<<< HEAD
                 cat_imgs = torch.cat([img for img in s_imgs])
                 imgs.append(cat_imgs)
-=======
-                if len(s_imgs) > 0:
-                    cat_imgs = torch.cat([img for img in s_imgs])
-                    imgs.append(cat_imgs)
-                else:
-                    imgs.append(
-                        torch.empty(
-                            [0, 3 * self.temporal_patch_size * self.patch_size * self.patch_size], dtype=torch.float32
-                        )
-                    )
->>>>>>> 84eb991e
             if len(s.image_thw_grids) > 0:
                 s_image_thw_grids = [thw_grids for thw_grids in s.image_thw_grids]
                 image_thw_grids.extend(s_image_thw_grids)
@@ -412,31 +372,12 @@
         for s in samples:
             if len(s.videos) > 0:
                 s_videos = [video for video in s.videos.unsqueeze(0)]
-<<<<<<< HEAD
                 cat_videos = torch.cat([video for video in s_videos])
                 videos.append(cat_videos)
             if len(s.video_thw_grids) > 0:
                 s_video_thw_grids = [thw_grids for thw_grids in s.video_thw_grids]
                 video_thw_grids.extend(s_video_thw_grids)
                 #assert s_video_thw_grids.prod(dim=-1).sum() == s_videos.shape[0]
-=======
-                if len(s_videos) > 0:
-                    cat_videos = torch.cat([video for video in s_videos])
-                    videos.append(cat_videos)
-                else:
-                    videos = torch.cat(
-                        torch.empty(
-                            [0, 3 * self.temporal_patch_size * self.patch_size * self.patch_size], dtype=torch.float32
-                        )
-                    )
-            if len(s.video_thw_grids) > 0:
-                s_video_thw_grids = [thw_grids for thw_grids in s.video_thw_grids]
-                if len(s_video_thw_grids) > 0:
-                    video_thw_grids.extend(s_video_thw_grids)
-                    # assert s_video_thw_grids.prod(dim=-1).sum() == s_videos.shape[0]
-                else:
-                    video_thw_grids = torch.cat(torch.empty([0, 3], dtype=torch.long))
->>>>>>> 84eb991e
 
         # use the max sample lengths in the batch.
         max_seq_len = max(len(s.text) for s in samples)
@@ -462,19 +403,12 @@
             target_mat[i, :target_len] = np.array(s.target)[:target_len]
 
         tokens = torch.from_numpy(text_mat)
-<<<<<<< HEAD
-        torch.set_printoptions(threshold=100000)
         # replace image/video token in tokenizer to representation in NeMo
         # 151655 -> -200
         # 151656 -> -300
         tokens[tokens == self.image_token_id] = IMAGE_TOKEN_INDEX 
         tokens[tokens == self.video_token_id] = VIDEO_TOKEN_INDEX 
         tokens[tokens == PAD_TOKEN_INDEX] = 0 
-=======
-        tokens[tokens == self.image_token_id] = IMAGE_TOKEN_INDEX
-        tokens[tokens == self.video_token_id] = VIDEO_TOKEN_INDEX
-        tokens[tokens == PAD_TOKEN_INDEX] = 0
->>>>>>> 84eb991e
 
         labels = torch.from_numpy(target_mat)
         labels[labels == PAD_TOKEN_INDEX] = IGNORE_INDEX
@@ -485,12 +419,6 @@
             eod_mask_loss=False,
             reset_attention_mask=False,
             reset_position_ids=False,
-<<<<<<< HEAD
-=======
-            # eod_mask_loss=self.data_config.eod_mask_loss,
-            # reset_attention_mask=self.data_config.reset_attention_mask,
-            # reset_position_ids=self.data_config.reset_position_ids,
->>>>>>> 84eb991e
         )
 
         loss_mask[labels < 0] = 0.0
@@ -498,21 +426,12 @@
         batch = Qwen2VLTaskBatch(
             __keys__=[s.__key__ for s in samples],
             __subflavors__=[s.__subflavors__ for s in samples],
-<<<<<<< HEAD
             pixel_values = torch.vstack(imgs) if len(imgs) > 0 else None,
             pixel_values_videos = torch.vstack(videos) if len(videos) > 0 else None,
             image_grid_thw = torch.from_numpy(np.array(image_thw_grids)) if len(image_thw_grids) > 0 else None,
             video_grid_thw = torch.from_numpy(np.array(video_thw_grids)) if len(video_thw_grids) > 0 else None,
             image_input_mask = torch.from_numpy(image_input_masks),    
             video_input_mask = torch.from_numpy(video_input_masks),
-=======
-            pixel_values=torch.vstack(imgs) if len(imgs) > 0 else None,
-            pixel_values_videos=torch.vstack(videos) if len(videos) > 0 else None,
-            image_grid_thw=image_thw_grids if len(image_thw_grids) > 0 else None,
-            video_grid_thw=video_thw_grids if len(video_thw_grids) > 0 else None,
-            image_input_mask=torch.from_numpy(image_input_masks),
-            video_input_mask=torch.from_numpy(video_input_masks),
->>>>>>> 84eb991e
             input_ids=tokens,
             labels=labels,
             loss_mask=loss_mask,
