# ! /usr/bin/python
# -*- coding: utf-8 -*-

# Copyright (c) 2019, NVIDIA CORPORATION. All rights reserved.
#
# Licensed under the Apache License, Version 2.0 (the "License");
# you may not use this file except in compliance with the License.
# You may obtain a copy of the License at
#
#     http://www.apache.org/licenses/LICENSE-2.0
#
# Unless required by applicable law or agreed to in writing, software
# distributed under the License is distributed on an "AS IS" BASIS,
# WITHOUT WARRANTIES OR CONDITIONS OF ANY KIND, either express or implied.
# See the License for the specific language governing permissions and
# limitations under the License.

import datetime
import glob
import os
import sys
import time
import warnings
from abc import ABC, abstractmethod
from collections import namedtuple

import nemo
from nemo.utils import get_checkpoint_from_dir

try:
    import wandb

    _WANDB_AVAILABLE = True
except (ImportError, ModuleNotFoundError):
    _WANDB_AVAILABLE = False

logging = nemo.logging


class ActionCallback(ABC):
    """Abstract interface for callbacks.
    """

    def __init__(self):
        self._registered_tensors = {}
        self._action = None

    @property
    def step(self):
        return self.action.step

    @property
    def epoch_num(self):
        return self.action.epoch_num

    @property
    def registered_tensors(self):
        return self._registered_tensors

    @property
    def local_rank(self):
        return self.action.local_rank

    @property
    def global_rank(self):
        return self.action.global_rank

    @property
    def action(self):
        return self._action

    @action.setter
    def action(self, action_obj):
        self._action = action_obj

    @property
    def logger(self):
        warnings.warn("This will be deprecated in future releases. Please use nemo.logging instead")
        return nemo.logging

    def on_action_start(self):
        pass

    def on_action_end(self):
        pass

    def on_epoch_start(self):
        pass

    def on_epoch_end(self):
        pass

    def on_iteration_start(self):
        pass

    def on_iteration_end(self):
        pass


class ModuleSaverCallback(ActionCallback):
    """
    For callback documentation: please see
    https://nvidia.github.io/NeMo/tutorials/callbacks.html
    """

    def __init__(
        self, save_modules_list, step_freq=1000, folder=None, checkpoints_to_keep=4,
    ):
        super().__init__()
        self._save_modules_list = save_modules_list
        self._folder = folder
        self._step_freq = step_freq
        self._ckpt2keep = checkpoints_to_keep
        self._saved_ckpts = []

    def on_iteration_end(self):
        step = self.step
        if (
            self._step_freq > 0
            and step % self._step_freq == 0
            and step > 0
            and (self.global_rank is None or self.global_rank == 0)
        ):
            for m in self._save_modules_list:
                class_name = m.__class__.__name__
                uid = m.unique_instance_id
                fn = f"{class_name}_{uid}-STEP-{step}.pt"
                if self._folder is None:
                    file_name = fn
                else:
                    file_name = os.path.join(self._folder, fn)
                logging.info(f"Saving module {class_name} in {file_name}")
                m.save_to(file_name)
                logging.info("Saved.")
            self._saved_ckpts.append(f'-{self.step}.pt')
            if len(self._saved_ckpts) > self._ckpt2keep:
                for end in self._saved_ckpts[: -self._ckpt2keep]:
                    for file in glob.glob(f'{self._folder}/*{end}'):
                        os.remove(file)
                self._saved_ckpts = self._saved_ckpts[-self._ckpt2keep :]

    def on_action_end(self):
        step = self.step
        if self.global_rank is None or self.global_rank == 0:
            for m in self._save_modules_list:
                class_name = m.__class__.__name__
                uid = m.unique_instance_id
                fn = f"{class_name}_{uid}-STEP-{step}.pt"
                if self._folder is None:
                    file_name = fn
                else:
                    file_name = os.path.join(self._folder, fn)
                logging.info(f"Saving module {class_name} in {file_name}")
                m.save_to(file_name)
                logging.info("Saved.")


class SimpleLossLoggerCallback(ActionCallback):
    """
    For callback documentation: please see
    https://nvidia.github.io/NeMo/tutorials/callbacks.html
    """

    def __init__(
        self, tensors, print_func=None, get_tb_values=None, log_to_tb_func=None, step_freq=25, tb_writer=None,
    ):

        super().__init__()
        if not isinstance(tensors, list):
            tensors = [tensors]
        self._tensors = tensors
        self._print_func = print_func
        self._get_tb_values = get_tb_values
        self._log_to_tb_func = log_to_tb_func
        self._step_freq = step_freq
        self._swriter = tb_writer
        self._start_time = None
        self._last_epoch_start = None
        self._last_iter_start = None

    @property
    def tensors(self):
        return self._tensors

    def on_action_start(self):
        if self.global_rank is None or self.global_rank == 0:
            logging.info("Starting .....")
            self._start_time = time.time()

    def on_action_end(self):
        if self.global_rank is None or self.global_rank == 0:
            if self._swriter is not None:
                self._swriter.close()
            delta = datetime.timedelta(seconds=(time.time() - self._start_time))
            logging.info("Done in %s", delta)

    def on_epoch_start(self):
        if self.global_rank is None or self.global_rank == 0:
            logging.info(f"Starting epoch {self.epoch_num}")
            self._last_epoch_start = time.time()

    def on_epoch_end(self):
        if self.global_rank is None or self.global_rank == 0:
            step = self.step
<<<<<<< HEAD
            run_time = time.time() - self._last_epoch_start
            logging.info(f"Finished epoch {self.epoch_num} in {run_time:.3f} secs")
=======

            delta = datetime.timedelta(seconds=(time.time() - self._last_epoch_start))
            logging.info(f"Finished epoch {self.epoch_num} in {delta}")

>>>>>>> af097f2a
            if self._swriter is not None:
                value = self.epoch_num
                self._swriter.add_scalar('misc/epoch', value, step)
                value = time.time() - self._last_epoch_start
                self._swriter.add_scalar('misc/epoch_time', value, step)

    def on_iteration_start(self):
        if self.global_rank is None or self.global_rank == 0:
            self._last_iter_start = time.time()

    def on_iteration_end(self):
        if self.global_rank is None or self.global_rank == 0:
            step = self.step
            if step % self._step_freq == 0:
                tensor_values = [self.registered_tensors[t.unique_name] for t in self.tensors]
                logging.info(f"Step: {step}")
                if self._print_func:
                    self._print_func(tensor_values)
                sys.stdout.flush()
                if self._swriter is not None:
                    if self._get_tb_values:
                        tb_objects = self._get_tb_values(tensor_values)
                        for name, value in tb_objects:
                            value = value.item()
                            self._swriter.add_scalar(name, value, step)
                    if self._log_to_tb_func:
                        self._log_to_tb_func(self._swriter, tensor_values, step)
                    run_time = time.time() - self._last_iter_start
                    self._swriter.add_scalar('misc/step_time', run_time, step)
                run_time = time.time() - self._last_iter_start
                logging.info(f"Step time: {run_time:.3f} seconds")


class CheckpointCallback(ActionCallback):
    """
    For callback documentation: please see
    https://nvidia.github.io/NeMo/tutorials/callbacks.html
    """

    def __init__(
        self, folder, load_from_folder=None, step_freq=-1, epoch_freq=-1, checkpoints_to_keep=4, force_load=False,
    ):
        super().__init__()
        if step_freq == -1 and epoch_freq == -1:
            logging.warning("No checkpoints will be saved because step_freq and epoch_freq are both -1.")

        if step_freq > -1 and epoch_freq > -1:
            logging.warning("You config the model to save by both steps and epochs. Please use one or the other")
            epoch_freq = -1

        self._step_freq = step_freq
        self._epoch_freq = epoch_freq
        self._folder = folder
        self._load_from_folder = load_from_folder if load_from_folder else folder
        self._ckpt2keep = checkpoints_to_keep
        self._saved_ckpts = []
        # If True, run will fail if we cannot load module weights
        self._force_load = force_load

    def __save_to(self, path):
        if self.global_rank is not None and self.global_rank != 0:
            return
        if not os.path.isdir(path):
            logging.info(f"Creating {path} folder")
            os.makedirs(path, exist_ok=True)
        unique_mod_names = set()
        for module in self.action.modules:
            if module.num_weights > 0:
                if str(module) in unique_mod_names:
                    raise NotImplementedError(
                        "There were two instances of the same module. Please overwrite __str__() of one of the "
                        "modules."
                    )
                unique_mod_names.add(str(module))
                if self._step_freq > -1:
                    filename = f"{module}-STEP-{self.step}.pt"
                else:
                    filename = f"{module}-EPOCH-{self.epoch_num}.pt"
                module.save_to(os.path.join(path, filename))

        if self._step_freq > -1:
            filename = f"trainer-STEP-{self.step}.pt"
            self.action.save_state_to(f'{path}/{filename}')
            self._saved_ckpts.append(f'-{self.step}.pt')
        else:
            filename = f"trainer-EPOCH-{self.epoch_num}.pt"
            self.action.save_state_to(f'{path}/{filename}')
            self._saved_ckpts.append(f'-{self.epoch_num}.pt')

        if len(self._saved_ckpts) > self._ckpt2keep:
            for end in self._saved_ckpts[: -self._ckpt2keep]:
                for file in glob.glob(f'{path}/*{end}'):
                    os.remove(file)
            self._saved_ckpts = self._saved_ckpts[-self._ckpt2keep :]
        logging.info(f'Saved checkpoint: {path}/{filename}')

    def __restore_from(self, path):
        if not os.path.isdir(path):
            if self._force_load:
                raise ValueError("force_load was set to True for checkpoint callback but a checkpoint was not found.")
            logging.warning(f"Checkpoint folder {path} not found!")
        else:
            logging.info(f"Found checkpoint folder {path}. Will attempt to restore checkpoints from it.")
            modules_to_restore = []
            modules_to_restore_name = []
            for module in self.action.modules:
                if module.num_weights > 0:
                    modules_to_restore.append(module)
                    modules_to_restore_name.append(str(module))
            try:
                module_checkpoints = get_checkpoint_from_dir(modules_to_restore_name, path)

                for mod, checkpoint in zip(modules_to_restore, module_checkpoints):
                    mod.restore_from(checkpoint, self.local_rank)
            except (BaseException, ValueError) as e:
                if self._force_load:
                    raise ValueError(
                        "force_load was set to True for checkpoint callback but a checkpoint was not found."
                    )
                logging.warning(e)
                logging.warning(
                    f"Checkpoint folder {path} was present but nothing was restored. Continuing training from random "
                    "initialization."
                )
                return

            try:
                trainer_checkpoints = get_checkpoint_from_dir(["trainer"], path)
                for tr, checkpoint in zip([self.action], trainer_checkpoints):
                    tr.restore_state_from(checkpoint)
            except (BaseException, ValueError) as e:
                logging.warning(e)
                logging.warning(
                    "Trainer state such as optimizer state and current step/epoch was not restored. Pretrained weights"
                    " have still been restore and fine-tuning should continue fine."
                )
                return

    def on_action_start(self):
        num_parameters = 0
        unique_mod_names = set()
        for module in self.action.modules:
            if module.num_weights > 0:
                if str(module) in unique_mod_names:
                    raise NotImplementedError(
                        "There were two instances of the same module. Please overwrite __str__() of one of the "
                        "modules."
                    )
                unique_mod_names.add(str(module))
                num_parameters += module.num_weights
        logging.info(f"Found {len(unique_mod_names)} modules with " f"weights:")
        for name in unique_mod_names:
            logging.info(f"{name}")
        logging.info(f"Total model parameters: {num_parameters}")
        self.__restore_from(path=self._load_from_folder)

    def on_iteration_end(self):
        step = self.step
        if self._step_freq > 0 and step % self._step_freq == 0 and step > 0:
            self.__save_to(path=self._folder)

    def on_action_end(self):
        if self._step_freq > 0 or self._epoch_freq > 0:
            self.__save_to(path=self._folder)

    def on_epoch_start(self):
        self._last_epoch_start = time.time()

    def on_epoch_end(self):
        if self._epoch_freq > 0:
            if self.global_rank is None or self.global_rank == 0:
                if (self.epoch_num + 1) % self._epoch_freq == 0:
                    self.__save_to(path=self._folder)


class EvaluatorCallback(ActionCallback):
    """
    For callback documentation: please see
    https://nvidia.github.io/NeMo/tutorials/callbacks.html
    """

    def __init__(
        self,
        eval_tensors,
        user_iter_callback,
        user_epochs_done_callback,
        tb_writer=None,
        tb_writer_func=None,
        eval_step=1,
        eval_epoch=None,
        wandb_name=None,
        wandb_project=None,
        eval_at_start=True,
    ):
        # TODO: Eval_epoch currently does nothing
        if eval_step is None and eval_epoch is None:
            raise ValueError("Either eval_step or eval_epoch must be set. " f"But got: {eval_step} and {eval_epoch}")
        if (eval_step is not None and eval_step <= 0) or (eval_epoch is not None and eval_epoch <= 0):
            raise ValueError(f"Eval_step and eval_epoch must be > 0." f"But got: {eval_step} and {eval_epoch}")
        super().__init__()
        self._eval_tensors = eval_tensors
        self._swriter = tb_writer
        self._tb_writer_func = tb_writer_func
        self._eval_frequency = eval_step
        self._eval_at_start = eval_at_start
        # will be passed to callbacks below
        self._global_var_dict = {}

        # Callbacks
        self.user_iter_callback = user_iter_callback
        self.user_done_callback = user_epochs_done_callback

        # Weights and biases
        self._wandb_project = wandb_project
        self._wandb_name = wandb_name

    @property
    def eval_tensors(self):
        return self._eval_tensors

    @property
    def tb_writer_func(self):
        return self._tb_writer_func

    @property
    def swriter(self):
        return self._swriter

    def on_epoch_end(self):
        pass

    def on_iteration_end(self):
        if self.step == 0 and not self._eval_at_start:
            return
        if self.step % self._eval_frequency == 0:
            if self.global_rank == 0 or self.global_rank is None:
                logging.info('Doing Evaluation ' + '.' * 30)
            start_time = time.time()
            self.action._eval(self._eval_tensors, self, self.step)
            elapsed_time = time.time() - start_time
            if self.global_rank == 0 or self.global_rank is None:
                logging.info(f'Evaluation time: {elapsed_time:.3f} seconds')

    def on_action_start(self):
        if self.global_rank is None or self.global_rank == 0:
            if self._wandb_name is not None or self._wandb_project is not None:
                if _WANDB_AVAILABLE and wandb.run is None:
                    wandb.init(name=self._wandb_name, project=self._wandb_project)
                elif _WANDB_AVAILABLE and wandb.run is not None:
                    logging.info("Re-using wandb session")
                else:
                    logging.error("Could not import wandb. Did you install it (pip install --upgrade wandb)?")
                    logging.info("Will not log data to weights and biases.")
                    self._wandb_name = None
                    self._wandb_project = None

    def on_action_end(self):
        step = self.step
        if self.global_rank == 0 or self.global_rank is None:
            logging.info('Final Evaluation ' + '.' * 30)
        start_time = time.time()
        self.action._eval(self._eval_tensors, self, step)
        elapsed_time = time.time() - start_time
        if self.global_rank == 0 or self.global_rank is None:
            logging.info(f'Evaluation time: {elapsed_time:.3f} seconds')

    def clear_global_var_dict(self):
        self._global_var_dict = {}

    def wandb_log(self, tensors_logged):
        if self._wandb_name is not None and _WANDB_AVAILABLE:
            wandb.log(tensors_logged, step=self.step)


_Policy = namedtuple('Policy', 'method start end')


class _Method(ABC):
    """ Classes inherited from _Method are used for
    ValueSetterCallback below
    """

    @abstractmethod
    def __call__(self, step, total_steps):
        pass


class _Const(_Method):
    def __init__(self, value):
        super().__init__()

        self.value = value

    def __call__(self, step, total_steps):
        return self.value


class _Linear(_Method):
    def __init__(self, a, b):
        super().__init__()
        self.a, self.b = a, b

    def __call__(self, step, total_steps):
        return self.a + (step / (total_steps - 1)) * (self.b - self.a)


_Method.Const = _Const
_Method.Linear = _Linear


class ValueSetterCallback(ActionCallback):
    Policy = _Policy
    Method = _Method

    def __init__(self, module, arg_name, policies=None, total_steps=None, tb_writer=None):
        super().__init__()

        if policies is None:
            initial_value = getattr(module, arg_name)
            policies = [_Policy(method=Const(initial_value), start=0.0, end=1.0)]

        new_policies = []
        for p in policies:
            start, end = p.start, p.end
            if isinstance(start, float):
                start = int(start * total_steps)
            if isinstance(end, float):
                end = int(end * total_steps)
            new_policies.append(_Policy(p.method, start, end))
        policies = new_policies
        assert policies[0].start == 0
        assert policies[-1].end == total_steps

        self.module = module
        self.arg_name = arg_name
        self.policies = policies
        self.total_steps = total_steps
        self.tb_writer = tb_writer

        self.cur_i = 0

    def on_iteration_start(self):
        cur_policy = self.policies[self.cur_i]
        if self.step < cur_policy.end:
            step = self.step - cur_policy.start
            total_steps = cur_policy.end - cur_policy.start
            value = cur_policy.method(step, total_steps)
            setattr(self.module, self.arg_name, value)
            if self.tb_writer is not None:
                class_name = self.module.__class__.__name__
                # name = f'param/{class_name}.{self.arg_name}'
                name = f"param/{class_name}.{self.arg_name}"
                self.tb_writer.add_scalar(name, value, self.step)
        else:
            self.cur_i += 1
            self.on_iteration_start()


class UnfreezeCallback(ActionCallback):
    def __init__(self, modules, start_epoch=0):
        super().__init__()

        self.modules = modules
        self.start_epoch = start_epoch

    def on_iteration_start(self):
        if self.epoch_num == self.start_epoch:
            for m in self.modules:
                m.unfreeze()


class WandbCallback(ActionCallback):
    """
    Log metrics to [Weights & Biases](https://docs.wandb.com/)
    """

    def __init__(
        self, train_tensors=[], wandb_name=None, wandb_project=None, args=None, update_freq=25,
    ):
        """
        Args:
            train_tensors: list of tensors to evaluate and log based on training batches
            wandb_name: wandb experiment name
            wandb_project: wandb project name
            args: argparse flags - will be logged as hyperparameters
            update_freq: frequency with which to log updates
        """
        super().__init__()

        if not _WANDB_AVAILABLE:
            logging.error("Could not import wandb. Did you install it (pip install --upgrade wandb)?")

        self._update_freq = update_freq
        self._train_tensors = train_tensors
        self._name = wandb_name
        self._project = wandb_project
        self._args = args

    def on_action_start(self):
        if self.global_rank is None or self.global_rank == 0:
            if _WANDB_AVAILABLE and wandb.run is None:
                wandb.init(name=self._name, project=self._project)
                if self._args is not None:
                    wandb.config.update(self._args)
            elif _WANDB_AVAILABLE and wandb.run is not None:
                logging.info("Re-using wandb session")
            else:
                logging.error("Could not import wandb. Did you install it (pip install --upgrade wandb)?")
                logging.info("Will not log data to weights and biases.")
                self._update_freq = -1

    def on_iteration_end(self):
        # log training metrics
        if self.global_rank is None or self.global_rank == 0:
            if self.step % self._update_freq == 0 and self._update_freq > 0:
                tensors_logged = {t.name: self.registered_tensors[t.unique_name].cpu() for t in self._train_tensors}
                # Always log learning rate
                tensors_logged['LR'] = self.learning_rate
                self.wandb_log(tensors_logged)

    def on_epoch_start(self):
        if self.global_rank is None or self.global_rank == 0:
            self._last_epoch_start = time.time()

    def on_epoch_end(self):
        if self.global_rank is None or self.global_rank == 0:
            # always log epoch num and epoch_time
            epoch_time = time.time() - self._last_epoch_start
            self.wandb_log({"epoch": self.epoch_num, "epoch_time": epoch_time})

    def wandb_log(self, tensors_logged):
        if _WANDB_AVAILABLE:
            wandb.log(tensors_logged, step=self.step)<|MERGE_RESOLUTION|>--- conflicted
+++ resolved
@@ -202,15 +202,10 @@
     def on_epoch_end(self):
         if self.global_rank is None or self.global_rank == 0:
             step = self.step
-<<<<<<< HEAD
-            run_time = time.time() - self._last_epoch_start
-            logging.info(f"Finished epoch {self.epoch_num} in {run_time:.3f} secs")
-=======
 
             delta = datetime.timedelta(seconds=(time.time() - self._last_epoch_start))
             logging.info(f"Finished epoch {self.epoch_num} in {delta}")
 
->>>>>>> af097f2a
             if self._swriter is not None:
                 value = self.epoch_num
                 self._swriter.add_scalar('misc/epoch', value, step)
