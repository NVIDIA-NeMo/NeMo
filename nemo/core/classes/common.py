# Copyright (c) 2020, NVIDIA CORPORATION.  All rights reserved.
#
# Licensed under the Apache License, Version 2.0 (the "License");
# you may not use this file except in compliance with the License.
# You may obtain a copy of the License at
#
#     http://www.apache.org/licenses/LICENSE-2.0
#
# Unless required by applicable law or agreed to in writing, software
# distributed under the License is distributed on an "AS IS" BASIS,
# WITHOUT WARRANTIES OR CONDITIONS OF ANY KIND, either express or implied.
# See the License for the specific language governing permissions and
# limitations under the License.


"""Interfaces common to all Neural Modules and Models."""
from abc import ABC, abstractmethod
from collections import namedtuple
from contextlib import contextmanager
from enum import Enum
from typing import Any, Dict, Optional, Union

import hydra
import wrapt
from omegaconf import DictConfig, OmegaConf

import nemo
from nemo.core.neural_types import NeuralType, NeuralTypeComparisonResult
from nemo.utils import logging
from nemo.utils.cloud import maybe_download_from_cloud

__all__ = ['Typing', 'FileIO', 'Model', 'Serialization', 'typecheck']


_TYPECHECK_ENABLED = True


def is_typecheck_enabled():
    """
    Getter method for typechecking state.
    """
    return _TYPECHECK_ENABLED


class Typing(ABC):
    """
    An interface which endows module with neural types
    """

    @property
    def input_types(self) -> Optional[Dict[str, NeuralType]]:
        """Define these to enable input neural type checks"""
        return None

    @property
    def output_types(self) -> Optional[Dict[str, NeuralType]]:
        """Define these to enable output neural type checks"""
        return None

    def _validate_input_types(self, input_types=None, **kwargs):
        """
        This function does a few things.
<<<<<<< HEAD
        1) It ensures that len(mandatory_inputs) <= len(kwargs) <= len(self.input_types).
=======
        1) It ensures that len(self.input_types <non-optional>) <= len(kwargs) <= len(self.input_types).
>>>>>>> fe52fecd
        2) For each (keyword name, keyword value) passed as input to the wrapped function:
            - Check if the keyword name exists in the list of valid self.input_types names.
            - Check if keyword value has the `neural_type` property.
                - If it does, then perform a comparative check and assert that neural types
                    are compatible (SAME or GREATER).
            - Check if keyword value is a container type (list or tuple). If yes,
                then perform the elementwise test of neural type above on each element
                of the nested structure, recursively.

        Args:
            input_types: Either the `input_types` defined at class level, or the local function
                overridden type definition.
            kwargs: Dictionary of argument_name:argument_value pairs passed to the wrapped
                function upon call.
        """
        # TODO: Properly implement this
        if input_types is not None:
            total_input_types = len(input_types)
            mandatory_input_types = len(
                [type_val for type_key, type_val in input_types.items() if not type_val.optional]
            )

            if len(kwargs) < mandatory_input_types or len(kwargs) > total_input_types:
                raise TypeError(
                    f"Number of input arguments provided ({len(kwargs)}) is not as expected. Function has "
                    f"{total_input_types} total inputs with {mandatory_input_types} mandatory inputs."
                )

            for key, value in kwargs.items():
                # Check if keys exists in the defined input types
                if key not in input_types:
                    raise TypeError(
                        f"Input argument {key} has no corresponding input_type match. "
                        f"Existing input_types = {input_types.keys()}"
                    )

                # Perform neural type check
                if hasattr(value, 'neural_type') and not input_types[key].compare(value.neural_type) in (
                    NeuralTypeComparisonResult.SAME,
                    NeuralTypeComparisonResult.GREATER,
                ):
                    raise TypeError(
                        f"{input_types[key].compare(value.neural_type)} : \n"
                        f"Input type expected = {input_types[key]} | \n"
                        f"Input type found : {value.neural_type}"
                    )

                # Perform input ndim check
                if hasattr(value, 'shape'):
                    value_shape = value.shape
                    type_shape = input_types[key].axes
                    name = key

                    if type_shape is not None and len(value_shape) != len(type_shape):
                        raise TypeError(
                            f"Input shape mismatch occured for {name} in module {self.__class__.__name__} : \n"
                            f"Input shape expected = {input_types[key].axes} | \n"
                            f"Input shape found : {value_shape}"
                        )

                # Perform recursive neural type check for homogeneous elements
                elif isinstance(value, list) or isinstance(value, tuple):
                    for ind, val in enumerate(value):
                        self.__check_neural_type(val, input_types[key], name=key)

    def _attach_and_validate_output_types(self, out_objects, output_types=None):
        """
        This function does a few things.
        1) It ensures that len(out_object) == len(self.output_types).
        2) If the output is a tensor (or list/tuple of list/tuple ... of tensors), it
            attaches a neural_type to it. For objects without the neural_type attribute,
            such as python objects (dictionaries and lists, primitive data types, structs),
            no neural_type is attached.

            Note: tensor.neural_type is only checked during _validate_input_types which is
            called prior to forward().

        Args:
            output_types: Either the `output_types` defined at class level, or the local function
                overridden type definition.
            out_objects: The outputs of the wrapped function.
        """
        # TODO: Properly implement this
        if output_types is not None:
            out_types_list = list(output_types.items())

            # First convert all outputs to list/tuple format to check correct number of outputs
            if type(out_objects) in (list, tuple):
                out_container = out_objects
            else:
                out_container = [out_objects]

            if len(output_types) != len(out_container):
                raise TypeError(
                    "Number of output arguments provided ({}) is not as expected ({})".format(
                        len(out_container), len(output_types)
                    )
                )

            # Attach types recursively, if possible
            if not isinstance(out_objects, tuple) and not isinstance(out_objects, list):
                try:
                    out_objects.neural_type = out_types_list[0][1]
                except Exception:
                    pass

                # Perform output ndim check
                if hasattr(out_objects, 'shape'):
                    value_shape = out_objects.shape
                    type_shape = out_types_list[0][1].axes
                    name = out_types_list[0][0]

                    if type_shape is not None and len(value_shape) != len(type_shape):
                        raise TypeError(
                            f"Output shape mismatch occured for {name} in module {self.__class__.__name__} : \n"
                            f"Output shape expected = {type_shape} | \n"
                            f"Output shape found : {value_shape}"
                        )
            else:
                for ind, res in enumerate(out_objects):
                    self.__attach_neural_type(res, out_types_list[ind][1], name=out_types_list[ind][0])

    def __check_neural_type(self, obj, type_val, name=None):
        if isinstance(obj, tuple) or isinstance(obj, list):
            for elem in obj:
                self.__check_neural_type(elem, type_val, name=name)
            return  # after processing nest, return to avoid testing nest itself

        if hasattr(obj, 'neural_type') and not type_val.compare(obj.neural_type) in (
            NeuralTypeComparisonResult.SAME,
            NeuralTypeComparisonResult.GREATER,
        ):
            raise TypeError(
                f"{type_val.compare(obj.neural_type)} : \n"
                f"Input type expected = {type_val} | \n"
                f"Input type found : {obj.neural_type}"
            )

        # Perform input ndim check
        if hasattr(obj, 'shape'):
            value_shape = obj.shape
            type_shape = type_val.axes

            if type_shape is not None and len(value_shape) != len(type_shape):
                raise TypeError(
                    f"Input shape mismatch occured for {name} in module {self.__class__.__name__} : \n"
                    f"Input shape expected = {type_shape} | \n"
                    f"Input shape found : {value_shape}"
                )

    def __attach_neural_type(self, obj, type_val, name=None):
        if isinstance(obj, tuple) or isinstance(obj, list):
            for elem in obj:
                self.__attach_neural_type(elem, type_val, name=name)
            return  # after processing nest, return to avoid argument insertion into nest itself

        try:
            obj.neural_type = type_val
        except Exception:
            pass

        # Perform output ndim check
        if hasattr(obj, 'shape'):
            value_shape = obj.shape
            type_shape = type_val.axes

            if type_shape is not None and len(value_shape) != len(type_shape):
                raise TypeError(
                    f"Output shape mismatch occured for {name} in module {self.__class__.__name__} : \n"
                    f"Output shape expected = {type_shape} | \n"
                    f"Output shape found : {value_shape}"
                )


class Serialization(ABC):
    @classmethod
    def from_config_dict(cls, config: DictConfig):
        """Instantiates object using DictConfig-based configuration"""
        # Resolve the config dict
        if isinstance(config, DictConfig):
            config = OmegaConf.to_container(config, resolve=True)
            config = OmegaConf.create(config)
            OmegaConf.set_struct(config, True)

        if ('cls' in config or 'target' in config) and 'params' in config:
            # regular hydra-based instantiation
            instance = hydra.utils.instantiate(config=config)
        else:
            # models are handled differently for now
            instance = cls(cfg=config)

        if not hasattr(instance, '_cfg'):
            instance._cfg = config
        return instance

    def to_config_dict(self) -> DictConfig:
        """Returns object's configuration to config dictionary"""
        if hasattr(self, '_cfg') and self._cfg is not None and isinstance(self._cfg, DictConfig):
            # Resolve the config dict
            config = OmegaConf.to_container(self._cfg, resolve=True)
            config = OmegaConf.create(config)
            OmegaConf.set_struct(config, True)

            self._cfg = config

            return self._cfg
        else:
            raise NotImplementedError(
                'to_config_dict() can currently only return object._cfg but current object does not have it.'
            )


class FileIO(ABC):
    @abstractmethod
    def save_to(self, save_path: str):
        """Saves module/model with weights"""
        pass

    @classmethod
    @abstractmethod
    def restore_from(cls, restore_path: str):
        """Restores module/model with weights"""
        pass

    @classmethod
    def from_config_file(cls, path2yaml_file: str):
        """
        Instantiates an instance of NeMo Model from YAML config file.
        Weights will be initialized randomly.
        Args:
            path2yaml_file: path to yaml file with model configuration

        Returns:

        """
        if issubclass(cls, Serialization):
            conf = OmegaConf.load(path2yaml_file)
            return cls.from_config_dict(config=conf)
        else:
            raise NotImplementedError()

    def to_config_file(self, path2yaml_file: str):
        """
        Saves current instance's configuration to YAML config file. Weights will not be saved.
        Args:
            path2yaml_file: path2yaml_file: path to yaml file where model model configuration will be saved

        Returns:
        """
        if hasattr(self, '_cfg'):
            with open(path2yaml_file, 'w') as fout:
                OmegaConf.save(config=self._cfg, f=fout, resolve=True)
        else:
            raise NotImplementedError()


PretrainedModelInfo = namedtuple("PretrainedModelInfo", ("pretrained_model_name", "description", "location"),)


class Model(Typing, Serialization, FileIO):
    """
    Abstract class offering interface which should be implemented by all NeMo models.
    """

    @classmethod
    @abstractmethod
    def list_available_models(cls) -> Optional[PretrainedModelInfo]:
        """
        Should list all pre-trained models available via NVIDIA NGC cloud

        Returns:
            A list of PretrainedModelInfo entries
        """
        pass

    @classmethod
    def from_pretrained(cls, model_name: str, refresh_cache: bool = False):
        """
        Instantiates an instance of NeMo from NVIDIA NGC cloud
        Args:
            model_name: string key which will be used to find the module. Could be path to local .nemo file.
            refresh_cache: If set to True, then when fetching from cloud, this will re-fetch the file
                from cloud even if it is already found in a cache locally.
        Returns:
            A model instance of a particular model class
        """
        location_in_the_cloud = None
        if cls.list_available_models() is not None:
            for pretrained_model_info in cls.list_available_models():
                if pretrained_model_info.pretrained_model_name == model_name:
                    location_in_the_cloud = pretrained_model_info.location
        if location_in_the_cloud is None:
            raise FileNotFoundError(
                f"Model {model_name} was not found. Check cls.list_available_models() for the list of all available models."
            )
        filename = location_in_the_cloud.split("/")[-1]
        url = location_in_the_cloud.replace(filename, "")
        cache_subfolder = f"NEMO_{nemo.__version__}"
        # if file exists on cache_folder/subfolder, it will be re-used, unless refresh_cache is True
        nemo_model_file_in_cache = maybe_download_from_cloud(
            url=url, filename=filename, subfolder=cache_subfolder, refresh_cache=refresh_cache
        )
        logging.info("Instantiating model from pre-trained checkpoint")
        instance = cls.restore_from(restore_path=nemo_model_file_in_cache)
        return instance


class typecheck:
    class TypeState(Enum):
        """
        Placeholder to denote the default value of type information provided.
        If the constructor of this decorator is used to override the class level type definition,
        this enum value indicate that types will be overridden.
        """

        UNINITIALIZED = 0

    def __init__(
        self,
        input_types: Union[TypeState, Dict[str, NeuralType]] = TypeState.UNINITIALIZED,
        output_types: Union[TypeState, Dict[str, NeuralType]] = TypeState.UNINITIALIZED,
    ):
        """
        A decorator which performs input-output neural type checks, and attaches
        neural types to the output of the function that it wraps.

        Requires that the class inherit from `nemo.core.Typing` in order to perform
        type checking, and will raise an error if that is not the case.

        # Usage (Class level type support)
        @typecheck()
        def fn(self, arg1, arg2, ...):
            ...

        # Usage (Function level type support)
        @typecheck(input_types=..., output_types=...)
        def fn(self, arg1, arg2, ...):
            ...

        Points to be noted:
        1) The brackets () in `@typecheck()` are necessary.

            You will encounter a TypeError: __init__() takes 1 positional argument but X
            were given without those brackets.

        2) The function can take any number of positional arguments during definition.

            When you call this function, all arguments must be passed using kwargs only.

        """
        self.input_types = input_types
        self.output_types = output_types

        if input_types == self.TypeState.UNINITIALIZED:
            self.input_override = False
        else:
            self.input_override = True

        if output_types == self.TypeState.UNINITIALIZED:
            self.output_override = False
        else:
            self.output_override = True

    @wrapt.decorator(enabled=is_typecheck_enabled)
    def __call__(self, wrapped, instance: Typing, args, kwargs):
        if instance is None:
            raise RuntimeError("Only classes which inherit nemo.core.Typing can use this decorator !")

        if not isinstance(instance, Typing):
            raise RuntimeError("Only classes which inherit nemo.core.Typing can use this decorator !")

        if hasattr(instance, 'input_ports') or hasattr(instance, 'output_ports'):
            raise RuntimeError(
                "Typing requires override of `input_types()` and `output_types()`, "
                "not `input_ports() and `output_ports()`"
            )

        # Preserve type information
        if self.input_types is typecheck.TypeState.UNINITIALIZED:
            self.input_types = instance.input_types

        if self.output_types is typecheck.TypeState.UNINITIALIZED:
            self.output_types = instance.output_types

        # Resolve global type or local overridden type
        if self.input_override:
            input_types = self.input_types
        else:
            input_types = instance.input_types

        if self.output_override:
            output_types = self.output_types
        else:
            output_types = instance.output_types

        # If types are not defined, skip type checks and just call the wrapped method
        if input_types is None and output_types is None:
            return wrapped(*args, **kwargs)

        # Check that all arguments are kwargs
        if input_types is not None and len(args) > 0:
            raise TypeError("All arguments must be passed by kwargs only for typed methods")

        # Perform rudimentary input checks here
        instance._validate_input_types(input_types=input_types, **kwargs)

        # Call the method - this can be forward, or any other callable method
        outputs = wrapped(*args, **kwargs)

        instance._attach_and_validate_output_types(output_types=output_types, out_objects=outputs)

        return outputs

    @staticmethod
    def set_typecheck_enabled(enabled: bool = True):
        global _TYPECHECK_ENABLED
        _TYPECHECK_ENABLED = enabled

    @staticmethod
    @contextmanager
    def disable_checks():
        typecheck.set_typecheck_enabled(enabled=False)
        try:
            yield
        finally:
            typecheck.set_typecheck_enabled(enabled=True)<|MERGE_RESOLUTION|>--- conflicted
+++ resolved
@@ -60,11 +60,7 @@
     def _validate_input_types(self, input_types=None, **kwargs):
         """
         This function does a few things.
-<<<<<<< HEAD
-        1) It ensures that len(mandatory_inputs) <= len(kwargs) <= len(self.input_types).
-=======
         1) It ensures that len(self.input_types <non-optional>) <= len(kwargs) <= len(self.input_types).
->>>>>>> fe52fecd
         2) For each (keyword name, keyword value) passed as input to the wrapped function:
             - Check if the keyword name exists in the list of valid self.input_types names.
             - Check if keyword value has the `neural_type` property.
