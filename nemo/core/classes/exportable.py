--- conflicted
+++ resolved
@@ -78,11 +78,6 @@
 
             if output_example is None:
                 _out_example = self.forward(*_in_example)
-<<<<<<< HEAD
-
-            # Verify _prepare_for_export() did not change net semantics
-=======
->>>>>>> 2f533057
 
             if not (hasattr(self, 'input_types') and hasattr(self, 'output_types')):
                 raise NotImplementedError('For export to work you must define input and output types')
@@ -199,11 +194,5 @@
         """
         Implement this method to prepare module for export. This is in-place operation. 
         Do all necessary changes on module pre-export here.
-<<<<<<< HEAD
         """
-        replace_for_export(self)
-=======
-
-        TODO: generic implementation should do a set of standard replacements in the graph (Apex etc).
-        """
->>>>>>> 2f533057
+        replace_for_export(self)