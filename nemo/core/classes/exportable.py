--- conflicted
+++ resolved
@@ -47,29 +47,19 @@
     """
 
     def export(
-<<<<<<< HEAD
-            self,
-            output: str,
-            input_example=None,
-            output_example=None,
-            verbose=False,
-            export_params=True,
-            do_constant_folding=True,
-            keep_initializers_as_inputs=False,
-            onnx_opset_version: int = 12,
-            try_script: bool = False,
-            set_eval: bool = True,
-=======
         self,
         output: str,
         input_example=None,
         output_example=None,
+        verbose=False,
+        export_params=True,
+        do_constant_folding=True,
+        keep_initializers_as_inputs=False,
         onnx_opset_version: int = 12,
         try_script: bool = False,
         set_eval: bool = True,
         check_trace: bool = True,
         use_dynamic_axes: bool = True,
->>>>>>> 45da1062
     ):
         try:
             # Disable typechecks
@@ -146,6 +136,7 @@
                             _out_example = self.forward(*_in_example)
                         else:
                             _out_example = self.forward(_in_example)
+
                     torch.onnx.export(
                         jitted_model,
                         _in_example,
@@ -160,6 +151,7 @@
                         opset_version=onnx_opset_version,
                         example_outputs=_out_example,
                     )
+
                     # Verify the model can be read, and is valid
                     onnx_model = onnx.load(output)
                     onnx.checker.check_model(onnx_model, full_check=True)
