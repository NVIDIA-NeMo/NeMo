--- conflicted
+++ resolved
@@ -54,11 +54,6 @@
         onnx_opset_version: int = 12,
         try_script: bool = False,
         set_eval: bool = True,
-<<<<<<< HEAD
-        check_trace: bool = True,
-        use_dynamic_axes = True
-=======
->>>>>>> bd914124
     ):
         try:
             # Disable typechecks
@@ -75,8 +70,6 @@
             format = _EXT_DICT[file_extension]
 
             self._prepare_for_export()
-
-            self.requires_grad_(False)
 
             if input_example is not None:
                 _in_example = input_example
@@ -99,15 +92,13 @@
                 if _name in self.disabled_deployment_input_names:
                     input_names.remove(_name)
                     continue
-                if use_dynamic_axes:
-                    dynamic_axes = {**dynamic_axes, **self._extract_dynamic_axes(_name, ntype)}
+                dynamic_axes = {**dynamic_axes, **self._extract_dynamic_axes(_name, ntype)}
             # for output_ports
             for _name, ntype in self.output_types.items():
                 if _name in self.disabled_deployment_output_names:
                     output_names.remove(_name)
                     continue
-                if use_dynamic_axes:
-                    dynamic_axes = {**dynamic_axes, **self._extract_dynamic_axes(_name, ntype)}
+                dynamic_axes = {**dynamic_axes, **self._extract_dynamic_axes(_name, ntype)}
 
             if len(dynamic_axes) == 0:
                 dynamic_axes = None
@@ -126,7 +117,7 @@
                     _in_example = tuple(_in_example.values())
 
                 if jitted_model is None:
-                    jitted_model = torch.jit.trace(self, _in_example, check_trace=check_trace)
+                    jitted_model = torch.jit.trace(self, _in_example)
 
                 if format == ExportFormat.TORCHSCRIPT:
                     jitted_model.save(output)
@@ -201,12 +192,7 @@
 
     def _prepare_for_export(self):
         """
-<<<<<<< HEAD
-        Implement this method to prepare module for export. This is in-place operation. 
-        Do all necessary changes on module pre-export here.
-=======
         Override this method to prepare module for export. This is in-place operation. 
         Base version does common necessary module replacements (Apex etc) 
->>>>>>> bd914124
         """
         replace_for_export(self)