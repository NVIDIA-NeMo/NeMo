--- conflicted
+++ resolved
@@ -128,11 +128,7 @@
             # Set module mode
             with torch.onnx.select_model_mode_for_export(
                 self, training
-<<<<<<< HEAD
-            ), torch.inference_mode(), torch.no_grad(), torch.jit.optimized_execution(True):
-=======
             ), torch.inference_mode(), torch.no_grad(), torch.jit.optimized_execution(True), _jit_is_scripting():
->>>>>>> e47c8b94
 
                 if input_example is None:
                     input_example = self.input_module.input_example()
