--- conflicted
+++ resolved
@@ -26,22 +26,7 @@
 from nemo.core.optim import prepare_lr_scheduler
 from nemo.utils import logging
 
-<<<<<<< HEAD
-__all__ = ['ModelPT', 'ModelPTConfig']
-
-
-@dataclass
-class ModelPTConfig(Config):
-    """Inherit from this class when you parametrize NeMo models"""
-
-    optim: Optional[DictConfig] = None
-    train_ds: Optional[DictConfig] = None
-    validation_ds: Optional[DictConfig] = None
-    test_ds: Optional[DictConfig] = None
-    pl: Optional[DictConfig] = None
-=======
 __all__ = ['ModelPT']
->>>>>>> aafe9574
 
 
 class ModelPT(LightningModule, Model):
@@ -49,9 +34,6 @@
     Interface for Pytorch-lightning based NeMo models
     """
 
-<<<<<<< HEAD
-    def __init__(self, cfg: ModelPTConfig = None):
-=======
     def save_to(self, save_path: str):
         pass
 
@@ -66,14 +48,15 @@
             raise ValueError(
                 f"trainer constructor argument must be either None or pytroch_lightning.Trainer. But got {type(trainer)} instead."
             )
->>>>>>> aafe9574
         super().__init__()
         self._cfg = cfg
+        self.save_hyperparameters(self._cfg)
         self._train_dl = None
         self._validation_dl = None
         self._test_dl = None
         self._optimizer = None
         self._scheduler = None
+        self._trainer = trainer
 
         if self._cfg is not None:
             if 'train_ds' in self._cfg and self._cfg.train_ds is not None:
@@ -143,11 +126,6 @@
             return
 
         # Setup optimizer and scheduler
-<<<<<<< HEAD
-        if 'sched' in optim_config and self._cfg is not None and 'trainer' in self._cfg.pl:
-            if self._cfg.pl.trainer.max_steps is None:
-                if self._cfg.pl.trainer.gpus == 0:
-=======
         if optim_config is not None and isinstance(optim_config, DictConfig):
             optim_config = OmegaConf.to_container(optim_config)
 
@@ -156,26 +134,17 @@
                 raise ValueError("We do not currently support gradient acculumation that is not an integer.")
             if self._trainer.max_steps is None:
                 if self._trainer.num_gpus == 0:
->>>>>>> aafe9574
                     # training on CPU
-                    iters_per_batch = self._cfg.pl.trainer.max_epochs / float(
-                        self._cfg.pl.trainer.num_nodes * self._cfg.pl.trainer.accumulate_grad_batches
+                    iters_per_batch = self._trainer.max_epochs / float(
+                        self._trainer.num_nodes * self._trainer.accumulate_grad_batches
                     )
                 else:
-                    iters_per_batch = self._cfg.pl.trainer.max_epochs / float(
-                        self._cfg.pl.trainer.gpus
-                        * self._cfg.pl.trainer.num_nodes
-                        * self._cfg.pl.trainer.accumulate_grad_batches
+                    iters_per_batch = self._trainer.max_epochs / float(
+                        self._trainer.num_gpus * self._trainer.num_nodes * self._trainer.accumulate_grad_batches
                     )
                 optim_config['sched']['iters_per_batch'] = iters_per_batch
             else:
-<<<<<<< HEAD
-                optim_config.sched.max_steps = self._cfg.pl.trainer.max_steps
-
-        optim_config = optim_config or {}  # In case null was passed as optim_params
-=======
                 optim_config['sched']['max_steps'] = self._trainer.max_steps
->>>>>>> aafe9574
 
         # Force into DictConfig from nested structure
         optim_config = OmegaConf.create(optim_config)
