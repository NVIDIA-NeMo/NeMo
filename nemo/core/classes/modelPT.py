# Copyright (c) 2021, NVIDIA CORPORATION.  All rights reserved.
#
# Licensed under the Apache License, Version 2.0 (the "License");
# you may not use this file except in compliance with the License.
# You may obtain a copy of the License at
#
#     http://www.apache.org/licenses/LICENSE-2.0
#
# Unless required by applicable law or agreed to in writing, software
# distributed under the License is distributed on an "AS IS" BASIS,
# WITHOUT WARRANTIES OR CONDITIONS OF ANY KIND, either express or implied.
# See the License for the specific language governing permissions and
# limitations under the License.

import copy
import inspect
import os
import uuid
from abc import abstractmethod
from os import path
from pathlib import Path
from typing import Callable, Dict, List, Optional, Union

import hydra
import torch
from omegaconf import DictConfig, OmegaConf, open_dict
from pytorch_lightning import LightningModule, Trainer
from pytorch_lightning.utilities import rank_zero_only

from nemo.core import optim
from nemo.core.classes.common import Model
from nemo.core.connectors.save_restore_connector import SaveRestoreConnector
from nemo.core.optim import prepare_lr_scheduler
from nemo.utils import logging, model_utils
from nemo.utils.app_state import AppState
from nemo.utils.get_rank import is_global_rank_zero

__all__ = ['ModelPT']


class ModelPT(LightningModule, Model):
    """
    Interface for Pytorch-lightning based NeMo models
    """

    def __init__(self, cfg: DictConfig, trainer: Trainer = None):
        """
        Base class from which all NeMo models should inherit

        Args:
            cfg (DictConfig):  configuration object.
                The cfg object should have (optionally) the following sub-configs:

                * train_ds - to instantiate training dataset
                * validation_ds - to instantiate validation dataset
                * test_ds - to instantiate testing dataset
                * optim - to instantiate optimizer with learning rate scheduler

            trainer (Optional): Pytorch Lightning Trainer instance
        """
        if trainer is not None and not isinstance(trainer, Trainer):
            raise ValueError(
                f"trainer constructor argument must be either None or pytroch_lightning.Trainer. But got {type(trainer)} instead."
            )
        super().__init__()

        """
        Internal global flags that determine core functionality of ModelPT.

        _MODEL_IS_RESTORED:
            This flag determines the context of the model - whether the model is currently being
            restored or not.
            -   When set, it can be assumed that the model's will disable all automatic methods -
                setup_training_data(), setup_validation/test_data() and their multi equivalents.
            -   If a model is being restored from a archive file (tarfile), it can be assumed that
                under this context, the cwd is *inside* the tarfile itself.

        _MODEL_RESTORE_PATH:
            A string path to a a file from which the model is being restored.
            This file can either be a PyTorch Lightning Checkpoint, or a archive (tarfile) that contains
            artifact objects.
            If it is an archive file, during restoration, the cwd will be temporarily moved to inside the
            archive itself.
        """
        # set global vars in AppState
        app_state = AppState()

        # Convert config to a DictConfig
        cfg = model_utils.convert_model_config_to_dict_config(cfg)

        # Convert config to support Hydra 1.0+ instantiation
        cfg = model_utils.maybe_update_config_version(cfg)

        if 'target' not in cfg:
            # This is for Jarvis service.
            OmegaConf.set_struct(cfg, False)
            cfg.target = "{0}.{1}".format(self.__class__.__module__, self.__class__.__name__)
            OmegaConf.set_struct(cfg, True)

        self._cfg = cfg

        self.save_hyperparameters("cfg")
        self._train_dl = None
        self._validation_dl = None
        self._test_dl = None
        self._optimizer = None
        self._scheduler = None
        self.trainer = trainer  # reference required for self.*_rank
        self._trainer = self.trainer  # alias for backward compatibility
        self._save_restore_connector = SaveRestoreConnector()

        self._set_model_guid()

        # Set device_id in AppState
        if torch.cuda.is_available() and torch.cuda.current_device() is not None:
            app_state.device_id = torch.cuda.current_device()

        if self._cfg is not None and not self._is_model_being_restored():
            if 'train_ds' in self._cfg and self._cfg.train_ds is not None:
                self.setup_training_data(self._cfg.train_ds)

            if 'validation_ds' in self._cfg and self._cfg.validation_ds is not None:
                self.setup_multiple_validation_data(val_data_config=None)

            if 'test_ds' in self._cfg and self._cfg.test_ds is not None:
                self.setup_multiple_test_data(test_data_config=None)

        else:
            if 'train_ds' in self._cfg and self._cfg.train_ds is not None:
                logging.warning(
                    f"If you intend to do training or fine-tuning, please call the ModelPT.setup_training_data() method "
                    f"and provide a valid configuration file to setup the train data loader.\n"
                    f"Train config : \n{OmegaConf.to_yaml(self._cfg.train_ds)}"
                )

            if 'validation_ds' in self._cfg and self._cfg.validation_ds is not None:
                logging.warning(
                    f"If you intend to do validation, please call the ModelPT.setup_validation_data() or ModelPT.setup_multiple_validation_data() method "
                    f"and provide a valid configuration file to setup the validation data loader(s). \n"
                    f"Validation config : \n{OmegaConf.to_yaml(self._cfg.validation_ds)}"
                )
            if 'test_ds' in self._cfg and self._cfg.test_ds is not None:
                logging.warning(
                    f"Please call the ModelPT.setup_test_data() or ModelPT.setup_multiple_test_data() method "
                    f"and provide a valid configuration file to setup the test data loader(s).\n"
                    f"Test config : \n{OmegaConf.to_yaml(self._cfg.test_ds)}"
                )

        # ModelPT wrappers over subclass implementations
        self.training_step = model_utils.wrap_training_step(self.training_step)

    def __init_subclass__(cls) -> None:
        cls._save_restore_connector = SaveRestoreConnector()

    def register_artifact(
        self, config_path: str, src: str, verify_src_exists: bool = True,
    ):
        """ Register model artifacts with this function. These artifacts (files) will be included inside .nemo file
            when model.save_to("mymodel.nemo") is called.

            How it works:
            1. It always returns existing absolute path which can be used during Model constructor call
                EXCEPTION: src is None or "" in which case nothing will be done and src will be returned
            2. It will add (config_path, model_utils.ArtifactItem()) pair to self.artifacts

            If "src" is local existing path, then it will be returned in absolute path form.
            elif "src" starts with "nemo_file:unique_artifact_name":
                .nemo will be untarred to a temporary folder location and an actual existing path will be returned
            else an error will be raised.

            WARNING: use .register_artifact calls in your models' constructors.
            The returned path is not guaranteed to exist after you have exited your model's constuctor.

            Args:
                config_path (str): Artifact key. Usually corresponds to the model config.
                src (str): Path to artifact.
                verify_src_exists (bool): If set to False, then the artifact is optional and register_artifact will return None even if
                                          src is not found. Defaults to True.
                save_restore_connector (SaveRestoreConnector): Can be overrided to add custom save and restore logic.

            Returns:
                str: If src is not None or empty it always returns absolute path which is guaranteed to exists during model instnce life
        """

        app_state = AppState()

        if src is None or src == "":
            return src

        if not hasattr(self, 'artifacts'):
            self.artifacts = {}

        if self.artifacts is None:
            self.artifacts = {}

        if config_path in self.artifacts.keys():
            logging.warning(
                f"You tried to register an artifact under config key={config_path} but an artifact for "
                f"it has already been registered."
            )

        return self._save_restore_connector.register_artifact(self, config_path, src, verify_src_exists)

    def save_to(self, save_path: str):
        """
        Saves model instance (weights and configuration) into .nemo file
         You can use "restore_from" method to fully restore instance from .nemo file.

        .nemo file is an archive (tar.gz) with the following:
            model_config.yaml - model configuration in .yaml format. You can deserialize this into cfg argument for model's constructor
            model_wights.chpt - model checkpoint

        Args:
            save_path: Path to .nemo file where model instance should be saved
        """

        def maybe_make_save_dir(path: 'pathlib.Path'):
            if not path.parent.exists():
                path.parent.mkdir(parents=True)

        save_path = Path(save_path).expanduser().resolve()
        app_state = AppState()
        if app_state.model_parallel_size is not None:
            if app_state.model_parallel_size > 1:
                if type(self._save_restore_connector) == SaveRestoreConnector:
                    raise ValueError(
                        'Default NeMo SaveRestoreConnector will not work in model parallel mode. You should use a '
                        'connector which supports model parallel mode, such as NLPSaveRestoreConnector in NLP. You '
                        'can also use a custom one.'
                    )
            if app_state.data_parallel_rank == 0:
                maybe_make_save_dir(save_path)
            # connector checks for ranks properly, no need to check here
            self._save_restore_connector.save_to(self, str(save_path))  # downstream tasks expect str, not Path
        elif is_global_rank_zero():
            maybe_make_save_dir(save_path)
            self._save_restore_connector.save_to(self, str(save_path))  # downstream tasks expect str, not Path

    @classmethod
    def restore_from(
        cls,
        restore_path: str,
        override_config_path: Optional[Union[OmegaConf, str]] = None,
        map_location: Optional[torch.device] = None,
        strict: bool = True,
        return_config: bool = False,
        save_restore_connector: SaveRestoreConnector = None,
        trainer: Optional[Trainer] = None,
    ):
        """
        Restores model instance (weights and configuration) from .nemo file.

        Args:
            restore_path: path to .nemo file from which model should be instantiated
            override_config_path: path to a yaml config that will override the internal
                config file or an OmegaConf / DictConfig object representing the model config.
            map_location: Optional torch.device() to map the instantiated model to a device.
                By default (None), it will select a GPU if available, falling back to CPU otherwise.
            strict: Passed to load_state_dict. By default True.
            return_config: If set to true, will return just the underlying config of the restored
                model as an OmegaConf DictConfig object without instantiating the model.
            trainer: Optional, a pytorch lightning Trainer object that will be forwarded to the
                instantiated model's constructor.
            save_restore_connector (SaveRestoreConnector): Can be overrided to add custom save and restore logic.

            Example:
                ```
                model = nemo.collections.asr.models.EncDecCTCModel.restore_from('asr.nemo')
                assert isinstance(model, nemo.collections.asr.models.EncDecCTCModel)
                ```

        Returns:
            An instance of type cls or its underlying config (if return_config is set).
        """

        if save_restore_connector is None:
            save_restore_connector = SaveRestoreConnector()

        restore_path = os.path.abspath(os.path.expanduser(restore_path))
        if not path.exists(restore_path):
            raise FileNotFoundError(f"Can't find {restore_path}")

        app_state = AppState()
        app_state.model_restore_path = restore_path

        cls.update_save_restore_connector(save_restore_connector)
        instance = cls._save_restore_connector.restore_from(
            cls, restore_path, override_config_path, map_location, strict, return_config, trainer
        )
        if isinstance(instance, ModelPT):
            instance._save_restore_connector = save_restore_connector
        return instance

    @classmethod
    def load_from_checkpoint(
        cls,
        checkpoint_path: str,
        *args,
        map_location: Optional[Union[Dict[str, str], str, torch.device, int, Callable]] = None,
        hparams_file: Optional[str] = None,
        strict: bool = True,
        **kwargs,
    ):
        """
        Loads ModelPT from checkpoint, with some maintenance of restoration.
        For documentation, please refer to LightningModule.load_from_checkpoin() documentation.
        """
        checkpoint = None
        try:
            cls._set_model_restore_state(is_being_restored=True)

            checkpoint = super().load_from_checkpoint(
                checkpoint_path=checkpoint_path,
                *args,
                map_location=map_location,
                hparams_file=hparams_file,
                strict=strict,
                **kwargs,
            )

        finally:
            cls._set_model_restore_state(is_being_restored=False)
        return checkpoint

    @abstractmethod
    def setup_training_data(self, train_data_config: Union[DictConfig, Dict]):
        """
        Setups data loader to be used in training

        Args:
            train_data_layer_config: training data layer parameters.
        Returns:

        """
        pass

    @abstractmethod
    def setup_validation_data(self, val_data_config: Union[DictConfig, Dict]):
        """
        Setups data loader to be used in validation
        Args:

            val_data_layer_config: validation data layer parameters.
        Returns:

        """
        pass

    def setup_test_data(self, test_data_config: Union[DictConfig, Dict]):
        """
        (Optionally) Setups data loader to be used in test

        Args:
            test_data_layer_config: test data layer parameters.
        Returns:

        """
        raise NotImplementedError()

    def setup_multiple_validation_data(self, val_data_config: Union[DictConfig, Dict]):
        """
        (Optionally) Setups data loader to be used in validation, with support for multiple data loaders.

        Args:
            val_data_layer_config: validation data layer parameters.
        """
        # Set some placeholder overriden by helper method
        self._val_dl_idx = 0
        self._validation_names = None
        self._validation_dl = None  # type: torch.utils.data.DataLoader

        # preserve config
        self._update_dataset_config(dataset_name='validation', config=val_data_config)

        try:
            self._multi_dataset_mode = True
            model_utils.resolve_validation_dataloaders(model=self)
        finally:
            self._multi_dataset_mode = False

        if self._validation_names is None:
            if self._validation_dl is not None and type(self._validation_dl) in [list, tuple]:
                self._validation_names = ['val_{}_'.format(idx) for idx in range(len(self._validation_dl))]

    def setup_multiple_test_data(self, test_data_config: Union[DictConfig, Dict]):
        """
        (Optionally) Setups data loader to be used in test, with support for multiple data loaders.

        Args:
            test_data_layer_config: test data layer parameters.
        """
        # Set some placeholder overriden by helper method
        self._test_dl_idx = 0
        self._test_names = None
        self._test_dl = None  # type: torch.utils.data.DataLoader

        # preserve config
        self._update_dataset_config(dataset_name='test', config=test_data_config)

        try:
            self._multi_dataset_mode = True
            model_utils.resolve_test_dataloaders(model=self)
        finally:
            self._multi_dataset_mode = False

        if self._test_names is None:
            if self._test_dl is not None and type(self._test_dl) in [list, tuple]:
                self._test_names = ['test_{}_'.format(idx) for idx in range(len(self._test_dl))]

    def setup_optimization(self, optim_config: Optional[Union[DictConfig, Dict]] = None):
        """
        Prepares an optimizer from a string name and its optional config parameters.

        Args:
            optim_config: A dictionary containing the following keys:

                * "lr": mandatory key for learning rate. Will raise ValueError if not provided.
                * "optimizer": string name pointing to one of the available optimizers in the registry. \
                If not provided, defaults to "adam".
                * "opt_args": Optional list of strings, in the format "arg_name=arg_value". \
                The list of "arg_value" will be parsed and a dictionary of optimizer kwargs \
                will be built and supplied to instantiate the optimizer.
        """
        # If config was not explicitly passed to us
        if optim_config is None:
            # See if internal config has `optim` namespace
            if self._cfg is not None and hasattr(self._cfg, 'optim'):
                optim_config = self._cfg.optim

        # If config is still None, or internal config has no Optim, return without instantiation
        if optim_config is None:
            logging.info('No optimizer config provided, therefore no optimizer was created')
            return

        else:
            # Preserve the configuration
            if not isinstance(optim_config, DictConfig):
                optim_config = OmegaConf.create(optim_config)

            # See if internal config has `optim` namespace before preservation
            if self._cfg is not None and hasattr(self._cfg, 'optim'):
                if self._cfg.optim is None:
                    self._cfg.optim = copy.deepcopy(optim_config)
                else:
                    with open_dict(self._cfg.optim):
                        self._cfg.optim = copy.deepcopy(optim_config)

        # Setup optimizer and scheduler
        if optim_config is not None and isinstance(optim_config, DictConfig):
            optim_config = OmegaConf.to_container(optim_config, resolve=True)

        if self._trainer is None:
            logging.warning(f"Trainer wasn't specified in model constructor. Make sure that you really wanted it.")

        if 'sched' in optim_config and self._trainer is not None:
            if not isinstance(self._trainer.accumulate_grad_batches, int):
                raise ValueError("We do not currently support gradient acculumation that is not an integer.")
            if self._trainer.max_steps is None or self.trainer.max_steps < 0:
                # Store information needed to calculate max_steps
                optim_config['sched']['t_max_epochs'] = self._trainer.max_epochs
                optim_config['sched']['t_accumulate_grad_batches'] = self._trainer.accumulate_grad_batches
                optim_config['sched']['t_limit_train_batches'] = self._trainer.limit_train_batches
                if self._trainer.accelerator is None:
                    optim_config['sched']['t_num_workers'] = self._trainer.num_gpus or 1
<<<<<<< HEAD
                elif self._trainer.accelerator == "cpu":
                    optim_config['sched']['t_num_workers'] = self._trainer.num_processes * self._trainer.num_nodes
                elif self._trainer.accelerator == "gpu":
=======
                elif self._trainer.accelerator == "ddp_cpu":
                    optim_config['sched']['t_num_workers'] = self._trainer.num_processes * self._trainer.num_nodes
                elif self._trainer.accelerator == "ddp":
>>>>>>> d1900435
                    optim_config['sched']['t_num_workers'] = self._trainer.num_gpus * self._trainer.num_nodes
                else:
                    logging.warning(
                        f"The lightning trainer received accelerator: {self._trainer.accelerator}. We "
                        "recommend to use 'ddp' instead."
                    )
                    optim_config['sched']['t_num_workers'] = self._trainer.num_gpus * self._trainer.num_nodes
            else:
                optim_config['sched']['max_steps'] = self._trainer.max_steps

        # Force into DictConfig from nested structure
        optim_config = OmegaConf.create(optim_config)
        # Get back nested dict so we its mutable
        optim_config = OmegaConf.to_container(optim_config, resolve=True)

        # Extract scheduler config if inside optimizer config
        if 'sched' in optim_config:
            scheduler_config = optim_config.pop('sched')
        else:
            scheduler_config = None

        # Check if caller provided optimizer name, default to Adam otherwise
        optimizer_cls = optim_config.get('_target_', None)

        if optimizer_cls is None:
            # Try to get optimizer name for dynamic resolution, defaulting to Adam
            optimizer_name = optim_config.get('name', 'adam')
        else:
            if inspect.isclass(optimizer_cls):
                optimizer_name = optimizer_cls.__name__.lower()
            else:
                # resolve the class name (lowercase) from the class path if not provided
                optimizer_name = optimizer_cls.split(".")[-1].lower()

        # We are guarenteed to have lr since it is required by the argparser
        # But maybe user forgot to pass it to this function
        lr = optim_config.get('lr', None)

        # Check if caller has optimizer kwargs, default to empty dictionary
        if 'args' in optim_config:
            optimizer_args = optim_config.pop('args')
            optimizer_args = optim.parse_optimizer_args(optimizer_name, optimizer_args)
        else:
            optimizer_args = copy.deepcopy(optim_config)

            # Remove extra parameters from optimizer_args nest
            # Assume all other parameters are to be passed into optimizer constructor
            optimizer_args.pop('name', None)
            optimizer_args.pop('cls', None)
            optimizer_args.pop('lr', None)

        # Adaptive schedulers don't need `lr`
        if lr is not None:
            optimizer_args['lr'] = lr

        # Actually instantiate the optimizer
        if optimizer_cls is not None:
            if inspect.isclass(optimizer_cls):
                optimizer = optimizer_cls(self.parameters(), **optimizer_args)
                logging.info("Optimizer config = %s", str(optimizer))

                self._optimizer = optimizer

            else:
                # Attempt class path resolution
                try:
                    optimizer_cls = OmegaConf.create({'_target_': optimizer_cls})
                    if lr is not None:
                        optimizer_config = {'lr': lr}
                    else:
                        optimizer_config = {}
                    optimizer_config.update(optimizer_args)

                    optimizer_instance = hydra.utils.instantiate(
                        optimizer_cls, self.parameters(), **optimizer_config
                    )  # type: DictConfig

                    logging.info("Optimizer config = %s", str(optimizer_instance))

                    self._optimizer = optimizer_instance

                except Exception as e:
                    logging.error(
                        "Could not instantiate class path - {} with kwargs {}".format(
                            optimizer_cls, str(optimizer_config)
                        )
                    )
                    raise e

        else:
            optimizer = optim.get_optimizer(optimizer_name)
            optimizer = optimizer(self.parameters(), **optimizer_args)

            logging.info("Optimizer config = %s", str(optimizer))

            self._optimizer = optimizer

        # Try to instantiate scheduler for optimizer
        self._scheduler = prepare_lr_scheduler(
            optimizer=self._optimizer, scheduler_config=scheduler_config, train_dataloader=self._train_dl
        )

        # Return the optimizer with/without scheduler
        # This return allows multiple optimizers or schedulers to be created
        return self._optimizer, self._scheduler

    def configure_optimizers(self):
        self.setup_optimization()

        if self._scheduler is None:
            return self._optimizer
        else:
            return [self._optimizer], [self._scheduler]

    def train_dataloader(self):
        if self._train_dl is not None:
            return self._train_dl

    def val_dataloader(self):
        if self._validation_dl is not None:
            return self._validation_dl

    def test_dataloader(self):
        if self._test_dl is not None:
            return self._test_dl

    def validation_epoch_end(
        self, outputs: Union[List[Dict[str, torch.Tensor]], List[List[Dict[str, torch.Tensor]]]]
    ) -> Optional[Dict[str, Dict[str, torch.Tensor]]]:
        """
        Default DataLoader for Validation set which automatically supports multiple data loaders
        via `multi_validation_epoch_end`.

        If multi dataset support is not required, override this method entirely in base class.
        In such a case, there is no need to implement `multi_validation_epoch_end` either.

        .. note::
            If more than one data loader exists, and they all provide `val_loss`,
            only the `val_loss` of the first data loader will be used by default.
            This default can be changed by passing the special key `val_dl_idx: int`
            inside the `validation_ds` config.

        Args:
            outputs: Single or nested list of tensor outputs from one or more data loaders.

        Returns:
            A dictionary containing the union of all items from individual data_loaders,
            along with merged logs from all data loaders.
        """
        # Case where we dont provide data loaders
        if outputs is not None and len(outputs) == 0:
            return {}

        # Case where we provide exactly 1 data loader
        if type(outputs[0]) == dict:
            output_dict = self.multi_validation_epoch_end(outputs, dataloader_idx=0)

            if output_dict is not None and 'log' in output_dict:
                self.log_dict(output_dict.pop('log'), on_epoch=True)

            return output_dict

        else:  # Case where we provide more than 1 data loader
            output_dict = {'log': {}}

            # The output is a list of list of dicts, outer list corresponds to dataloader idx
            for dataloader_idx, val_outputs in enumerate(outputs):
                # Get prefix and dispatch call to multi epoch end
                dataloader_prefix = self.get_validation_dataloader_prefix(dataloader_idx)
                dataloader_logs = self.multi_validation_epoch_end(val_outputs, dataloader_idx=dataloader_idx)

                # If result was not provided, generate empty dict
                dataloader_logs = dataloader_logs or {}

                # Perform `val_loss` resolution first (if provided outside logs)
                if 'val_loss' in dataloader_logs:
                    if 'val_loss' not in output_dict and dataloader_idx == self._val_dl_idx:
                        output_dict['val_loss'] = dataloader_logs['val_loss']

                # For every item in the result dictionary
                for k, v in dataloader_logs.items():
                    # If the key is `log`
                    if k == 'log':
                        # Parse every element of the log, and attach the prefix name of the data loader
                        log_dict = {}

                        for k_log, v_log in v.items():
                            # If we are logging the metric, but dont provide it at result level,
                            # store it twice - once in log and once in result level.
                            # Also mark log with prefix name to avoid log level clash with other data loaders
                            if k_log not in output_dict['log'] and dataloader_idx == self._val_dl_idx:
                                new_k_log = k_log

                                # Also insert duplicate key with prefix for ease of comparison / avoid name clash
                                log_dict[dataloader_prefix + k_log] = v_log

                            else:
                                # Simply prepend prefix to key and save
                                new_k_log = dataloader_prefix + k_log

                            # Store log value
                            log_dict[new_k_log] = v_log

                        # Update log storage of individual data loader
                        output_logs = output_dict['log']
                        output_logs.update(log_dict)

                        # Update global log storage
                        output_dict['log'] = output_logs

                    else:
                        # If any values are stored outside 'log', simply prefix name and store
                        new_k = dataloader_prefix + k
                        output_dict[new_k] = v

            if 'log' in output_dict:
                self.log_dict(output_dict.pop('log'), on_epoch=True)

            # return everything else
            return output_dict

    def test_epoch_end(
        self, outputs: Union[List[Dict[str, torch.Tensor]], List[List[Dict[str, torch.Tensor]]]]
    ) -> Optional[Dict[str, Dict[str, torch.Tensor]]]:
        """
        Default DataLoader for Test set which automatically supports multiple data loaders
        via `multi_test_epoch_end`.

        If multi dataset support is not required, override this method entirely in base class.
        In such a case, there is no need to implement `multi_test_epoch_end` either.

        .. note::
            If more than one data loader exists, and they all provide `test_loss`,
            only the `test_loss` of the first data loader will be used by default.
            This default can be changed by passing the special key `test_dl_idx: int`
            inside the `test_ds` config.

        Args:
            outputs: Single or nested list of tensor outputs from one or more data loaders.

        Returns:
            A dictionary containing the union of all items from individual data_loaders,
            along with merged logs from all data loaders.
        """
        # Case where we dont provide data loaders
        if outputs is not None and len(outputs) == 0:
            return {}

        # Case where we provide exactly 1 data loader
        if type(outputs[0]) == dict:
            output_dict = self.multi_test_epoch_end(outputs, dataloader_idx=0)

            if output_dict is not None and 'log' in output_dict:
                self.log_dict(output_dict.pop('log'), on_epoch=True)

            return output_dict

        else:  # Case where we provide more than 1 data loader
            output_dict = {'log': {}}

            # The output is a list of list of dicts, outer list corresponds to dataloader idx
            for dataloader_idx, test_outputs in enumerate(outputs):
                # Get prefix and dispatch call to multi epoch end
                dataloader_prefix = self.get_test_dataloader_prefix(dataloader_idx)
                dataloader_logs = self.multi_test_epoch_end(test_outputs, dataloader_idx=dataloader_idx)

                # If result was not provided, generate empty dict
                dataloader_logs = dataloader_logs or {}

                # Perform `test_loss` resolution first (if provided outside logs)
                if 'test_loss' in dataloader_logs:
                    if 'test_loss' not in output_dict and dataloader_idx == self._test_dl_idx:
                        output_dict['test_loss'] = dataloader_logs['test_loss']

                # For every item in the result dictionary
                for k, v in dataloader_logs.items():
                    # If the key is `log`
                    if k == 'log':
                        # Parse every element of the log, and attach the prefix name of the data loader
                        log_dict = {}
                        for k_log, v_log in v.items():
                            # If we are logging the loss, but dont provide it at result level,
                            # store it twice - once in log and once in result level.
                            # Also mark log with prefix name to avoid log level clash with other data loaders
                            if k_log not in output_dict['log'] and dataloader_idx == self._test_dl_idx:
                                new_k_log = k_log

                                # Also insert duplicate key with prefix for ease of comparison / avoid name clash
                                log_dict[dataloader_prefix + k_log] = v_log

                            else:
                                # Simply prepend prefix to key and save
                                new_k_log = dataloader_prefix + k_log

                            log_dict[new_k_log] = v_log

                        # Update log storage of individual data loader
                        output_logs = output_dict.get('log', {})
                        output_logs.update(log_dict)

                        # Update global log storage
                        output_dict['log'] = output_logs

                    else:
                        # If any values are stored outside 'log', simply prefix name and store
                        new_k = dataloader_prefix + k
                        output_dict[new_k] = v

            if 'log' in output_dict:
                self.log_dict(output_dict.pop('log'), on_epoch=True)

            # return everything else
            return output_dict

    def multi_validation_epoch_end(
        self, outputs: List[Dict[str, torch.Tensor]], dataloader_idx: int = 0
    ) -> Optional[Dict[str, Dict[str, torch.Tensor]]]:
        """
        Adds support for multiple validation datasets. Should be overriden by subclass,
        so as to obtain appropriate logs for each of the dataloaders.

        Args:
            outputs: Same as that provided by LightningModule.validation_epoch_end()
                for a single dataloader.
            dataloader_idx: int representing the index of the dataloader.

        Returns:
            A dictionary of values, optionally containing a sub-dict `log`,
            such that the values in the log will be pre-pended by the dataloader prefix.
        """
        logging.warning(
            "Multi data loader support has been enabled, but "
            "`multi_validation_epoch_end(outputs, dataloader_idx) has not been implemented.\n"
            "If you require multi data loader support for validation sets, please override this method.\n"
            "If you do not require multi data loader support, please instead override "
            "`validation_epoch_end(outputs)."
        )

    def multi_test_epoch_end(
        self, outputs: List[Dict[str, torch.Tensor]], dataloader_idx: int = 0
    ) -> Optional[Dict[str, Dict[str, torch.Tensor]]]:
        """
        Adds support for multiple test datasets. Should be overriden by subclass,
        so as to obtain appropriate logs for each of the dataloaders.

        Args:
            outputs: Same as that provided by LightningModule.validation_epoch_end()
                for a single dataloader.
            dataloader_idx: int representing the index of the dataloader.

        Returns:
            A dictionary of values, optionally containing a sub-dict `log`,
            such that the values in the log will be pre-pended by the dataloader prefix.
        """
        logging.warning(
            "Multi data loader support has been enabled, but "
            "`multi_test_epoch_end(outputs, dataloader_idx) has not been implemented.\n"
            "If you require multi data loader support for validation sets, please override this method.\n"
            "If you do not require multi data loader support, please instead override "
            "`test_epoch_end(outputs)."
        )

    def get_validation_dataloader_prefix(self, dataloader_idx: int = 0) -> str:
        """
        Get the name of one or more data loaders, which will be prepended to all logs.

        Args:
            dataloader_idx: Index of the data loader.

        Returns:
            str name of the data loader at index provided.
        """
        return self._validation_names[dataloader_idx]

    def get_test_dataloader_prefix(self, dataloader_idx: int = 0) -> str:
        """
        Get the name of one or more data loaders, which will be prepended to all logs.

        Args:
            dataloader_idx: Index of the data loader.

        Returns:
            str name of the data loader at index provided.
        """
        return self._test_names[dataloader_idx]

    @rank_zero_only
    def maybe_init_from_pretrained_checkpoint(self, cfg: OmegaConf, map_location: str = 'cpu'):
        """
        Initializes a given model with the parameters obtained via specific config arguments.
        The state dict of the provided model will be updated with `strict=False` setting so as to prevent
        requirement of exact model parameters matching.

        Initializations:
            init_from_nemo_model: Str path to a .nemo model, which will be instantiated in order
                to extract the state dict.

            init_from_pretrained_model: Str name of a pretrained model checkpoint (obtained via cloud).
                The model will be downloaded (or a cached copy will be used), instantiated and then
                its state dict will be extracted.

            init_from_ptl_ckpt: Str name of a Pytorch Lightning checkpoint file. It will be loaded and
                the state dict will extracted.

        Args:
            cfg: The config used to instantiate the model. It need only contain one of the above keys.
            map_location: str or torch.device() which represents where the intermediate state dict
                (from the pretrained model or checkpoint) will be loaded.

        """
        args = ['init_from_nemo_model', 'init_from_pretrained_model', 'init_from_ptl_ckpt']
        arg_matches = [(1 if arg in cfg and arg is not None else 0) for arg in args]

        if sum(arg_matches) == 0:
            # model weights do not need to be restored
            return

        if sum(arg_matches) > 1:
            raise ValueError(
                f"Cannot pass more than one model initialization arguments to config!\n"
                f"Found : {[args[idx] for idx, arg_present in enumerate(arg_matches) if arg_present]}"
            )

        if 'init_from_nemo_model' in cfg and cfg.init_from_nemo_model is not None:
            with open_dict(cfg):
                # Restore model
                model_path = cfg.pop('init_from_nemo_model')
                restored_model = self.restore_from(model_path, map_location=map_location, strict=True)

                # Restore checkpoint into current model
                self.load_state_dict(restored_model.state_dict(), strict=False)
                logging.info(f'Model checkpoint restored from nemo file with path : `{model_path}`')

                del restored_model

        if 'init_from_pretrained_model' in cfg and cfg.init_from_pretrained_model is not None:
            with open_dict(cfg):
                # Restore model
                model_name = cfg.pop('init_from_pretrained_model')

                # Check if model is being resumed or not - only works if `Trainer` is attached to model
                if hasattr(self, 'trainer') and self.trainer is not None:
                    trainer = self.trainer
                    if (
                        hasattr(trainer, 'resume_from_checkpoint')
                        and trainer.checkpoint_connector.resume_checkpoint_path is not None
                    ):
                        logging.info(
                            "Model training is being resumed via Pytorch Lightning.\n"
                            "Initialization from pretrained model (via cloud) will be skipped."
                        )
                        return

                restored_model = self.from_pretrained(model_name, map_location=map_location, strict=True)

                # Restore checkpoint into current model
                self.load_state_dict(restored_model.state_dict(), strict=False)
                logging.info(f'Model checkpoint restored from pretrained chackpoint with name : `{model_name}`')

                del restored_model

        if 'init_from_ptl_ckpt' in cfg and cfg.init_from_ptl_ckpt is not None:
            with open_dict(cfg):
                # Restore checkpoint
                ckpt_path = cfg.pop('init_from_ptl_ckpt')
                ckpt = torch.load(ckpt_path, map_location=map_location)

                # Restore checkpoint into current model
                self.load_state_dict(ckpt['state_dict'], strict=False)
                logging.info(f'Model checkpoint restored from pytorch lightning chackpoint with path : `{ckpt_path}`')

                del ckpt

    def teardown(self, stage: str):
        """
        Called at the end of fit and test.

        Args:
            stage: either 'fit' or 'test'
        """
        if stage == 'fit':
            # Update env variable to bypass multi gpu issue after training
            # This fix affects usage of trainer.test() after trainer.train()
            # If trainer.train() was done on multiple GPUs, then trainer.test()
            # will try to do ddp, even if its a new Trainer object with just 1 GPU.
            # Temporary patch to fix that
            if 'PL_TRAINER_GPUS' in os.environ:
                os.environ.pop('PL_TRAINER_GPUS')

        super().teardown(stage)

    @classmethod
    def extract_state_dict_from(
        cls,
        restore_path: str,
        save_dir: str,
        split_by_module: bool = False,
        save_restore_connector: SaveRestoreConnector = None,
    ):
        """
        Extract the state dict(s) from a provided .nemo tarfile and save it to a directory.

        Args:
            restore_path: path to .nemo file from which state dict(s) should be extracted
            save_dir: directory in which the saved state dict(s) should be stored
            split_by_module: bool flag, which determins whether the output checkpoint should
                be for the entire Model, or the individual module's that comprise the Model
            save_restore_connector (SaveRestoreConnector): Can be overrided to add custom save and restore logic.

        Example:
            To convert the .nemo tarfile into a single Model level PyTorch checkpoint
            ::
            state_dict = nemo.collections.asr.models.EncDecCTCModel.extract_state_dict_from('asr.nemo', './asr_ckpts')


            To restore a model from a Model level checkpoint
            ::
            model = nemo.collections.asr.models.EncDecCTCModel(cfg)  # or any other method of restoration
            model.load_state_dict(torch.load("./asr_ckpts/model_weights.ckpt"))


            To convert the .nemo tarfile into multiple Module level PyTorch checkpoints
            ::
            state_dict = nemo.collections.asr.models.EncDecCTCModel.extract_state_dict_from('asr.nemo', './asr_ckpts', split_by_module=True)


            To restore a module from a Module level checkpoint
            ::
            model = nemo.collections.asr.models.EncDecCTCModel(cfg)  # or any other method of restoration

            # load the individual components
            model.preprocessor.load_state_dict(torch.load("./asr_ckpts/preprocessor.ckpt"))
            model.encoder.load_state_dict(torch.load("./asr_ckpts/encoder.ckpt"))
            model.decoder.load_state_dict(torch.load("./asr_ckpts/decoder.ckpt"))


        Returns:
            The state dict that was loaded from the original .nemo checkpoint
        """
        if save_restore_connector is None:
            save_restore_connector = SaveRestoreConnector()

        if not path.exists(restore_path):
            raise FileExistsError(f"Can't find {restore_path}")

        cls.update_save_restore_connector(save_restore_connector)
        state_dict = cls._save_restore_connector.extract_state_dict_from(restore_path, save_dir, split_by_module)
        return state_dict

    def prepare_test(self, trainer: 'Trainer') -> bool:
        """
        Helper method to check whether the model can safely be tested
        on a dataset after training (or loading a checkpoint).

        ::

            trainer = Trainer()
            if model.prepare_test(trainer):
                trainer.test(model)

        Returns:
            bool which declares the model safe to test. Provides warnings if it has to
            return False to guide the user.
        """
        if not hasattr(self._cfg, 'test_ds'):
            logging.info("No `test_ds` config found within the manifest.")
            return False

        # Replace ddp multi-gpu until PTL has a fix
        DDP_WARN = """\n\nDuring testing, it is currently advisable to construct a new Trainer "
                    "with single GPU and no DDP to obtain accurate results.
                    "Following pattern should be used: "
                    "gpu = 1 if cfg.trainer.gpus != 0 else 0"
                    "trainer = Trainer(gpus=gpu)"
                    "if model.prepare_test(trainer):"
                    "  trainer.test(model)\n\n"""

        if trainer is not None:
            if trainer.num_gpus > 1:
                logging.warning(DDP_WARN)
                return False

        # Assign trainer to the model
        self.set_trainer(trainer)
        return True

    def set_trainer(self, trainer: Trainer):
        """
        Set an instance of Trainer object.

        Args:
            trainer: PyTorch Lightning Trainer object.
        """
        self.trainer = trainer
        self._trainer = trainer
        self.set_world_size(self._trainer)

    def set_world_size(self, trainer: Trainer):
        """
        Determines the world size from the PyTorch Lightning Trainer.
        And then updates AppState.

        Args:
            trainer (Trainer): PyTorch Lightning Trainer object
        """
        # Update AppState with world information from trainer
        if isinstance(trainer, Trainer):
            app_state = AppState()
            if self._trainer.num_gpus and self._trainer.num_nodes:
                app_state.world_size = self._trainer.num_gpus * self._trainer.num_nodes
        else:
            logging.warning(f'World size can only be set by PyTorch Lightning Trainer.')

    def _update_dataset_config(self, dataset_name: str, config: Optional[Union[DictConfig, Dict]]):
        """
        Update the config (if not None) of the dataset by given name.
        Preserves said config after updating.

        Args:
            dataset_name: str name of the dataset whose config is being updated.
                Can be one of `train`, `validation` and `test`.
            config: Optional DictConfig or dict. If None is passed, this method simply returns.
                If dict is passed, it is cast into a DictConfig.
                The internal config is updated with the passed config.
        """
        if hasattr(self, '_multi_dataset_mode') and self._multi_dataset_mode is True:
            return

        if config is not None:
            if not isinstance(config, DictConfig):
                config = OmegaConf.create(config)

            if dataset_name in ['train', 'validation', 'test']:
                OmegaConf.set_struct(self.cfg, False)

                key_name = dataset_name + "_ds"
                self.cfg[key_name] = config

                OmegaConf.set_struct(self.cfg, True)

                # Update hyper parameters by calling property setter
                self.cfg = self._cfg
            else:
                raise ValueError("`dataset_name` when updating config must be one of [train, validation, test]")

    @property
    def num_weights(self):
        """
        Utility property that returns the total number of parameters of the Model.
        """
        num: int = 0
        for p in self.parameters():
            if p.requires_grad:
                num += p.numel()
        return num

    @property
    def cfg(self):
        """
        Property that holds the finalized internal config of the model.

        Note:
            Changes to this config are not reflected in the state of the model.
            Please create a new model using an updated config to properly update the model.
        """
        return self._cfg

    @cfg.setter
    def cfg(self, cfg):
        """
        Property that holds the finalized internal config of the model.

        Note:
            Changes to this config are not reflected in the state of the model.
            Please create a new model using an updated config to properly update the model.
        """
        self._cfg = cfg
        self._set_hparams(self._cfg)
        self._hparams_initial = copy.deepcopy(self._hparams)

    @staticmethod
    def _is_model_being_restored() -> bool:
        app_state = AppState()
        return app_state.is_model_being_restored

    @staticmethod
    def _set_model_restore_state(is_being_restored: bool, folder: str = None):
        app_state = AppState()
        app_state.is_model_being_restored = is_being_restored
        app_state.nemo_file_folder = folder

    def _set_model_guid(self):
        if not hasattr(self, 'model_guid'):
            appstate = AppState()

            # Generate a unique uuid for the instance
            # also determine if the model is being restored or not, and preserve the path
            self.model_guid = str(uuid.uuid4())
            if self._is_model_being_restored():
                restore_path = appstate.model_restore_path
            else:
                restore_path = None

            appstate.register_model_guid(self.model_guid, restoration_path=restore_path)

    @classmethod
    def update_save_restore_connector(cls, save_restore_connector):
        if hasattr(cls, '_save_restore_connector'):
            cls._save_restore_connector = save_restore_connector
        else:
            setattr(cls, '_save_restore_connector', save_restore_connector)<|MERGE_RESOLUTION|>--- conflicted
+++ resolved
@@ -462,15 +462,9 @@
                 optim_config['sched']['t_limit_train_batches'] = self._trainer.limit_train_batches
                 if self._trainer.accelerator is None:
                     optim_config['sched']['t_num_workers'] = self._trainer.num_gpus or 1
-<<<<<<< HEAD
-                elif self._trainer.accelerator == "cpu":
-                    optim_config['sched']['t_num_workers'] = self._trainer.num_processes * self._trainer.num_nodes
-                elif self._trainer.accelerator == "gpu":
-=======
                 elif self._trainer.accelerator == "ddp_cpu":
                     optim_config['sched']['t_num_workers'] = self._trainer.num_processes * self._trainer.num_nodes
                 elif self._trainer.accelerator == "ddp":
->>>>>>> d1900435
                     optim_config['sched']['t_num_workers'] = self._trainer.num_gpus * self._trainer.num_nodes
                 else:
                     logging.warning(
