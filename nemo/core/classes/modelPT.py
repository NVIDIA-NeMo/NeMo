--- conflicted
+++ resolved
@@ -487,8 +487,6 @@
             else:
                 restore_path = os.path.abspath(os.path.expanduser(save_restore_connector.model_extracted_dir))
 
-<<<<<<< HEAD
-=======
         is_multistorageclient_url = MULTISTORAGECLIENT_AVAILABLE and str(restore_path).startswith(
             MULTISTORAGECLIENT_PROTOCOL
         )
@@ -500,7 +498,6 @@
             else:
                 restore_path = os.path.abspath(os.path.expanduser(save_restore_connector.model_extracted_dir))
 
->>>>>>> 15033e59
             if not path.exists(restore_path):
                 raise FileNotFoundError(f"Can't find {restore_path}")
 
