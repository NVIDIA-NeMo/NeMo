# ! /usr/bin/python
# -*- coding: utf-8 -*-

# Copyright (c) 2019-, NVIDIA CORPORATION. All rights reserved.
#
# Licensed under the Apache License, Version 2.0 (the "License");
# you may not use this file except in compliance with the License.
# You may obtain a copy of the License at
#
#     http://www.apache.org/licenses/LICENSE-2.0
#
# Unless required by applicable law or agreed to in writing, software
# distributed under the License is distributed on an "AS IS" BASIS,
# WITHOUT WARRANTIES OR CONDITIONS OF ANY KIND, either express or implied.
# See the License for the specific language governing permissions and
# limitations under the License.

"""This file contains NeuralModule and NmTensor classes."""
__all__ = ['WeightShareTransform', 'NeuralModule']

import collections
import uuid
from abc import ABC, abstractmethod
from collections import namedtuple
from enum import Enum
from inspect import getargvalues, getfullargspec, stack
from os import path
from typing import Dict, List, Optional, Set, Tuple

from ruamel import yaml

from .neural_types import (
    CanNotInferResultNeuralType,
    NeuralPortNameMismatchError,
    NeuralPortNmTensorMismatchError,
    NeuralType,
    NeuralTypeComparisonResult,
    NmTensor,
)
from nemo import logging
from nemo.core import NeuralModuleFactory
from nemo.package_info import __version__ as nemo_version
from nemo.utils.decorators.deprecated import deprecated

logging = nemo.logging


class WeightShareTransform(Enum):
    """When sharing parameters, what kind of transform to apply."""

    SAME = 0
    TRANSPOSE = 1


PretrainedModelInfo = namedtuple(
    "PretrainedModleInfo", ("pretrained_model_name", "description", "parameters", "location"),
)


class NeuralModule(ABC):
    """Abstract class that every Neural Module must inherit from.
    """

    def __init__(self):

        # Get default factory.
        self._factory = NeuralModuleFactory.get_default_factory()

        # Set module properties from factory else use defaults
        self._placement = self._factory.placement
        # If one needs to change that should override it manually.

        # Optimization level.
        self._opt_level = self._factory.optim_level

        # Get object UUID.
        self._uuid = str(uuid.uuid4())

        # Retrieve dictionary of parameters (keys, values) passed to init.
        self._init_params = self.__extract_init_params()

        # Pint the types of the values.
        # for key, value in self._init_params.items():
        #    print("{}: {} ({})".format(key, value, type(value)))

        # Validate the parameters.
        # self._validate_params(self._init_params)

    @property
    def init_params(self) -> Optional[Dict]:
        """
            Property returning parameters used to instantiate the module.

            Returns:
                Dictionary containing parameters used to instantiate the module.
        """
        return self._init_params

    def __extract_init_params(self):
        """
            Retrieves the dictionary of of parameters (keys, values) passed to constructor of a class derived
            (also indirectly) from the Neural Module class.

            Returns:
                Dictionary containing parameters passed to init().
        """
        # Get names of arguments of the original module init method.
        init_keys = getfullargspec(type(self).__init__).args

        # Remove self.
        if "self" in init_keys:
            init_keys.remove("self")

        # Create list of params.
        init_params = {}.fromkeys(init_keys)

        # Retrieve values of those params from the call list.
        for frame in stack()[1:]:
            localvars = getargvalues(frame[0]).locals
            # print("localvars: ", localvars)
            for key in init_keys:
                # Found the variable!
                if key in localvars.keys():
                    # Save the value.
                    init_params[key] = localvars[key]

        # Return parameters.
        return init_params

    def __validate_params(self, params):
        """
            Checks whether dictionary contains parameters being primitive types (string, int, float etc.)
            or (lists of)+ primitive types.

            Args:
                params: dictionary of parameters.

            Returns:
                True if all parameters were ok, False otherwise.
        """
        ok = True

        # Iterate over parameters and check them one by one.
        for key, variable in params.items():
            if not self.__is_of_allowed_type(variable):
                logging.warning(
<<<<<<< HEAD
                    "{} contains variable {} is of type {} which is not of a allowed.".format(
=======
                    "Parameter '{}' contains a variable '{}' of type '{}' which is not allowed.".format(
>>>>>>> 1b1b821c
                        key, variable, type(variable)
                    )
                )
                ok = False

        # Return the result.
        return ok

    def __is_of_allowed_type(self, var):
        """
            A recursive function that checks if a given variable is of allowed type.

            Args:
                pretrained_model_name (str): name of pretrained model to use in order.

            Returns:
                True if all parameters were ok, False otherwise.
        """
        # Special case: None is also allowed.
        if var is None:
            return True

        var_type = type(var)

        # If this is list - check its elements.
        if var_type == list:
            for list_var in var:
                if not self.__is_of_allowed_type(list_var):
                    return False

        # If this is dict - check its elements.
        elif var_type == dict:
            for _, dict_var in var.items():
                if not self.__is_of_allowed_type(dict_var):
                    return False

        elif var_type not in (str, int, float, bool):
            return False

        # Well, seems that everything is ok.
        return True

    def _create_config_header(self):
        """ A protected method that create a header stored later in the configuration file. """

        # Get module "full specification".
        module_full_spec = str(self.__module__) + "." + str(self.__class__.__qualname__)
        module_class_name = type(self).__name__
        # print(module_full_spec)

        # Check whether module belongs to a collection.
        spec_list = module_full_spec.split(".")

        # Do not check Neural Modules from unit tests.
        if spec_list[0] == "tests":
            # Set collection variables.
            collection_type = "tests"
            collection_version = None
        else:
            # Check if component belongs to any collection
            if len(spec_list) < 3 or (spec_list[0] != "nemo" and spec_list[1] != "collection"):
                logging.warning(
                    "Module `{}` does not belong to any collection. This won't be allowed in the next release.".format(
                        module_class_name
                    )
                )
                collection_type = "unknown"
                collection_version = None
            else:
                # Ok, set collection.
                collection_type = spec_list[2]
                collection_version = None
                # TODO: to be SET!
                # print(getattr("nemo.collections.nlp", __version__))

        # Create a "header" with module "specification".
        header = {
            "nemo_core_version": nemo_version,
            "collection_type": collection_type,
            "collection_version": collection_version,
            # "class": module_class_name, # Operating only on full_spec now.
            "full_spec": module_full_spec,
        }
        return header

    def export_to_config(self, config_file):
        """
            A function that exports module "configuration" (i.e. init parameters) to a YAML file.
            Raises a ValueError exception in case then parameters coudn't be exported.

            Args:
                config_file: path (absolute or relative) and name of the config file (YML)
        """
        # Check if generic export will work.
        if not self.__validate_params(self._init_params):
            raise ValueError(
                "Generic configuration export enables to use of parameters of primitive types (string, int, float) "
                F"or (lists of/dicts of) primitive types. Please implement your own custom `export_to_config()` and "
                F"`import_from_config()` methods for your custom Module class."
            )

        # Greate an absolute path.
        abs_path_file = path.expanduser(config_file)

        # Create the dictionary to be exported.
        to_export = {}

        # Add "header" with module "specification".
        to_export["header"] = self._create_config_header()

        # Add init parameters.
        to_export["init_params"] = self._init_params
        # print(to_export)

        # All parameters are ok, let's export.
        with open(abs_path_file, 'w') as outfile:
            yaml.dump(to_export, outfile)

        logging.info(
            "Configuration of module {} ({}) exported to {}".format(self._uuid, type(self).__name__, abs_path_file)
        )

    @classmethod
    def _validate_config_file(cls, config_file, section_name=None):
        """
            Class method validating whether the config file has a proper content (sections, specification etc.).
            Raises an ImportError exception when config file is invalid or
            incompatible (when called from a particular class).

            Args:
                config_file: path (absolute or relative) and name of the config file (YML)

                section_name: section in the configuration file storing module configuration (optional, DEFAULT: None)

            Returns:
                A loaded configuration file (dictionary).
        """
        # Greate an absolute path.
        abs_path_file = path.expanduser(config_file)

        # Open the config file.
        with open(abs_path_file, 'r') as stream:
            loaded_config = yaml.safe_load(stream)

        # Check section.
        if section_name is not None:
            if section_name not in loaded_config:
                raise ImportError(
                    "The loaded config `{}` doesn't contain the indicated `{}` section".format(
                        config_file, section_name
                    )
                )
            # Section exists - use only it for configuration.
            loaded_config = loaded_config[section_name]

        # Make sure that the config is valid.
        if "header" not in loaded_config:
            raise ImportError("The loaded config `{}` doesn't contain the `header` section".format(config_file))

        if "init_params" not in loaded_config:
            raise ImportError("The loaded config `{}` doesn't contain the `init_params` section".format(config_file))

        # Parse the "full specification".
        spec_list = loaded_config["header"]["full_spec"].split(".")

        # Check if config contains data of a compatible class.
        if cls.__name__ != "NeuralModule" and spec_list[-1] != cls.__name__:
            txt = "The loaded file `{}` contains configuration of ".format(config_file)
            txt = txt + "`{}` thus cannot be used for instantiation of an object of type `{}`".format(
                spec_list[-1], cls.__name__
            )
            raise ImportError(txt)

        # Success - return configuration.
        return loaded_config

    @classmethod
    def import_from_config(cls, config_file, section_name=None, overwrite_params={}):
        """
            Class method importing the configuration file.
            Raises an ImportError exception when config file is invalid or
            incompatible (when called from a particular class).

            Args:
                config_file: path (absolute or relative) and name of the config file (YML)

                section_name: section in the configuration file storing module configuration (optional, DEFAULT: None)

                overwrite_params: Dictionary containing parameters that will be added to or overwrite (!) the default
                parameters loaded from the configuration file

            Returns:
                Instance of the created NeuralModule object.
        """
        # Validate the content of the configuration file (its header).
        loaded_config = cls._validate_config_file(config_file, section_name)

        # Parse the "full specification".
        spec_list = loaded_config["header"]["full_spec"].split(".")

        # Get object class from "full specification".
        mod_obj = __import__(spec_list[0])
        for spec in spec_list[1:]:
            mod_obj = getattr(mod_obj, spec)
        # print(mod_obj)

        # Get init parameters.
        init_params = loaded_config["init_params"]
        # Update parameters with additional ones.
        init_params.update(overwrite_params)

        # Create and return the object.
        obj = mod_obj(**init_params)
        logging.info(
            "Instantiated a new Neural Module of type `{}` using configuration loaded from the `{}` file".format(
                spec_list[-1], config_file
            )
        )
        return obj

    @deprecated(version=0.11)
    @staticmethod
    def create_ports(**kwargs):
        """ Deprecated method, to be remoted in the next release."""
        raise Exception(
            'Deprecated method. Please implement ``inputs`` and ``outputs`` \
                 properties to define module ports instead'
        )

    @property
    @abstractmethod
    def input_ports(self) -> Optional[Dict[str, NeuralType]]:
        """Returns definitions of module input ports

        Returns:
          A (dict) of module's input ports names to NeuralTypes mapping
        """

    @property
    @abstractmethod
    def output_ports(self) -> Optional[Dict[str, NeuralType]]:
        """Returns definitions of module output ports

        Returns:
          A (dict) of module's output ports names to NeuralTypes mapping
        """

    @staticmethod
    def pretrained_storage():
        return ''

    def __call__(self, **kwargs):
        """This method allows objects to be called with their port names

        Args:
          kwargs: Input ports and their values. For example:
          ...
          mymodule1 = Subclass1_of_NeuralModule(...)
          mymodule2 = Subclass2_of_NeuralModule(...)
          ...
          out_port1, out_port2 = mymodule1(input_port1=value1,
          input_port2=value2,
          input_port3=value3)
          out_port11 = mymodule2(input_port1=out_port2)
          ...

        Returns:
          NmTensor object or tuple of NmTensor objects
        """
        # Get input and output ports definitions.
        input_port_defs = self.input_ports
        output_port_defs = self.output_ports

        first_input_nmtensor_type = None
        input_nmtensors_are_of_same_type = True
        for port_name, tgv in kwargs.items():
            # make sure that passed arguments correspond to input port names
            if port_name not in input_port_defs.keys():
                raise NeuralPortNameMismatchError("Wrong input port name: {0}".format(port_name))

            input_port = input_port_defs[port_name]
            type_comatibility = input_port.compare(tgv)
            if (
                type_comatibility != NeuralTypeComparisonResult.SAME
                and type_comatibility != NeuralTypeComparisonResult.GREATER
            ):
                raise NeuralPortNmTensorMismatchError(
                    "\n\nIn {0}. \n"
                    "Port: {1} and a NmTensor it was fed are \n"
                    "of incompatible neural types:\n\n{2} \n\n and \n\n{3}"
                    "\n\nType comparison result: {4}".format(
                        self.__class__.__name__, port_name, input_port_defs[port_name], tgv, type_comatibility,
                    )
                )

            # if first_input_nmtensor_type is None:
            #     first_input_nmtensor_type = NeuralType(tgv._axis2type)
            # else:
            #     if first_input_nmtensor_type._axis2type is None:
            #         input_nmtensors_are_of_same_type = True
            #     else:
            #         input_nmtensors_are_of_same_type = first_input_nmtensor_type.compare(
            #             tgv
            #         ) == NeuralTypeComparisonResult.SAME and len(first_input_nmtensor_type._axis2type)
            # if not (
            #     type_comatibility == NeuralTypeComparisonResult.SAME
            #     or type_comatibility == NeuralTypeComparisonResult.GREATER
            # ):
            #     raise NeuralPortNmTensorMismatchError(
            #         "\n\nIn {0}. \n"
            #         "Port: {1} and a NmTensor it was fed are \n"
            #         "of incompatible neural types:\n\n{2} \n\n and \n\n{3}"
            #         "\n\nType comparison result: {4}".format(
            #             self.__class__.__name__, port_name, input_port_defs[port_name], tgv, type_comatibility,
            #         )
            #     )
            # if type_comatibility == NeuralTypeComparisonResult.LESS:
            #     print('Types were raised')

        if len(output_port_defs) == 1:
            out_name = list(output_port_defs)[0]
            out_type = output_port_defs[out_name]
            if out_type is None:
                if input_nmtensors_are_of_same_type:
                    out_type = first_input_nmtensor_type
                else:
                    raise CanNotInferResultNeuralType(
                        "Can't infer output neural type. Likely your inputs are of different type."
                    )
            return NmTensor(producer=self, producer_args=kwargs, name=out_name, ntype=out_type,)
        else:
            result = []
            for out_port, n_type in output_port_defs.items():
                out_type = n_type
                if out_type is None:
                    if input_nmtensors_are_of_same_type:
                        out_type = first_input_nmtensor_type
                    else:
                        raise CanNotInferResultNeuralType(
                            "Can't infer output neural type. Likely your inputs are of different type."
                        )
                result.append(NmTensor(producer=self, producer_args=kwargs, name=out_port, ntype=out_type,))

            # Creating ad-hoc class for returning from module's forward pass.
            output_class_name = f'{self.__class__.__name__}Output'
            field_names = list(output_port_defs)
            result_type = collections.namedtuple(typename=output_class_name, field_names=field_names,)

            # Tie tuple of output tensors with corresponding names.
            result = result_type(*result)

            return result

    def __str__(self):
        return self.__class__.__name__

    @abstractmethod
    def get_weights(self) -> Optional[Dict[(str, bool)]]:
        """Returns NeuralModule's weights copy.

        Returns:
          Dictionary of name -> (weights, trainable)"""
        pass

    @abstractmethod
    def set_weights(
        self,
        name2weight: Dict[(str, Tuple[str, bool])],
        name2name_and_transform: Dict[(str, Tuple[str, WeightShareTransform])] = None,
    ):
        """Sets weight from given values. For every named weight in
        name2weight,
        if weight with the same name is found in the model, it will be set to
        found value.

        WARNING: This will NOT tie weights. It will copy values.

        If ``name2name_and_transform`` is provided then if will set weights
        using
        name mapping and transform. For example, suppose ``objec1.X = 3x5
        weight``.
        Then, if ``name2name_and_transform['X']=('Y',
        WeightShareTransform.TRANSPOSE)``
        and ``Y`` is 5x3 weight and ``name2weight['Y']=Y. Then:
        ``object1.set_weights(name2weight, name2name_and_transform)`` will
        set object1.X=transpose(Y).

        Args:
          name2weight (dict): dictionary of name to (weight, trainable).
          Typically this is output of get_weights method.
          name2name_and_transform: mapping from name -> (name, transform)
        """
        pass

    @staticmethod
    def list_pretrained_models() -> Optional[List[PretrainedModelInfo]]:
        """List all available pre-trained models (e.g. weights) for this NM.

        Returns:
            A list of PretrainedModelInfo tuples.
            The pretrained_model_name field of the tuple can be used to
            retrieve pre-trained model's weights (pass it as
            pretrained_model_name argument to the module's constructor)
        """
        return None

    def get_config_dict_and_checkpoint(self, pretrained_model_name):
        """WARNING: This part is work in progress"""
        return None

    @abstractmethod
    def tie_weights_with(
        self,
        module,
        weight_names=List[str],
        name2name_and_transform: Dict[(str, Tuple[str, WeightShareTransform])] = None,
    ):
        """Ties weights between self and module. For every weight name in
        weight_names, if weight with the same name is found in self, it will
        be tied
        with a same weight from ``module``.

        WARNING: Once weights are tied, updates to one weights's weights
        will affect
        other module's weights.


        If ``name2name_and_transform`` is provided then if will set weights
        using
        name mapping and transform. For example, suppose ``objec1.X = 3x5
        weights``
        and ``object2.Y = 5x3 weights``. Then these weights can be tied like
        this:

        .. code-block:: python

          object1.tie_weights_with(object2, weight_names=['X'],
          name2name_and_transform =
          { 'X': ('Y', WeightShareTransform.TRANSPOSE)})


        Args:
            module: with which module to tie weights
            weight_names (List[str]): list of self weights' names
            name2name_and_transform: mapping from name -> (name, transform)
        """
        pass

    def is_trainable(self) -> bool:
        """
        Checks if NeuralModule is trainable.
        A NeuralModule is trainable IFF it contains at least one trainable
        weight

        Returns:
          True if module has trainable weights, False otherwise
        """
        weights = self.get_weights()
        if weights is None:
            return False
        for name, w in weights.items():
            if w[1]:
                return True
        return False

    @abstractmethod
    def save_to(self, path: str):
        """Save module state to file.

        Args:
          path (string): path to while where to save.
        """
        pass

    @abstractmethod
    def restore_from(self, path: str):
        """Restore module's state from file.

        Args:
          path (string): path to where to restore from.
        """
        pass

    @abstractmethod
    def freeze(self, weights: Set[str] = None):
        """Freeze weights

        Args:
          weights (set): set of weight names to freeze
          If None, all weights are freezed.
        """
        pass

    @abstractmethod
    def unfreeze(self, weights: Set[str] = None):
        """Unfreeze weights

        Args:
          weights (set): set of weight names to unfreeze
          If None, all weights are unfreezed.
        """
        pass

    @property
    def placement(self):
        """Module's placement. Currently CPU or GPU.
        DataParallel and ModelParallel will come later.

        Returns:
          (DeviceType) Device where NM's weights are located
        """
        return self._placement

    @property
    @deprecated(version=0.11)
    def local_parameters(self) -> Optional[Dict]:
        """Get module's parameters

        Returns:
          module's parameters
        """
        return self._init_params
        # return self._local_parameters

    @property
    def unique_instance_id(self):
        """A unique instance id for this object

        Returns:
          A uniq uuid which can be used to identify this object
        """
        return self._uuid

    @property
    def factory(self):
        """ Neural module factory which created this module
        Returns: NeuralModuleFactory instance or None
        """
        return self._factory

    @property
    @abstractmethod
    def num_weights(self):
        """Number of module's weights
        """
        pass<|MERGE_RESOLUTION|>--- conflicted
+++ resolved
@@ -144,11 +144,7 @@
         for key, variable in params.items():
             if not self.__is_of_allowed_type(variable):
                 logging.warning(
-<<<<<<< HEAD
-                    "{} contains variable {} is of type {} which is not of a allowed.".format(
-=======
                     "Parameter '{}' contains a variable '{}' of type '{}' which is not allowed.".format(
->>>>>>> 1b1b821c
                         key, variable, type(variable)
                     )
                 )
