--- conflicted
+++ resolved
@@ -35,9 +35,6 @@
     'EmbeddedTextType',
     'EncodedRepresentation',
     'MaskType',
-<<<<<<< HEAD
-    'StringType',
-=======
     'Target',
     'ClassificationTarget',
     'ImageFeatureValue',
@@ -45,7 +42,7 @@
     'ImageValue',
     'NormalizedImageValue',
     'StringLabel',
->>>>>>> 7be7f270
+    'StringType',
 ]
 
 import abc
@@ -204,13 +201,6 @@
 
 
 class MaskType(PredictionsType):
-<<<<<<< HEAD
-    """Element type to represent boolean mask"""
-
-
-class StringType(ElementType):
-    """Element type representing strings"""
-=======
     """Element type to represent a boolean mask"""
 
 
@@ -252,4 +242,7 @@
 
 class ImageFeatureValue(ImageValue):
     """Type representing an element (single value) of a (image) feature maps."""
->>>>>>> 7be7f270
+
+
+class StringType(ElementType):
+    """Element type representing strings"""