# Copyright (c) 2020, NVIDIA CORPORATION.  All rights reserved.
#
# Licensed under the Apache License, Version 2.0 (the "License");
# you may not use this file except in compliance with the License.
# You may obtain a copy of the License at
#
#     http://www.apache.org/licenses/LICENSE-2.0
#
# Unless required by applicable law or agreed to in writing, software
# distributed under the License is distributed on an "AS IS" BASIS,
# WITHOUT WARRANTIES OR CONDITIONS OF ANY KIND, either express or implied.
# See the License for the specific language governing permissions and
# limitations under the License.

import copy
import dataclasses
import math
import warnings
from functools import partial
from typing import Any, Dict, Optional, Union

import hydra
import torch.optim as optim
import torch.optim.lr_scheduler as pt_scheduler
import torch.utils.data.dataloader as dataloader
from omegaconf import DictConfig, OmegaConf
from torch.optim.lr_scheduler import _LRScheduler

from nemo.core.config import SchedulerParams, get_scheduler_config, register_scheduler_params
from nemo.utils import logging


class WarmupPolicy(_LRScheduler):
    """Adds warmup kwargs and warmup logic to lr policy.
    All arguments should be passed as kwargs for clarity,
    Args:
        warmup_steps: Number of training steps in warmup stage
        warmup_ratio: Ratio of warmup steps to total steps
        max_steps: Total number of steps while training or `None` for
            infinite training
    """

    def __init__(self, optimizer, *, warmup_steps=None, warmup_ratio=None, max_steps=None, min_lr=0.0, last_epoch=-1):
        assert not (
            warmup_steps is not None and warmup_ratio is not None
        ), "Either use particular number of step or ratio"
        assert warmup_ratio is None or max_steps is not None, "If there is a ratio, there should be a total steps"

        # It is necessary to assign all attributes *before* __init__,
        # as class is wrapped by an inner class.
        self.max_steps = max_steps
        if warmup_steps is not None:
            self.warmup_steps = warmup_steps
        elif warmup_ratio is not None:
            self.warmup_steps = int(warmup_ratio * max_steps)
        else:
            self.warmup_steps = 0

        self.min_lr = min_lr
        super().__init__(optimizer, last_epoch)

    def get_lr(self):
        if not self._get_lr_called_within_step:
            warnings.warn(
                "To get the last learning rate computed by the scheduler, " "please use `get_last_lr()`.", UserWarning
            )

        step = self.last_epoch

        if step <= self.warmup_steps:
            lr_val = (step + 1) / (self.warmup_steps + 1)
            return [initial_lr * lr_val for initial_lr in self.base_lrs]

        if step > self.max_steps:
            return [self.min_lr for _ in self.base_lrs]

        return self._get_lr(step)

    def _get_lr(self, step):
        """Simple const lr policy"""
        return self.base_lrs


class WarmupHoldPolicy(WarmupPolicy):
    """Variant of WarmupPolicy which maintains high learning rate for a defined number of steps.
    All arguments should be passed as kwargs for clarity,
    Args:
        warmup_steps: Number of training steps in warmup stage
        warmup_ratio: Ratio of warmup steps to total steps
        hold_steps: Number of training steps to hold the learning rate after warm up
        hold_ratio: Ratio of hold steps to total steps
        max_steps: Total number of steps while training or `None` for
            infinite training
    """

    def __init__(
        self,
        optimizer,
        *,
        warmup_steps=None,
        warmup_ratio=None,
        hold_steps=None,
        hold_ratio=None,
        max_steps=None,
        min_lr=0.0,
        last_epoch=-1,
    ):
        assert not (hold_steps is not None and hold_ratio is not None), "Either use particular number of step or ratio"
        assert hold_ratio is None or max_steps is not None, "If there is a ratio, there should be a total steps"

        self.min_lr = min_lr
        self._last_warmup_lr = 0.0

        # Necessary to duplicate as class attributes are hidden in inner class
        self.max_steps = max_steps
        if warmup_steps is not None:
            self.warmup_steps = warmup_steps
        elif warmup_ratio is not None:
            self.warmup_steps = int(warmup_ratio * max_steps)
        else:
            self.warmup_steps = 0

        if hold_steps is not None:
            self.hold_steps = hold_steps + self.warmup_steps
        elif hold_ratio is not None:
            self.hold_steps = int(hold_ratio * max_steps) + self.warmup_steps
        else:
            self.hold_steps = 0

        super().__init__(
            optimizer,
            warmup_steps=warmup_steps,
            warmup_ratio=warmup_ratio,
            max_steps=max_steps,
            last_epoch=last_epoch,
            min_lr=min_lr,
        )

    def get_lr(self):
        if not self._get_lr_called_within_step:
            warnings.warn(
                "To get the last learning rate computed by the scheduler, " "please use `get_last_lr()`.", UserWarning
            )

        step = self.last_epoch

        # Warmup phase
        if step <= self.warmup_steps:
            lr_val = (step + 1) / (self.warmup_steps + 1)
            return [initial_lr * lr_val for initial_lr in self.base_lrs]

        # Hold phase
        if (step >= self.warmup_steps) and (step < self.hold_steps):
            return self.base_lrs

        if step > self.max_steps:
            return [self.min_lr for _ in self.base_lrs]

        return self._get_lr(step)


def _squareroot_annealing(initial_lr, step, max_steps, min_lr):
    mult = ((max_steps - step) / max_steps) ** 0.5
    out_lr = initial_lr * mult
    out_lr = max(out_lr, min_lr)
    return out_lr


def _square_annealing(initial_lr, step, max_steps, min_lr):
    mult = ((max_steps - step) / max_steps) ** 2
    out_lr = initial_lr * mult
    out_lr = max(out_lr, min_lr)
    return out_lr


def _cosine_annealing(initial_lr, step, max_steps, min_lr):
    mult = 0.5 * (1 + math.cos(math.pi * step / max_steps))
    out_lr = (initial_lr - min_lr) * mult + min_lr
    return out_lr


def _poly_decay(initial_lr, step, decay_steps, power, min_lr, cycle):
    if cycle:
        multiplier = 1.0 if step == 0 else math.ceil(step / decay_steps)
        decay_steps *= multiplier
    else:
        step = min(step, decay_steps)
    p = step / decay_steps
    lr = (initial_lr - min_lr) * math.pow(1.0 - p, power)
    lr += min_lr
    return lr


class SquareAnnealing(WarmupPolicy):
    def __init__(self, optimizer, *, max_steps, min_lr=1e-5, last_epoch=-1, **kwargs):
        super().__init__(optimizer=optimizer, max_steps=max_steps, last_epoch=last_epoch, min_lr=min_lr, **kwargs)

    def _get_lr(self, step):
        new_lrs = [
            _square_annealing(
                initial_lr=initial_lr,
                step=step - self.warmup_steps,
                max_steps=self.max_steps - self.warmup_steps,
                min_lr=self.min_lr,
            )
            for initial_lr in self.base_lrs
        ]
        return new_lrs


class SquareRootAnnealing(WarmupPolicy):
    def __init__(self, optimizer, *, max_steps, min_lr=0, last_epoch=-1, **kwargs):
        super().__init__(optimizer=optimizer, max_steps=max_steps, last_epoch=last_epoch, min_lr=min_lr, **kwargs)

    def _get_lr(self, step):
        new_lrs = [
            _squareroot_annealing(initial_lr=initial_lr, step=step, max_steps=self.max_steps, min_lr=self.min_lr,)
            for initial_lr in self.base_lrs
        ]
        return new_lrs


class CosineAnnealing(WarmupPolicy):
    def __init__(self, optimizer, *, max_steps, min_lr=0, last_epoch=-1, **kwargs):
        super().__init__(optimizer=optimizer, max_steps=max_steps, last_epoch=last_epoch, min_lr=min_lr, **kwargs)

    def _get_lr(self, step):
        for initial_lr in self.base_lrs:
            if initial_lr < self.min_lr:
                raise ValueError(
                    f"{self} received an initial learning rate that " f"was lower than the minimum learning rate."
                )

        new_lrs = [
            _cosine_annealing(
                initial_lr=initial_lr,
                step=step - self.warmup_steps,
                max_steps=self.max_steps - self.warmup_steps,
                min_lr=self.min_lr,
            )
            for initial_lr in self.base_lrs
        ]
        return new_lrs


class WarmupAnnealing(WarmupPolicy):
    def __init__(self, optimizer, *, max_steps, last_epoch=-1, min_lr=0.0, **kwargs):
        super().__init__(optimizer=optimizer, max_steps=max_steps, last_epoch=last_epoch, min_lr=min_lr, **kwargs)

    def _get_lr(self, step):
        progress = float(step / self.max_steps)
        warmup_ratio = float(self.warmup_steps / self.max_steps)

        mult = max((progress - 1.0) / (warmup_ratio - 1.0), 0.0)
        out_lr = [initial_lr * mult for initial_lr in self.base_lrs]

        return out_lr


class InverseSquareRootAnnealing(WarmupPolicy):
    def __init__(self, optimizer, *, max_steps, last_epoch=-1, min_lr=0.0, **kwargs):
        super().__init__(optimizer=optimizer, max_steps=max_steps, **kwargs, last_epoch=last_epoch, min_lr=min_lr)

    def _get_lr(self, step):
        denom = ((step + 1) / (self.warmup_steps + 1)) ** 0.5
        out_lr = [initial_lr / denom for initial_lr in self.base_lrs]
        return out_lr


class PolynomialDecayAnnealing(WarmupPolicy):
    def __init__(self, optimizer, *, max_steps, min_lr=0.0, power=1.0, cycle=False, last_epoch=-1, **kwargs):
        self.power = power
        self.cycle = cycle

        super().__init__(optimizer=optimizer, max_steps=max_steps, last_epoch=last_epoch, min_lr=min_lr, **kwargs)

    def _get_lr(self, step):
        new_lrs = [
            _poly_decay(
                initial_lr,
                step=step - self.warmup_steps,
                decay_steps=self.max_steps - self.warmup_steps,
                power=self.power,
                min_lr=self.min_lr,
                cycle=self.cycle,
            )
            for initial_lr in self.base_lrs
        ]
        return new_lrs


class PolynomialHoldDecayAnnealing(WarmupHoldPolicy):
    def __init__(self, optimizer, *, max_steps, min_lr=0.0, power=1.0, cycle=False, last_epoch=-1, **kwargs):
        self.power = power
        self.cycle = cycle

        super().__init__(optimizer=optimizer, max_steps=max_steps, last_epoch=last_epoch, min_lr=min_lr, **kwargs)

    def _get_lr(self, step):
        new_lrs = [
            _poly_decay(
                initial_lr,
                step=step - self.hold_steps,
                decay_steps=self.max_steps - max(self.warmup_steps, self.hold_steps),
                power=self.power,
                min_lr=self.min_lr,
                cycle=self.cycle,
            )
            for initial_lr in self.base_lrs
        ]
        return new_lrs


def register_scheduler(name: str, scheduler: _LRScheduler, scheduler_params: SchedulerParams):
    """
    Checks if the scheduler name exists in the registry, and if it doesnt, adds it.

    This allows custom schedulers to be added and called by name during instantiation.

    Args:
        name: Name of the optimizer. Will be used as key to retrieve the optimizer.
        scheduler: Scheduler class (inherits from _LRScheduler)
        scheduler_params: The parameters as a dataclass of the scheduler
    """
    if name in AVAILABLE_SCHEDULERS:
        raise ValueError(f"Cannot override pre-existing schedulers. Conflicting scheduler name = {name}")

    AVAILABLE_SCHEDULERS[name] = scheduler

    sched_name = "{}_params".format(scheduler.__name__)
    register_scheduler_params(name=sched_name, scheduler_params=scheduler_params)


def get_scheduler(name: str, **kwargs: Optional[Dict[str, Any]]) -> _LRScheduler:
    """
    Convenience method to obtain an _LRScheduler class and partially instantiate it with optimizer kwargs.

    Args:
        name: Name of the scheduler in the registry.
        kwargs: Optional kwargs of the scheduler used during instantiation.

    Returns:
        a partially instantiated _LRScheduler
    """
    if name not in AVAILABLE_SCHEDULERS:
        raise ValueError(
            f"Cannot resolve scheduler{name}'. Available optimizers are : " f"{AVAILABLE_SCHEDULERS.keys()}"
        )

    scheduler_cls = AVAILABLE_SCHEDULERS[name]
    scheduler = partial(scheduler_cls, **kwargs)
    return scheduler


def prepare_lr_scheduler(
    optimizer: optim.Optimizer,
    scheduler_config: Union[Dict[str, Any], DictConfig],
    train_dataloader: Optional[dataloader.DataLoader] = None,
) -> Optional[Dict[str, Any]]:
    """
    Constructs an LR Scheduler (optionally) for a given optimizer, based on a config with the following schema

    optim:
      name: <name of optimizer>
      lr: <maximal learning rate>

      # <additional optimizer arguments>
      args:
        name: auto  # special keyword, resolves to correct optimizer config for given optimizer name
        # cls: nemo.core.config.optimizers.NovogradParams  # explicit instantiation by class path
        params:  # optional override parameters for the optimizer config
          betas: [0.8, 0.5]
          weight_decay: 0.001

      # scheduler setup
      sched:
        name: <name of scheduler>
        iters_per_batch: null # computed at runtime; mandatory to have
        max_steps: null # computed at runtime or explicitly set here; mandatory to have

        # pytorch lightning args <mandatory>
        monitor: val_loss
        reduce_on_plateau: false

        # <scheduler config override>
        args:
          name: auto  # special keyword, resolves to correct optimizer config for given optimizer name
          # cls: nemo.core.config.schedulers.CosineAnnealingParams  # explicit instantiation by class path
          params:  # optional override parameters for the optimizer config
            warmup_steps: null
            warmup_ratio: null
            min_lr: 0.0
            last_epoch: -1

    Args:
        optimizer: An instantiated Optimizer.
        scheduler_config: A dictionary / config dict which follows the above schema.
        train_dataloader: Optional requirement, must be passed if "iters_per_batch" is defined
            instead of "max_steps". Used to compute effective "max_steps".

    Returns:
        A dictionary containing the LR Scheduler implementation if the config was successfully parsed
        along with other parameters required by Pytorch Lightning, otherwise None.
    """
    # Build nested dictionary for convenience out of structured objects
    if isinstance(scheduler_config, DictConfig):
        scheduler_config = OmegaConf.to_container(scheduler_config, resolve=True)

    elif dataclasses.is_dataclass(scheduler_config):
        # Recursively transform data classes to basic dictionaries
        scheduler_config = OmegaConf.create(scheduler_config)
        scheduler_config = OmegaConf.to_container(scheduler_config, resolve=True)

    # Test to see if config follows above schema

    add_max_args_flag = True
    interval = 'step'
    if scheduler_config is not None:
        if 'args' in scheduler_config:
            scheduler_args = scheduler_config.pop('args')
        else:
            scheduler_args = copy.deepcopy(scheduler_config)

            # Remove extra parameters from scheduler_args nest
            # Assume all other parameters are to be passed into scheduler constructor

            if 'name' in scheduler_args and scheduler_args['name'] == 'ReduceLROnPlateau':
                add_max_args_flag = False
                interval = 'epoch'

            scheduler_args.pop('name', None)
            scheduler_args.pop('t_max_epochs', None)
            scheduler_args.pop('t_accumulate_grad_batches', None)
            scheduler_args.pop('t_num_workers', None)
            scheduler_args.pop('monitor', None)
            scheduler_args.pop('reduce_on_plateau', None)

    else:
        # Return gracefully in case `sched` was not supplied; inform user
        logging.info('Scheduler not initialized as no `sched` config supplied to setup_optimizer()')
        return None

    # Try instantiation of scheduler params from config class path
    try:
        scheduler_args_cfg = OmegaConf.create(scheduler_args)
        scheduler_conf = hydra.utils.instantiate(scheduler_args_cfg)
        scheduler_args = vars(scheduler_conf)

        # Get name of the scheduler
        scheduler_name = scheduler_conf.__class__.__name__

        if 'Params' in scheduler_name:
            scheduler_name = scheduler_name.replace('Params', '')

    except Exception:
        # Class path instantiation failed; try resolving "name" component

        # Get name of the scheduler
        if 'name' in scheduler_config:
            scheduler_name = scheduler_config['name']
        else:
            logging.warning(
                "Could not resolve classpath for Scheduler Config, and `name` "
                "was not provided either. \n"
                "Scheduler cannot be instantiated !"
            )
            return None

        # If class path was not provided, perhaps `name` is provided for resolution
        if 'name' in scheduler_args:
            # If `auto` is passed as name for resolution of optimizer name,
            # then lookup optimizer name and resolve its parameter config
            if scheduler_args['name'] == 'auto':
                scheduler_params_name = "{}Params".format(scheduler_name)
            else:
                scheduler_params_name = scheduler_args['name']

            # Get override arguments provided in the config yaml file / Dict Config
            scheduler_params_override = scheduler_args.get('params', {})

            # If params is itself a dict config object provided explicitly in Dict Config
            # Resolve to dictionary for convenience
            if isinstance(scheduler_params_override, DictConfig):
                scheduler_params_override = OmegaConf.to_container(scheduler_params_override, resolve=True)

            # Get and instantiate the Config dataclass for this scheduler
            scheduler_params_cls = get_scheduler_config(scheduler_params_name, **scheduler_params_override)
            scheduler_params = scheduler_params_cls()  # instantiate the parameters object
            scheduler_args = vars(scheduler_params)  # extract just the dictionary from the Config object

        else:
            # assume the input dictionary is schedular args (from dataclasses / omegaconf)
            pass

    # Extract value to monitor in losses, if provided.
    if 'monitor' in scheduler_config:
        monitor = scheduler_config.get('monitor')
    else:
        # Default to train loss
        monitor = 'loss'

    # Store exact max_steps if it is provided
    if 'max_steps' in scheduler_config and scheduler_config['max_steps'] is not None:
        max_steps = scheduler_config['max_steps']

    elif 't_max_epochs' in scheduler_config:
        # Compute effective max_steps if t_max_epochs is provided
        if train_dataloader is None:
            logging.warning(
                'As `t_max_epochs` is provided/computed, it is required to pass the train dataloader in order\n'
                'to compute effective maximum number of steps.\n'
                'Scheduler will not be instantiated !'
            )
            return None

        # Raise exception if neither `max_steps` nor `t_max_epochs` is provided
        if scheduler_config.get('t_max_epochs', None) is None:
            logging.warning(
                "`t_max_epochs` cannot be None when `max_steps` is not not provided.\n"
                "This can occur when `train dataloader` is not available to correctly "
                "prepare the scheduler.\n"
                "Scheduler will not be instantiated !"
            )
            return None

        # Get iters_per_batch
        max_epochs = scheduler_config.get('t_max_epochs')
        accumulate_grad_batches = scheduler_config.get('t_accumulate_grad_batches')
        num_workers = scheduler_config.get('t_num_workers')

        # Compute effective num max_steps
        num_samples = len(train_dataloader.dataset)
        batch_size = train_dataloader.batch_size
        drop_last = train_dataloader.drop_last

        max_steps = compute_max_steps(
            max_epochs, accumulate_grad_batches, num_workers, num_samples, batch_size, drop_last,
        )

    else:
        logging.warning(
            "Neither `max_steps` nor `iters_per_batch` were provided to `optim.sched`, "
            "cannot compute effective `max_steps` !\n"
            "Scheduler will not be instantiated !"
        )
        return None

    # Inject max_steps (effective or provided) into the scheduler config
    if add_max_args_flag:
        scheduler_args['max_steps'] = max_steps

    # Get the scheduler class from the config
    scheduler_cls = get_scheduler(scheduler_name, **scheduler_args)

    # Instantiate the LR schedule
    schedule = scheduler_cls(optimizer, **scheduler_args)

    logging.info(
        'Scheduler "%s" \nwill be used during training (effective maximum steps = %d) - \nParameters : \n(%s)',
        str(schedule),
        max_steps,
        OmegaConf.to_yaml(OmegaConf.create(scheduler_args)),
    )

    # Wrap the schedule in PTL arguments to perform stepwise computation
    # Rather than epoch level computation
    if isinstance(schedule, optim.lr_scheduler.ReduceLROnPlateau):
        reduce_lr_on_plateau = True
    else:
        reduce_lr_on_plateau = False

    schedule_dict = {
        'scheduler': schedule,
        'interval': interval,
        'frequency': 1,
        'monitor': monitor,
        'reduce_on_plateau': reduce_lr_on_plateau,
    }
    return schedule_dict


def compute_max_steps(max_epochs, accumulate_grad_batches, num_workers, num_samples, batch_size, drop_last):
    _round = math.floor if drop_last else math.ceil
<<<<<<< HEAD
    steps_per_epoch = _round(num_samples / (num_workers * batch_size))

    # Check the special case if drop_last == True but worker_0 gets 1 more batch that other workers
    if drop_last and num_samples % (num_workers * batch_size) > batch_size:
        worker_0_num_samples = math.ceil(num_samples / num_workers)
        steps_per_epoch = _round(worker_0_num_samples / batch_size)

    if drop_last and accumulate_grad_batches > 1:
        # Log warning as this formula does not always work for this case
        logging.warning(
            "While computing max_steps, LR Scheduler received both drop_last=True and accumulate_grad_batches > 1."
            "Please note, that the computed max_steps may be off by a factor of +/- max_epochs. Passing max_steps"
            "instead of max_epochs to the trainer is strongly recommended."
        )

    return _round(steps_per_epoch / accumulate_grad_batches) * max_epochs
=======

    sampler_num_samples = math.ceil(num_samples / num_workers)

    if drop_last and num_workers > 1:
        logging.warning(
            "Please note that drop_last is broken in pytorch 1.6.0. We will fix when pytorch 1.7.0 is released"
        )
        # TODO: Master verion, not in pytorch 1.6.0
        # sampler_num_samples = math.ceil((num_samples - num_workers)/ num_workers)

    steps_per_epoch = _round(sampler_num_samples / batch_size)

    return math.ceil(steps_per_epoch / accumulate_grad_batches) * max_epochs
>>>>>>> 2da227a7


AVAILABLE_SCHEDULERS = {
    'WarmupPolicy': WarmupPolicy,
    'WarmupHoldPolicy': WarmupHoldPolicy,
    'SquareAnnealing': SquareAnnealing,
    'CosineAnnealing': CosineAnnealing,
    'WarmupAnnealing': WarmupAnnealing,
    'InverseSquareRootAnnealing': InverseSquareRootAnnealing,
    'SquareRootAnnealing': SquareRootAnnealing,
    'PolynomialDecayAnnealing': PolynomialDecayAnnealing,
    'PolynomialHoldDecayAnnealing': PolynomialHoldDecayAnnealing,
    'StepLR': pt_scheduler.StepLR,
    'ExponentialLR': pt_scheduler.ExponentialLR,
    'ReduceLROnPlateau': pt_scheduler.ReduceLROnPlateau,
    'CyclicLR': pt_scheduler.CyclicLR,
}<|MERGE_RESOLUTION|>--- conflicted
+++ resolved
@@ -581,24 +581,6 @@
 
 def compute_max_steps(max_epochs, accumulate_grad_batches, num_workers, num_samples, batch_size, drop_last):
     _round = math.floor if drop_last else math.ceil
-<<<<<<< HEAD
-    steps_per_epoch = _round(num_samples / (num_workers * batch_size))
-
-    # Check the special case if drop_last == True but worker_0 gets 1 more batch that other workers
-    if drop_last and num_samples % (num_workers * batch_size) > batch_size:
-        worker_0_num_samples = math.ceil(num_samples / num_workers)
-        steps_per_epoch = _round(worker_0_num_samples / batch_size)
-
-    if drop_last and accumulate_grad_batches > 1:
-        # Log warning as this formula does not always work for this case
-        logging.warning(
-            "While computing max_steps, LR Scheduler received both drop_last=True and accumulate_grad_batches > 1."
-            "Please note, that the computed max_steps may be off by a factor of +/- max_epochs. Passing max_steps"
-            "instead of max_epochs to the trainer is strongly recommended."
-        )
-
-    return _round(steps_per_epoch / accumulate_grad_batches) * max_epochs
-=======
 
     sampler_num_samples = math.ceil(num_samples / num_workers)
 
@@ -612,7 +594,6 @@
     steps_per_epoch = _round(sampler_num_samples / batch_size)
 
     return math.ceil(steps_per_epoch / accumulate_grad_batches) * max_epochs
->>>>>>> 2da227a7
 
 
 AVAILABLE_SCHEDULERS = {
