# Copyright (c) 2021, NVIDIA CORPORATION.  All rights reserved.
#
# Licensed under the Apache License, Version 2.0 (the "License");
# you may not use this file except in compliance with the License.
# You may obtain a copy of the License at
#
#     http://www.apache.org/licenses/LICENSE-2.0
#
# Unless required by applicable law or agreed to in writing, software
# distributed under the License is distributed on an "AS IS" BASIS,
# WITHOUT WARRANTIES OR CONDITIONS OF ANY KIND, either express or implied.
# See the License for the specific language governing permissions and
# limitations under the License.

import json
import logging
from pathlib import Path
from typing import List, Optional

import numpy as np
import torch
import torch.distributed
import wrapt
<<<<<<< HEAD
from megatron.core.dist_checkpointing.validation import StrictHandling
=======
from jinja2 import Template
>>>>>>> 1e4e90b5
from megatron.core.inference.common_inference_params import CommonInferenceParams
from megatron.core.inference.inference_request import InferenceRequest

import nemo.lightning as nl
from nemo.collections.llm import inference
from nemo.deploy import ITritonDeployable
from nemo.deploy.utils import NEMO2, broadcast_list, cast_output, nemo_checkpoint_version, str_ndarray2list


@wrapt.decorator
def noop_decorator(func):
    """A no-op decorator that returns the original function unchanged.

    Used as a fallback when pytriton's batch decorator is not available.

    Args:
        func: The function to decorate

    Returns:
        The original function without any modifications
    """

    def wrapper(*args, **kwargs):
        """
        Wrapper method returning the func.
        """
        return func(*args, **kwargs)

    return wrapper


use_pytriton = True
batch = noop_decorator
try:
    from pytriton.decorators import batch, first_value
    from pytriton.model_config import Tensor
except Exception:
    use_pytriton = False

LOGGER = logging.getLogger("NeMo")


class MegatronLLMDeploy:
    """
    A factory class for creating deployable instances of Megatron LLM models.
    This class provides a method to get the appropriate deployable instance
    based on the version of the NeMo checkpoint model used.
    """

    @staticmethod
    def get_deployable(
        nemo_checkpoint_filepath: str,
        num_devices: int = 1,
        num_nodes: int = 1,
        tensor_model_parallel_size: int = 1,
        pipeline_model_parallel_size: int = 1,
        context_parallel_size: int = 1,
        legacy_ckpt: bool = False,
    ):
        """
        Returns the appropriate deployable instance for the given NeMo checkpoint.

        Args:
            nemo_checkpoint_filepath (str): Path to the .nemo checkpoint file.
            num_devices (int): Number of devices to use for deployment.
            num_nodes (int): Number of nodes to use for deployment.
            tensor_model_parallel_size (int): Size of the tensor model parallelism.
            pipeline_model_parallel_size (int): Size of the pipeline model parallelism.
            context_parallel_size (int): Size of the context parallelism.

        Returns:
            ITritonDeployable: An instance of a deployable class compatible with Triton inference server.
        """
        if nemo_checkpoint_version(nemo_checkpoint_filepath) == NEMO2:
            return MegatronLLMDeployableNemo2(
                nemo_checkpoint_filepath=nemo_checkpoint_filepath,
                num_devices=num_devices,
                num_nodes=num_nodes,
                tensor_model_parallel_size=tensor_model_parallel_size,
                pipeline_model_parallel_size=pipeline_model_parallel_size,
                context_parallel_size=context_parallel_size,
                legacy_ckpt=legacy_ckpt,
            )
        else:
            raise Exception("Only NeMo 2.0 checkpoint is supported.")


class MegatronLLMDeployableNemo2(ITritonDeployable):
    """
    Triton inference server compatible deploy class for a .nemo model file

    Args:
        nemo_checkpoint_filepath (str): path for the nemo checkpoint.
        num_devices (int): number of GPUs.
        num_nodes (int): number of nodes.
        tensor_model_parallel_size (int): tensor parallelism.
        pipeline_parallelism_size (int): pipeline parallelism.
        context_parallel_size (int): context parallelism.
        params_dtype (torch.dtype): max input length.
        inference_batch_times_seqlen_threshold (int): squence threshold.
        inference_max_seq_length (int): max_seq_length for inference. Required by MCoreEngine (>=0.12). Defaults to
        4096.
    """

    def __init__(
        self,
        nemo_checkpoint_filepath: str = None,
        num_devices: int = 1,
        num_nodes: int = 1,
        tensor_model_parallel_size: int = 1,
        pipeline_model_parallel_size: int = 1,
        context_parallel_size: int = 1,
        expert_model_parallel_size: int = 1,
        params_dtype: torch.dtype = torch.bfloat16,
        inference_batch_times_seqlen_threshold: int = 1000,
<<<<<<< HEAD
        legacy_ckpt: bool = False,
=======
        inference_max_seq_length: int = 4096,
>>>>>>> 1e4e90b5
    ):
        self.nemo_checkpoint_filepath = nemo_checkpoint_filepath

        strategy = nl.MegatronStrategy(
            tensor_model_parallel_size=tensor_model_parallel_size,
            pipeline_model_parallel_size=pipeline_model_parallel_size,
            context_parallel_size=context_parallel_size,
            expert_model_parallel_size=expert_model_parallel_size,
            sequence_parallel=False,
            setup_optimizers=False,
            store_optimizer_states=False,
<<<<<<< HEAD
            ckpt_load_strictness=StrictHandling.LOG_ALL if legacy_ckpt else None,
=======
            ckpt_load_strictness="log_all",
>>>>>>> 1e4e90b5
        )

        trainer = nl.Trainer(
            accelerator="gpu",
            devices=num_devices,
            num_nodes=num_nodes,
            strategy=strategy,
            plugins=nl.MegatronMixedPrecision(
                precision="bf16-mixed",
                params_dtype=torch.bfloat16,
                pipeline_dtype=torch.bfloat16,
                autocast_enabled=False,
                grad_reduce_in_fp32=False,
            ),
        )

        self.inference_wrapped_model, self.mcore_tokenizer = inference.setup_model_and_tokenizer(
            path=Path(nemo_checkpoint_filepath),
            trainer=trainer,
            params_dtype=params_dtype,
            inference_batch_times_seqlen_threshold=inference_batch_times_seqlen_threshold,
            inference_max_seq_length=inference_max_seq_length,
        )

    def generate(
        self,
        prompts: List[str],
        max_batch_size: int = 4,
        inference_params: Optional[CommonInferenceParams] = None,
        random_seed: Optional[int] = None,
    ) -> List[InferenceRequest]:
        """
        Generates text based on the provided input prompts.

        Args:
            prompts (List[str]): A list of input strings.
            max_batch_size (int): The maximum batch size used for inference.
            inference_params (Optional[CommonInferenceParams]): Parameters for controlling the inference process.
            random_seed (Optional[int]): A random seed for reproducibility.

        Returns:
            List[InferenceRequest]: A list containing the generated results.
        """

        inference_params = inference_params or CommonInferenceParams()
        results = inference.generate(
            model=self.inference_wrapped_model,
            tokenizer=self.mcore_tokenizer,
            prompts=prompts,
            max_batch_size=max_batch_size,
            random_seed=random_seed,
            inference_params=inference_params,
        )
        return list(results)

    def generate_other_ranks(self):
        """
        Generate function for ranks other than the rank 0.
        """

        while True:
            message = torch.empty(1, dtype=torch.long, device="cuda")
            torch.distributed.broadcast(message, src=0)
            if message == 0:
                prompts = broadcast_list(data=[None], src=0)
                max_batch_size, random_seed, temperature, top_k, top_p, num_tokens_to_generate, log_probs = (
                    broadcast_list(data=[None], src=0)
                )

                inference_params = CommonInferenceParams(
                    temperature=temperature,
                    top_k=top_k,
                    top_p=top_p,
                    num_tokens_to_generate=num_tokens_to_generate,
                    return_log_probs=log_probs,
                )

                self.generate(prompts, max_batch_size, inference_params, random_seed)
            else:
                return

    def apply_chat_template(self, messages, add_generation_prompt=True):
        """
        Load the chat template.
        Works when model's tokenizer has chat template (typically chat models).
        """
        try:
            tokenizer_chat_template = self.mcore_tokenizer.tokenizer.tokenizer.chat_template
            bos_token = self.mcore_tokenizer.tokenizer.tokenizer.bos_token
            template = Template(tokenizer_chat_template)
        except AttributeError:
            # If the tokenizer does not have chat_template
            raise ValueError(
                "The tokenizer does not have chat template, if you would like to evaluate chat model \
                             ensure your model's tokenizer has a chat template"
            )
        # Render the template with the provided messages
        rendered_output = template.render(
            messages=messages, bos_token=bos_token, add_generation_prompt=add_generation_prompt
        )

        return rendered_output

    def remove_eos_token(self, text):
        """
        Removes eos token if it exists in the output, otherwise does nothing
        """
        eos_token = self.mcore_tokenizer.tokenizer.tokenizer.eos_token
        output = []
        for t in text:
            if eos_token in t:
                output.append(t.rsplit(eos_token, 1)[0])
            else:
                output.append(t)
        return output

    def str_to_dict(self, json_str):
        """
        Convert str to dict.
        """
        return json.loads(json_str)

    @property
    def get_triton_input(self):
        inputs = (
            Tensor(name="prompts", shape=(-1,), dtype=bytes),
            Tensor(name="max_length", shape=(-1,), dtype=np.int_, optional=True),
            Tensor(name="max_batch_size", shape=(-1,), dtype=np.int_, optional=True),
            Tensor(name="top_k", shape=(-1,), dtype=np.int_, optional=True),
            Tensor(name="top_p", shape=(-1,), dtype=np.single, optional=True),
            Tensor(name="temperature", shape=(-1,), dtype=np.single, optional=True),
            Tensor(name="random_seed", shape=(-1,), dtype=np.int_, optional=True),
            Tensor(name="compute_logprob", shape=(-1,), dtype=np.bool_, optional=True),
            Tensor(name="apply_chat_template", shape=(-1,), dtype=np.bool_, optional=True),
        )
        return inputs

    @property
    def get_triton_output(self):
        return (
            Tensor(name="sentences", shape=(-1,), dtype=bytes),
            Tensor(name="log_probs", shape=(-1,), dtype=np.single),
        )

    @batch
    @first_value("max_length", "max_batch_size", "top_k", "top_p", "temperature", "random_seed", "compute_logprob")
    def triton_infer_fn(self, **inputs: np.ndarray):
        output_infer = {}
        prompts = str_ndarray2list(inputs.pop("prompts"))
<<<<<<< HEAD
        try:
            max_batch_size = inputs.pop("max_batch_size", 32)
            random_seed = inputs.pop("random_seed", None)
            temperature = inputs.pop("temperature", 1.0)
            top_k = inputs.pop("top_k", 1)
            top_p = inputs.pop("top_p", 0.0)
            num_tokens_to_generate = inputs.pop("max_length", 256)
            log_probs = inputs.pop("compute_logprob", False)
            text_only = True

            if torch.distributed.is_initialized():
                if torch.distributed.get_world_size() > 1:
                    torch.distributed.broadcast(torch.tensor([0], dtype=torch.long, device="cuda"), src=0)
                    broadcast_list(prompts, src=0)
                    broadcast_list(
                        data=[
                            max_batch_size,
                            random_seed,
                            temperature,
                            top_k,
                            top_p,
                            num_tokens_to_generate,
                            log_probs,
                        ],
                        src=0,
                    )

            inference_params = CommonInferenceParams(
                temperature=temperature,
                top_k=top_k,
                top_p=top_p,
                num_tokens_to_generate=num_tokens_to_generate,
                return_log_probs=log_probs,
            )

            results = self.generate(prompts, max_batch_size, inference_params, random_seed)

            output_texts = [r.generated_text if text_only else r for r in results]
            output_infer = {"sentences": cast_output(output_texts, np.bytes_)}
            if log_probs:
                output_log_probs = []
                for r in results:
                    lp = r.generated_log_probs.cpu().detach().numpy()
                    if len(lp) == 0:
                        output_log_probs.append([0])
                    else:
                        output_log_probs.append(lp)
                output_infer["log_probs"] = np.array(output_log_probs)
        except Exception as error:
            err_msg = "An error occurred: {0}".format(str(error))
            output_infer["sentences"] = cast_output([err_msg] * len(prompts), np.bytes_)
=======
        max_batch_size = inputs.pop("max_batch_size")[0][0] if "max_batch_size" in inputs else 32
        random_seed = inputs.pop("random_seed")[0][0] if "random_seed" in inputs else None
        temperature = inputs.pop("temperature")[0][0] if "temperature" in inputs else 1.0
        top_k = inputs.pop("top_k")[0][0] if "top_k" in inputs else 1
        top_p = inputs.pop("top_p")[0][0] if "top_p" in inputs else 0.0
        num_tokens_to_generate = inputs.pop("max_length")[0][0] if "max_length" in inputs else 256
        log_probs = inputs.pop("compute_logprob")[0][0] if "compute_logprob" in inputs else False
        apply_chat_template = inputs.pop("apply_chat_template")[0][0] if "apply_chat_template" in inputs else False
        text_only = True
        if apply_chat_template:
            # Deserialize the JSON string back to a dictionary
            prompts = [self.str_to_dict(prompt) for prompt in prompts]
            prompts = [self.apply_chat_template(prompt) for prompt in prompts]
            # Input to generate should be list of string, otherwise if its string directly TE raises an error:
            # The provided qkv memory layout is not supported!
        if torch.distributed.is_initialized():
            if torch.distributed.get_world_size() > 1:
                torch.distributed.broadcast(torch.tensor([0], dtype=torch.long, device="cuda"), src=0)
                broadcast_list(prompts, src=0)
                broadcast_list(
                    data=[
                        max_batch_size,
                        random_seed,
                        temperature,
                        top_k,
                        top_p,
                        num_tokens_to_generate,
                        log_probs,
                    ],
                    src=0,
                )

        inference_params = CommonInferenceParams(
            temperature=temperature,
            top_k=top_k,
            top_p=top_p,
            num_tokens_to_generate=num_tokens_to_generate,
            return_log_probs=log_probs,
        )

        results = self.generate(prompts, max_batch_size, inference_params, random_seed)
        output_texts = [r.generated_text if text_only else r for r in results]
        output_texts = self.remove_eos_token(output_texts)
        output_infer = {"sentences": cast_output(output_texts, np.bytes_)}
        if log_probs:
            output_log_probs = []  ## will have 2 np arrays if 2 prompts are sent
            for r in results:
                # Convert to torch tensor and then move to cpu as generated_log_probs is a list and cant be moved
                # to cpu otherwise
                lp = torch.tensor(r.generated_log_probs).cpu().detach().numpy()
                if len(lp) == 0:
                    output_log_probs.append([0])
                else:
                    output_log_probs.append(lp)
            output_infer["log_probs"] = np.array(output_log_probs)
>>>>>>> 1e4e90b5

        return output_infer<|MERGE_RESOLUTION|>--- conflicted
+++ resolved
@@ -21,11 +21,8 @@
 import torch
 import torch.distributed
 import wrapt
-<<<<<<< HEAD
+from jinja2 import Template
 from megatron.core.dist_checkpointing.validation import StrictHandling
-=======
-from jinja2 import Template
->>>>>>> 1e4e90b5
 from megatron.core.inference.common_inference_params import CommonInferenceParams
 from megatron.core.inference.inference_request import InferenceRequest
 
@@ -141,11 +138,8 @@
         expert_model_parallel_size: int = 1,
         params_dtype: torch.dtype = torch.bfloat16,
         inference_batch_times_seqlen_threshold: int = 1000,
-<<<<<<< HEAD
+        inference_max_seq_length: int = 4096,
         legacy_ckpt: bool = False,
-=======
-        inference_max_seq_length: int = 4096,
->>>>>>> 1e4e90b5
     ):
         self.nemo_checkpoint_filepath = nemo_checkpoint_filepath
 
@@ -157,11 +151,7 @@
             sequence_parallel=False,
             setup_optimizers=False,
             store_optimizer_states=False,
-<<<<<<< HEAD
             ckpt_load_strictness=StrictHandling.LOG_ALL if legacy_ckpt else None,
-=======
-            ckpt_load_strictness="log_all",
->>>>>>> 1e4e90b5
         )
 
         trainer = nl.Trainer(
@@ -307,72 +297,29 @@
         )
 
     @batch
-    @first_value("max_length", "max_batch_size", "top_k", "top_p", "temperature", "random_seed", "compute_logprob")
+    @first_value(
+        "max_length",
+        "max_batch_size",
+        "top_k",
+        "top_p",
+        "temperature",
+        "random_seed",
+        "compute_logprob",
+        "apply_chat_template",
+    )
     def triton_infer_fn(self, **inputs: np.ndarray):
         output_infer = {}
         prompts = str_ndarray2list(inputs.pop("prompts"))
-<<<<<<< HEAD
-        try:
-            max_batch_size = inputs.pop("max_batch_size", 32)
-            random_seed = inputs.pop("random_seed", None)
-            temperature = inputs.pop("temperature", 1.0)
-            top_k = inputs.pop("top_k", 1)
-            top_p = inputs.pop("top_p", 0.0)
-            num_tokens_to_generate = inputs.pop("max_length", 256)
-            log_probs = inputs.pop("compute_logprob", False)
-            text_only = True
-
-            if torch.distributed.is_initialized():
-                if torch.distributed.get_world_size() > 1:
-                    torch.distributed.broadcast(torch.tensor([0], dtype=torch.long, device="cuda"), src=0)
-                    broadcast_list(prompts, src=0)
-                    broadcast_list(
-                        data=[
-                            max_batch_size,
-                            random_seed,
-                            temperature,
-                            top_k,
-                            top_p,
-                            num_tokens_to_generate,
-                            log_probs,
-                        ],
-                        src=0,
-                    )
-
-            inference_params = CommonInferenceParams(
-                temperature=temperature,
-                top_k=top_k,
-                top_p=top_p,
-                num_tokens_to_generate=num_tokens_to_generate,
-                return_log_probs=log_probs,
-            )
-
-            results = self.generate(prompts, max_batch_size, inference_params, random_seed)
-
-            output_texts = [r.generated_text if text_only else r for r in results]
-            output_infer = {"sentences": cast_output(output_texts, np.bytes_)}
-            if log_probs:
-                output_log_probs = []
-                for r in results:
-                    lp = r.generated_log_probs.cpu().detach().numpy()
-                    if len(lp) == 0:
-                        output_log_probs.append([0])
-                    else:
-                        output_log_probs.append(lp)
-                output_infer["log_probs"] = np.array(output_log_probs)
-        except Exception as error:
-            err_msg = "An error occurred: {0}".format(str(error))
-            output_infer["sentences"] = cast_output([err_msg] * len(prompts), np.bytes_)
-=======
-        max_batch_size = inputs.pop("max_batch_size")[0][0] if "max_batch_size" in inputs else 32
-        random_seed = inputs.pop("random_seed")[0][0] if "random_seed" in inputs else None
-        temperature = inputs.pop("temperature")[0][0] if "temperature" in inputs else 1.0
-        top_k = inputs.pop("top_k")[0][0] if "top_k" in inputs else 1
-        top_p = inputs.pop("top_p")[0][0] if "top_p" in inputs else 0.0
-        num_tokens_to_generate = inputs.pop("max_length")[0][0] if "max_length" in inputs else 256
-        log_probs = inputs.pop("compute_logprob")[0][0] if "compute_logprob" in inputs else False
-        apply_chat_template = inputs.pop("apply_chat_template")[0][0] if "apply_chat_template" in inputs else False
+        max_batch_size = inputs.pop("max_batch_size", 32)
+        random_seed = inputs.pop("random_seed", None)
+        temperature = inputs.pop("temperature", 1.0)
+        top_k = inputs.pop("top_k", 1)
+        top_p = inputs.pop("top_p", 0.0)
+        num_tokens_to_generate = inputs.pop("max_length", 256)
+        log_probs = inputs.pop("compute_logprob", False)
+        apply_chat_template = inputs.pop("apply_chat_template", False)
         text_only = True
+
         if apply_chat_template:
             # Deserialize the JSON string back to a dictionary
             prompts = [self.str_to_dict(prompt) for prompt in prompts]
@@ -419,6 +366,5 @@
                 else:
                     output_log_probs.append(lp)
             output_infer["log_probs"] = np.array(output_log_probs)
->>>>>>> 1e4e90b5
 
         return output_infer