--- conflicted
+++ resolved
@@ -28,9 +28,6 @@
 
 
 class NemoQueryLLMBase(ABC):
-<<<<<<< HEAD
-    """Base query class"""
-=======
     """
     Abstract base class for querying a Large Language Model (LLM).
 
@@ -38,7 +35,6 @@
     url (str): The URL of the inference server.
     model_name (str): The name of the model to be queried.
     """
->>>>>>> bcf355ea
 
     def __init__(self, url, model_name):
         self.url = url
@@ -75,7 +71,6 @@
     # names and optionality should exactly match the get_triton_input() results for MegatronGPTDeployable
     def query_llm(
         self,
-<<<<<<< HEAD
         prompts: List[str],
         use_greedy: Optional[bool] = None,
         temperature: Optional[float] = None,
@@ -88,23 +83,8 @@
         end_strings: Optional[List[str]] = None,
         min_length: Optional[int] = None,
         max_length: Optional[int] = None,
+        apply_chat_template: bool = False,
         init_timeout: float = 60.0,
-=======
-        prompts,
-        use_greedy: bool = None,
-        temperature: float = None,
-        top_k: int = None,
-        top_p: float = None,
-        repetition_penalty: float = None,
-        add_BOS: bool = None,
-        all_probs: bool = None,
-        compute_logprob: bool = None,
-        end_strings=None,
-        min_length: int = None,
-        max_length: int = None,
-        apply_chat_template: bool = False,
-        init_timeout=60.0,
->>>>>>> bcf355ea
     ):
         """
         Query the Triton server synchronously and return a list of responses.
@@ -122,12 +102,8 @@
             end_strings (List(str)): list of strings which will terminate generation when they appear in the output.
             min_length (int): min generated tokens.
             max_length (int): max generated tokens.
-<<<<<<< HEAD
-            init_timeout (float): timeout for the connection.
-=======
             apply_chat_template (bool): applies chat template if its a chat model. Default: False
             init_timeout (flat): timeout for the connection.
->>>>>>> bcf355ea
         """
         prompts = str_list2numpy(prompts)
         inputs = {
