# Copyright (c) 2024, NVIDIA CORPORATION.  All rights reserved.
#
# Licensed under the Apache License, Version 2.0 (the "License");
# you may not use this file except in compliance with the License.
# You may obtain a copy of the License at
#
#     http://www.apache.org/licenses/LICENSE-2.0
#
# Unless required by applicable law or agreed to in writing, software
# distributed under the License is distributed on an "AS IS" BASIS,
# WITHOUT WARRANTIES OR CONDITIONS OF ANY KIND, either express or implied.
# See the License for the specific language governing permissions and
# limitations under the License.

import gc
import json
import logging
import os
import pickle
import shutil
import tempfile
import warnings
from pathlib import Path
from typing import List, Optional

import numpy as np
import safetensors
import tensorrt_llm
import torch
import wrapt
from tensorrt_llm._utils import numpy_to_torch

from nemo.deploy import ITritonDeployable
from nemo.export.tarutils import TarPath, unpack_tarball
from nemo.export.trt_llm.converter.model_converter import model_to_trtllm_ckpt
from nemo.export.trt_llm.converter.model_to_trt_llm_ckpt import dist_model_to_trt_llm_ckpt
from nemo.export.trt_llm.converter.utils import init_model_parallel_from_nemo
from nemo.export.trt_llm.nemo_ckpt_loader.nemo_file import (
    build_tokenizer,
    get_tokenizer,
    is_nemo_file,
    load_nemo_model,
)
from nemo.export.trt_llm.qnemo import qnemo_to_tensorrt_llm
from nemo.export.trt_llm.qnemo.tokenizer_utils import TOKENIZER_CONFIG_FILE, get_nmt_tokenizer
from nemo.export.trt_llm.qnemo.utils import is_qnemo_checkpoint
from nemo.export.trt_llm.tensorrt_llm_build import build_and_save_engine
from nemo.export.trt_llm.tensorrt_llm_run import (
    generate,
    generate_streaming,
    load,
    load_distributed,
    refit,
    unload_engine,
)

use_deploy = True
try:
    from nemo.deploy.utils import cast_output, str_ndarray2list
except Exception as e:
    use_deploy = False

LOGGER = logging.getLogger("NeMo")


@wrapt.decorator
def noop_decorator(func):
    def wrapper(*args, **kwargs):
        return func(*args, **kwargs)

    return wrapper


use_pytriton = True
batch = noop_decorator
try:
    from pytriton.decorators import batch
    from pytriton.model_config import Tensor
except Exception:
    use_pytriton = False


class TensorRTLLM(ITritonDeployable):
    """
    Exports nemo checkpoints to TensorRT-LLM and run fast inference.

    Example:
        from nemo.export.tensorrt_llm import TensorRTLLM

        trt_llm_exporter = TensorRTLLM(model_dir="/path/for/model/files")
        trt_llm_exporter.export(
            nemo_checkpoint_path="/path/for/nemo/checkpoint",
            model_type="llama",
            n_gpus=1,
        )

        output = trt_llm_exporter.forward(["Hi, how are you?", "I am good, thanks, how about you?"])
        print("output: ", output)

    """

    def __init__(
        self,
        model_dir: str,
        lora_ckpt_list: List[str] = None,
        load_model: bool = True,
        use_python_runtime: bool = True,
        enable_chunked_context: bool = None,
        max_tokens_in_paged_kv_cache: int = None,
        multi_block_mode: bool = False,
    ):
        """
        Args:
            model_dir (str): path for storing the TensorRT-LLM model files.
            lora_ckpt_list (List[str]): lora checkpoint paths.
            load_model (bool): load TensorRT-LLM model if the engine files exist in the model_dir.
            use_python_runtime (bool): whether to use python or c++ runtime.
            multi_block_mode (bool): enable faster decoding in multihead attention. Required for long context. Only available when using c++ runtime
        """

        if use_python_runtime:
            if enable_chunked_context is not None or max_tokens_in_paged_kv_cache is not None:
                raise Exception(
                    "enable_chunked_context and max_tokens_in_paged_kv_cache options "
                    "work only with the TensorRT-LLM C++ runtime. Please set "
                    "use_python_runtime=False to use these options."
                )

        self.model_dir = model_dir
        self.lora_ckpt_list = lora_ckpt_list
        self.use_python_runtime = use_python_runtime
        self.enable_chunked_context = enable_chunked_context if enable_chunked_context is not None else False
        self.max_tokens_in_paged_kv_cache = max_tokens_in_paged_kv_cache
        self.multi_block_mode = multi_block_mode
        self.model = None
        self.tokenizer = None
        self.n_gpus = None
        self.config = None
        self.ptuning_tables = []
        self.p_table = None
        self.task_vocab_size = 0
        self.task_vtoken_counts = []
        self.task_ids = {}

        if load_model:
            self._load()

    def export(
        self,
        nemo_checkpoint_path: str,
        model_type: Optional[str] = None,
        delete_existing_files: bool = True,
        n_gpus: Optional[int] = None,
        tensor_parallelism_size: int = 1,
        pipeline_parallelism_size: int = 1,
        gpus_per_node: Optional[int] = None,
        max_input_len: int = 256,
        max_output_len: Optional[int] = 256,
        max_input_token: Optional[int] = None,
        max_output_token: Optional[int] = None,
        max_batch_size: int = 8,
        max_prompt_embedding_table_size: Optional[int] = None,
        use_parallel_embedding: bool = False,
        use_embedding_sharing: bool = False,
        paged_kv_cache: bool = True,
        remove_input_padding: bool = True,
        paged_context_fmha: bool = False,
        dtype: str = "bfloat16",
        load_model: bool = True,
        use_lora_plugin: str = None,
        lora_target_modules: List[str] = None,
        max_lora_rank: int = 64,
        max_num_tokens: Optional[int] = None,
        opt_num_tokens: Optional[int] = None,
        max_seq_len: Optional[int] = None,
        multiple_profiles: bool = False,
        gpt_attention_plugin: str = "auto",
        gemm_plugin: str = "auto",
        use_mcore_path: bool = False,
        reduce_fusion: bool = True,
        fp8_quantized: Optional[bool] = None,
        fp8_kvcache: Optional[bool] = None,
        gather_context_logits: Optional[bool] = False,
        gather_generation_logits: Optional[bool] = False,
    ):
        """
        Exports nemo checkpoints to TensorRT-LLM.

        Args:
            nemo_checkpoint_path (str): path for the nemo checkpoint.
            model_type (str): type of the model (optional for quantized checkpoints).
            delete_existing_files (bool): if True, deletes all the files in model_dir.
            n_gpus (int): number of GPUs to use for inference.
            tensor_parallelism_size (int): tensor parallelism.
            pipeline_parallelism_size (int): pipeline parallelism.
            gpus_per_node (int): number of gpus per node.
            max_input_len (int): max input length.
            max_output_len (int): max output length.
            max_input_token (int): max input length. Deprecated, use max_input_len instead.
            max_output_token (int): max output length. Deprecated, use max_output_len instead.
            max_batch_size (int): max batch size.
            max_prompt_embedding_table_size (int): max prompt embedding size.
            use_parallel_embedding (bool): whether to use parallel embedding feature of TRT-LLM or not
            use_embedding_sharing (bool):
            paged_kv_cache (bool): if True, uses kv cache feature of the TensorRT-LLM.
            paged_context_fmha (bool): whether to use paged context fmha feature of TRT-LLM or not
            remove_input_padding (bool): enables removing input padding or not.
            dtype (str): Floating point type for model weights (Supports BFloat16/Float16).
            load_model (bool): load TensorRT-LLM model after the export.
            use_lora_plugin (str): use dynamic lora or not.
            lora_target_modules (List[str]): list of the target lora modules.
            max_lora_rank (int): maximum lora rank.
            max_num_tokens (int):
            opt_num_tokens (int):
            max_seq_len (int): the maximum sequence length of a single request.
            multiple_profiles: (bool): enables multiple profiles feature of TRT-LLM. Default = False
            gpt_attention_plugin (str): enable the gpt attention plugin. Default = "auto"
            gemm_plugin (str): enable the gpt plugin. Default = "auto"
            use_mcore_path (bool) : Use the more recent mcore path for export
            reduce_fusion (bool): enables fusing extra kernels after custom TRT-LLM allReduce
            fp8_quantized (Optional[bool]): enables exporting to FP8 TRT-LLM checkpoints. If not set, autodetects the type.
            fp8_kvcache (Optional[bool]): enables FP8 KV-cache quantization. If not set, autodetects the type.
            gather_context_logits (Optional[bool]): if True, enables gather_context_logits while building trtllm engine. Default: False
            gather_generation_logits (Optional[bool]): if True, enables gather_generation_logits while building trtllm engine. Default: False
        """
        if n_gpus is not None:
            warnings.warn(
                "Parameter n_gpus is deprecated and will be removed in the next release. "
                "Please use tensor_parallelism_size and pipeline_parallelism_size parameters instead.",
                DeprecationWarning,
                stacklevel=2,
            )
            tensor_parallelism_size = n_gpus

        gpus_per_node = tensor_parallelism_size if gpus_per_node is None else gpus_per_node

        if Path(self.model_dir).exists():
            if delete_existing_files and len(os.listdir(self.model_dir)) > 0:
                for files in os.listdir(self.model_dir):
                    path = os.path.join(self.model_dir, files)
                    try:
                        shutil.rmtree(path)
                    except OSError:
                        os.remove(path)

                if len(os.listdir(self.model_dir)) > 0:
                    raise Exception("Couldn't delete all files.")
            elif len(os.listdir(self.model_dir)) > 0:
                raise Exception("There are files in this folder. Try setting delete_existing_files=True.")
        else:
            Path(self.model_dir).mkdir(parents=True, exist_ok=True)

        if max_prompt_embedding_table_size is None:
            max_prompt_embedding_table_size = 0

        self.model = None

        if max_input_token is not None:
            warnings.warn(
                "Parameter max_input_token is deprecated and will be removed. Please use max_input_len instead.",
                DeprecationWarning,
                stacklevel=2,
            )
            max_input_len = max_input_token

        if max_output_token is not None:
            warnings.warn(
                "Parameter max_output_token is deprecated and will be removed. Please use max_output_len instead.",
                DeprecationWarning,
                stacklevel=2,
            )
            max_output_len = max_output_token

        if max_output_len is not None:
            warnings.warn(
                "Parameter max_output_len is deprecated and will be removed. Please use max_seq_len instead.",
                DeprecationWarning,
                stacklevel=2,
            )
            if max_seq_len is None:
                max_seq_len = max_input_len + max_output_len

        if max_batch_size < 4:
            warnings.warn(
                "TensorRT LLM may hit a runtime issue with batch size is smaller than 4 on some models."
                " Force set to 4",
                stacklevel=2,
            )
            max_batch_size = 4

        if tensorrt_llm.mpi_rank() == 0:
            tmp_dir = tempfile.TemporaryDirectory()
            nemo_export_dir = Path(tmp_dir.name)

            if is_qnemo_checkpoint(nemo_checkpoint_path):
                if os.path.isdir(nemo_checkpoint_path):
                    nemo_export_dir = nemo_checkpoint_path
                else:
                    unpack_tarball(nemo_checkpoint_path, tmp_dir.name)
                    nemo_checkpoint_path = tmp_dir.name
<<<<<<< HEAD
                self.tokenizer = get_nmt_tokenizer(nemo_checkpoint_path)
                vocab_path = os.path.join(nemo_export_dir, "tokenizer.vocab_file")
=======

                if os.path.exists(os.path.join(nemo_checkpoint_path, TOKENIZER_CONFIG_FILE)):
                    # Instantiate tokenizer for a legacy "Nemo 1" quantized checkpoint from a tokenizer config.
                    # Note that using the config is deprecated and it will be removed in future releases.
                    LOGGER.warning("Detected legacy tokenizer_config.yaml, using it to build tokenizer.")
                    self.tokenizer = get_nmt_tokenizer(nemo_checkpoint_path)
                else:
                    self.tokenizer = get_tokenizer(nemo_checkpoint_path)
>>>>>>> b817158c

                qnemo_to_tensorrt_llm(
                    nemo_checkpoint_path=nemo_checkpoint_path,
                    engine_dir=self.model_dir,
                    max_input_len=max_input_len,
                    max_seq_len=max_seq_len,
                    max_batch_size=max_batch_size,
                    max_prompt_embedding_table_size=max_prompt_embedding_table_size,
                    tensor_parallel_size=tensor_parallelism_size,
                    pipeline_parallel_size=pipeline_parallelism_size,
                    use_parallel_embedding=use_parallel_embedding,
                    paged_kv_cache=paged_kv_cache,
                    paged_context_fmha=paged_context_fmha,
                    remove_input_padding=remove_input_padding,
                    use_lora_plugin=use_lora_plugin,
                    lora_target_modules=lora_target_modules,
                    max_lora_rank=max_lora_rank,
                    max_num_tokens=max_num_tokens,
                    opt_num_tokens=opt_num_tokens,
                    multiple_profiles=multiple_profiles,
                    reduce_fusion=reduce_fusion,
                )
            else:
                if model_type is None:
                    raise Exception("model_type needs to be specified, got None.")

                if model_type not in self.get_supported_models_list:
                    raise Exception(
                        "Model {0} is not currently a supported model type. "
                        "Supported model types are: {1}.".format(model_type, self.get_supported_models_list)
                    )

                model, model_configs, self.tokenizer = load_nemo_model(nemo_checkpoint_path, nemo_export_dir)
                if use_mcore_path:
                    from megatron.core.export.data_type import DataType
                    from megatron.core.export.export_config import ExportConfig
                    from megatron.core.export.model_type import ModelType
                    from megatron.core.export.trtllm.model_to_trllm_mapping.default_conversion_dict import (
                        DEFAULT_CONVERSION_DICT,
                    )
                    from megatron.core.export.trtllm.trtllm_helper import TRTLLMHelper
                    from megatron.core.transformer.transformer_config import TransformerConfig
                    from tensorrt_llm.layers import MoeConfig

                    def get_transformer_config(nemo_model_config):
                        normalization = nemo_model_config.get('normalization', 'layernorm')
                        transformer_config_normalization = 'LayerNorm'
                        layernorm_zero_centered_gamma = False
                        if normalization == 'layernorm1p':
                            layernorm_zero_centered_gamma = True
                        elif normalization == 'rmsnorm':
                            transformer_config_normalization = 'RMSNorm'

                        conf = TransformerConfig(
                            num_layers=nemo_model_config.get('num_layers'),
                            moe_router_topk=nemo_model_config.get('moe_router_topk', 0),
                            num_attention_heads=nemo_model_config.get('num_attention_heads'),
                            num_query_groups=nemo_model_config.get(
                                'num_query_groups', nemo_model_config['num_attention_heads']
                            ),
                            kv_channels=nemo_model_config.get("kv_channels", None),
                            hidden_size=nemo_model_config.get('hidden_size'),
                            ffn_hidden_size=nemo_model_config.get('ffn_hidden_size'),
                            layernorm_epsilon=nemo_model_config.get('layernorm_epsilon'),
                            add_bias_linear=nemo_model_config.get('bias'),
                            num_moe_experts=nemo_model_config.get('num_moe_experts', None),
                            normalization=transformer_config_normalization,
                            layernorm_zero_centered_gamma=layernorm_zero_centered_gamma,
                        )

                        return conf

                    # We build the transformer config using the nemo model config.
                    transformer_config = get_transformer_config(model_configs)
                    input_model_type = getattr(ModelType, model_type)

                    # MCore export supports some default conversion dictionaries
                    mcore_model_conversion_dict = DEFAULT_CONVERSION_DICT[input_model_type]
                    # All Mcore conversion dicts start with "decoder.layers.4.blah.blah" , while nemo models start with "model.decoder.layers.4.blahblah". so we append model. to the keys
                    nemo_model_conversion_dict = {
                        f'model.{key}': value for key, value in mcore_model_conversion_dict.items()
                    }

                    trtllm_helper = TRTLLMHelper(
                        transformer_config=transformer_config,
                        model_type=input_model_type,
                        trtllm_conversion_dict=nemo_model_conversion_dict,
                        position_embedding_type=model_configs.get('position_embedding_type'),
                        max_position_embeddings=model_configs.get('max_position_embeddings'),
                        rotary_percentage=model_configs.get('rotary_percentage', 1.0),
                        rotary_base=model_configs.get('rotary_base', 10000),
                        moe_tp_mode=model_configs.get('moe_tp_mode', 2),
                        multi_query_mode=model_configs.get("multi_query_mode", False),
                        activation=model_configs.get('activation', "gelu"),
                        seq_len_interpolation_factor=model_configs.get("seq_len_interpolation_factor"),
                        moe_renorm_mode=model_configs.get(
                            'moe_renorm_mode', MoeConfig.ExpertScaleNormalizationMode.RENORMALIZE
                        ),
                        share_embeddings_and_output_weights=model_configs.get(
                            "share_embeddings_and_output_weights", False
                        ),
                    )

                    input_dtype = getattr(DataType, dtype)
                    export_config = ExportConfig(
                        tensor_parallelism_size,
                        pipeline_parallelism_size,
                        use_parallel_embedding,
                        use_embedding_sharing,
                    )

<<<<<<< HEAD
                vocab_path = os.path.join(nemo_export_dir, "vocab.json")

                for weight_dict, model_config in zip(weights_dicts, model_configs):
                    build_and_save_engine(
                        max_input_len=max_input_len,
                        max_output_len=max_output_len,
                        max_batch_size=max_batch_size,
                        model_config=model_config,
                        model_weights=weight_dict,
                        model_dir=self.model_dir,
                        model_type=model_type,
                        lora_ckpt_list=self.lora_ckpt_list,
                        use_lora_plugin=use_lora_plugin,
                        max_lora_rank=max_lora_rank,
                        lora_target_modules=lora_target_modules,
                        max_prompt_embedding_table_size=max_prompt_embedding_table_size,
                        paged_kv_cache=paged_kv_cache,
                        remove_input_padding=remove_input_padding,
                        paged_context_fmha=paged_context_fmha,
                        max_num_tokens=max_num_tokens,
                        opt_num_tokens=opt_num_tokens,
                        max_seq_len=max_seq_len,
                        multiple_profiles=multiple_profiles,
                        gpt_attention_plugin=gpt_attention_plugin,
                        gemm_plugin=gemm_plugin,
=======
                    trtllm_model_weights_list, trtllm_model_config_list = (
                        trtllm_helper.get_trtllm_pretrained_config_and_model_weights(
                            model_state_dict=model,
                            export_config=export_config,
                            dtype=input_dtype,
                            state_dict_split_by_layer_numbers=False,
                        )
>>>>>>> b817158c
                    )

                    for trtllm_model_weights, trtllm_model_config in zip(
                        trtllm_model_weights_list, trtllm_model_config_list
                    ):
                        trtllm_helper.build_and_save_engine(
                            max_input_len=max_input_len,
                            max_output_len=max_output_len,
                            max_batch_size=max_batch_size,
                            engine_dir=self.model_dir,
                            trtllm_model_weights=trtllm_model_weights,
                            trtllm_model_config=trtllm_model_config,
                            lora_ckpt_list=self.lora_ckpt_list,
                            use_lora_plugin=use_lora_plugin,
                            max_lora_rank=max_lora_rank,
                            lora_target_modules=lora_target_modules,
                            max_prompt_embedding_table_size=max_prompt_embedding_table_size,
                            paged_kv_cache=paged_kv_cache,
                            remove_input_padding=remove_input_padding,
                            paged_context_fmha=paged_context_fmha,
                            use_refit=False,
                            max_num_tokens=max_num_tokens,
                            max_seq_len=max_seq_len,
                            opt_num_tokens=opt_num_tokens,
                            max_beam_width=1,
                            tokens_per_block=128,
                            multiple_profiles=multiple_profiles,
                            gpt_attention_plugin=gpt_attention_plugin,
                            gemm_plugin=gemm_plugin,
                        )
                else:
                    if model_type == "gpt" or model_type == "starcoder":
                        model_type = "gptnext"

                    if model_type == "mixtral":
                        model_type = "llama"

                    weights_dicts, model_configs = model_to_trtllm_ckpt(
                        model=model,
                        nemo_model_config=model_configs,
                        nemo_export_dir=nemo_export_dir,
                        decoder_type=model_type,
                        dtype=dtype,
                        tensor_parallel_size=tensor_parallelism_size,
                        pipeline_parallel_size=pipeline_parallelism_size,
                        gpus_per_node=gpus_per_node,
                        use_parallel_embedding=use_parallel_embedding,
                        use_embedding_sharing=use_embedding_sharing,
                        fp8_quantized=fp8_quantized,
                        fp8_kvcache=fp8_kvcache,
                    )

                    for weight_dict, model_config in zip(weights_dicts, model_configs):
                        build_and_save_engine(
                            max_input_len=max_input_len,
                            max_output_len=max_output_len,
                            max_batch_size=max_batch_size,
                            model_config=model_config,
                            model_weights=weight_dict,
                            model_dir=self.model_dir,
                            model_type=model_type,
                            lora_ckpt_list=self.lora_ckpt_list,
                            use_lora_plugin=use_lora_plugin,
                            max_lora_rank=max_lora_rank,
                            lora_target_modules=lora_target_modules,
                            max_prompt_embedding_table_size=max_prompt_embedding_table_size,
                            paged_kv_cache=paged_kv_cache,
                            remove_input_padding=remove_input_padding,
                            paged_context_fmha=paged_context_fmha,
                            max_num_tokens=max_num_tokens,
                            opt_num_tokens=opt_num_tokens,
                            max_seq_len=max_seq_len,
                            multiple_profiles=multiple_profiles,
                            gpt_attention_plugin=gpt_attention_plugin,
                            gemm_plugin=gemm_plugin,
                            gather_context_logits=gather_context_logits,
                            gather_generation_logits=gather_generation_logits,
                        )

            tokenizer_path = os.path.join(nemo_export_dir, "tokenizer.model")
<<<<<<< HEAD
            if os.path.exists(vocab_path):
                shutil.copy(vocab_path, os.path.join(self.model_dir, "vocab.json"))
            elif os.path.exists(tokenizer_path):
=======
            tokenizer_path_nemo2 = os.path.join(nemo_export_dir, "nemo_context")
            if os.path.exists(tokenizer_path):
>>>>>>> b817158c
                shutil.copy(tokenizer_path, self.model_dir)
            elif os.path.exists(tokenizer_path_nemo2):
                shutil.copytree(tokenizer_path_nemo2, Path(self.model_dir) / "nemo_context")
            else:
                self.tokenizer.save_pretrained(os.path.join(self.model_dir, 'huggingface_tokenizer'))

            nemo_model_config = os.path.join(nemo_export_dir, "model_config.yaml")
            if os.path.exists(nemo_model_config):
                shutil.copy(nemo_model_config, self.model_dir)

            tmp_dir.cleanup()

        if tensorrt_llm.mpi_world_size() > 1:
            tensorrt_llm.mpi_barrier()

        if load_model:
            self._load()

    def convert_to_safe_tensors(
        self,
        nemo_checkpoint_path: str,
        model_type: Optional[str] = None,
        delete_existing_files: bool = True,
        tensor_parallelism_size: int = 1,
        pipeline_parallelism_size: int = 1,
        gpus_per_node: int = None,
        use_parallel_embedding: bool = False,
        use_embedding_sharing: bool = False,
        dtype: str = "bfloat16",
    ):
        gpus_per_node = tensor_parallelism_size if gpus_per_node is None else gpus_per_node

        if Path(self.model_dir).exists():
            if delete_existing_files and len(os.listdir(self.model_dir)) > 0:
                for files in os.listdir(self.model_dir):
                    path = os.path.join(self.model_dir, files)
                    try:
                        shutil.rmtree(path)
                    except OSError:
                        os.remove(path)

                if len(os.listdir(self.model_dir)) > 0:
                    raise Exception("Couldn't delete all files.")
            elif len(os.listdir(self.model_dir)) > 0:
                raise Exception("There are files in this folder. Try setting delete_existing_files=True.")
        else:
            Path(self.model_dir).mkdir(parents=True, exist_ok=True)

        if model_type == "gpt" or model_type == "starcoder":
            model_type = "gptnext"

        if model_type == "mixtral":
            model_type = "llama"

        if tensorrt_llm.mpi_rank() == 0:
            tmp_dir = tempfile.TemporaryDirectory()
            nemo_export_dir = Path(tmp_dir.name)

            model, model_configs, self.tokenizer = load_nemo_model(nemo_checkpoint_path, nemo_export_dir)
            weights_dicts, model_configs = model_to_trtllm_ckpt(
                model=model,
                nemo_model_config=model_configs,
                nemo_export_dir=nemo_export_dir,
                decoder_type=model_type,
                dtype=dtype,
                tensor_parallel_size=tensor_parallelism_size,
                pipeline_parallel_size=pipeline_parallelism_size,
                gpus_per_node=gpus_per_node,
                use_parallel_embedding=use_parallel_embedding,
                use_embedding_sharing=use_embedding_sharing,
            )

            for weight_dict, model_config in zip(weights_dicts, model_configs):
                rank = model_config.mapping.tp_rank
                for k, v in weight_dict.items():
                    weight_dict[k] = numpy_to_torch(v)

                safetensors.torch.save_file(weight_dict, os.path.join(self.model_dir, f'rank{rank}.safetensors'))
            model_configs[0].to_json_file(os.path.join(self.model_dir, 'config.json'))

            tokenizer_path = os.path.join(nemo_export_dir, "tokenizer.model")
            if os.path.exists(tokenizer_path):
                shutil.copy(tokenizer_path, self.model_dir)
            else:
                self.tokenizer.save_pretrained(os.path.join(self.model_dir, 'huggingface_tokenizer'))

            nemo_model_config = os.path.join(nemo_export_dir, "model_config.yaml")
            if os.path.exists(nemo_model_config):
                shutil.copy(nemo_model_config, self.model_dir)

            tmp_dir.cleanup()

        if tensorrt_llm.mpi_world_size() > 1:
            tensorrt_llm.mpi_barrier()

    def build(
        self,
        model,
        model_config,
        model_type,
        gpus_per_node,
        tokenizer,
        max_input_len: int = 1024,
        max_output_len: int = 1024,
        max_batch_size: int = 4,
        use_refit: bool = True,
        reshard_model: bool = False,
    ):
        """
        Convert a model parallel nemo model to TensorRT-LLM.
        """
        assert tensorrt_llm.mpi_rank() == torch.distributed.get_rank()
        self.use_refit, self.model_type, self.gpus_per_node = use_refit, model_type, gpus_per_node
        self.mp_rank, self.dp_rank, self.tp_size, self.pp_size, self.dp_size = init_model_parallel_from_nemo(
            reshard_model
        )
        self.tokenizer = build_tokenizer(tokenizer)

        if self.dp_size > 1:
            self.model_dir = os.path.join(self.model_dir, f"dp_rank{self.dp_rank}")

        weights, model_config = model_to_trtllm_ckpt(
            model=model,
            nemo_model_config=model_config,
            nemo_export_dir=self.model_dir,
            decoder_type=model_type,
            tensor_parallel_size=self.tp_size,
            pipeline_parallel_size=self.pp_size,
            gpus_per_node=gpus_per_node,
            use_parallel_embedding=True,
            use_distributed_convert=True,
            model_parallel_rank=self.mp_rank,
            vocab_size=self.tokenizer.vocab_size,
        )

        engine = build_and_save_engine(
            max_input_len=max_input_len,
            max_output_len=max_output_len,
            max_seq_len=max_input_len + max_output_len,
            max_batch_size=max_batch_size,
            model_config=model_config[0],
            model_weights=weights[0],
            model_dir=self.model_dir,
            model_type=model_type,
            use_refit=use_refit,
        )
        torch.distributed.barrier()

        cfg_path = Path(os.path.join(self.model_dir, f'config_{torch.distributed.get_rank()}.json'))
        with open(cfg_path, "w", encoding="utf-8") as f:
            json.dump(engine.config.to_dict(), f, indent=4)

        load_distributed(self.model_dir, self.mp_rank, gpus_per_node)

    def refit(self, model, model_config):
        """
        Refits an TensorRT engine using an instantiated nemo model.
        This function should only be used after calling build()
        """
        weights_dict = dist_model_to_trt_llm_ckpt(
            model=model,
            nemo_model_config=model_config,
            inference_tp_size=self.tp_size,
            inference_pp_size=self.pp_size,
            tokenizer_vocab_size=self.tokenizer.vocab_size,
        )
        load_distributed(self.model_dir, self.mp_rank, self.gpus_per_node)
        gc.collect()
        torch.cuda.empty_cache()
        refit(weights_dict)

    def forward(
        self,
        input_texts: List[str],
        max_output_len: int = 64,
        max_output_token: Optional[int] = None,
        top_k: int = 1,
        top_p: float = 0.0,
        temperature: float = 1.0,
        stop_words_list: List[str] = None,
        bad_words_list: List[str] = None,
        no_repeat_ngram_size: int = None,
        task_ids: List[str] = None,
        lora_uids: List[str] = None,
        prompt_embeddings_table=None,
        prompt_embeddings_checkpoint_path: str = None,
        streaming: bool = False,
        output_log_probs: bool = False,
        output_generation_logits: bool = False,
        **sampling_kwargs,
    ):
        """
        Exports nemo checkpoints to TensorRT-LLM.

        Args:
            input_texts (List(str)): list of sentences.
            max_output_len (int): max generated tokens.
            max_output_token (int): max generated tokens. Deprecated, use max_output_len instead.
            top_k (int): limits us to a certain number (K) of the top tokens to consider.
            top_p (float): limits us to the top tokens within a certain probability mass (p).
            temperature (float): A parameter of the softmax function, which is the last layer in the network.
            stop_words_list (List(str)): list of stop words.
            bad_words_list (List(str)): list of bad words.
            no_repeat_ngram_size (int): no repeat ngram size.
            task_ids (List(str)): list of the task ids for the prompt tables.
            prompt_embeddings_table (List(float)): prompt embeddings table.
            prompt_embeddings_checkpoint_path (str): path for the nemo checkpoint for the prompt embedding table.
            output_generation_logits (bool): if True returns generation_logits in the outout of generate method.
            sampling_kwargs: Additional kwargs to set in the SamplingConfig.
        """

        if self.model is None:
            raise Exception(
                "A nemo checkpoint should be exported to TensorRT-LLM and "
                "then it should be loaded first to run inference."
            )
        else:
            if max_output_token is not None:
                warnings.warn(
                    "Parameter max_output_token is deprecated and will be removed. Please use max_output_len instead.",
                    DeprecationWarning,
                    stacklevel=2,
                )
                max_output_len = max_output_token
            if prompt_embeddings_table is not None or prompt_embeddings_checkpoint_path is not None:
                prompt_table = self._get_prompt_embedding_table(
                    prompt_embeddings_table, prompt_embeddings_checkpoint_path
                )
                tv_size = prompt_table.size(dim=0)
                task_vtoken_counts = [tv_size]
            elif len(self.ptuning_tables) > 0:
                prompt_table = self.p_table
                tv_size = self.task_vocab_size
                task_vtoken_counts = self.task_vtoken_counts
            else:
                prompt_table = None
                tv_size = None
                task_vtoken_counts = None

            if task_ids is None:
                assert prompt_table is None, "There is a prompt embedding table and task_ids cannot be None"
                input_task_ids = None
            else:
                if prompt_table is None:
                    input_task_ids = None
                else:
                    if len(task_ids) > 1:
                        assert len(task_ids) == len(input_texts), (
                            "Either len of the task_ids has to be 1 or" "it needs to match with len of input_texts."
                        )

                    if len(task_ids) == 1:
                        assert task_ids[0] in self.task_ids.keys(), "Task: {0} doesn't exist in the task list.".format(
                            task_ids[0]
                        )
                        input_task_ids = [self.task_ids[task_ids[0]] for i in range(len(input_texts))]
                    else:
                        input_task_ids = []
                        for i in range(len(input_texts)):
                            assert (
                                task_ids[i] in self.task_ids.keys()
                            ), "Task: {0} doesn't exist in the task list.".format(task_ids[i])
                            input_task_ids.append(self.task_ids[task_ids[i]])
            if not streaming:
                if torch.distributed.is_initialized() or tensorrt_llm.mpi_world_size() > 1:
                    multiprocessed_env = True
                else:
                    multiprocessed_env = False

                return generate(
                    input_texts=input_texts,
                    max_output_len=max_output_len,
                    host_context=self.model,
                    top_k=top_k,
                    top_p=top_p,
                    temperature=temperature,
                    prompt_table=prompt_table,
                    task_vocab_size=tv_size,
                    task_vtoken_counts=task_vtoken_counts,
                    task_ids=input_task_ids,
                    lora_uids=lora_uids,
                    stop_words_list=stop_words_list,
                    bad_words_list=bad_words_list,
                    no_repeat_ngram_size=no_repeat_ngram_size,
                    output_log_probs=output_log_probs,
                    multiprocessed_env=multiprocessed_env,
                    output_generation_logits=output_generation_logits,
                    **sampling_kwargs,
                )
            else:
                return generate_streaming(
                    input_texts=input_texts,
                    max_output_len=max_output_len,
                    host_context=self.model,
                    top_k=top_k,
                    top_p=top_p,
                    temperature=temperature,
                    prompt_table=prompt_table,
                    task_vocab_size=tv_size,
                    task_vtoken_counts=task_vtoken_counts,
                    task_ids=input_task_ids,
                    lora_uids=lora_uids,
                    stop_words_list=stop_words_list,
                    bad_words_list=bad_words_list,
                    no_repeat_ngram_size=no_repeat_ngram_size,
                    **sampling_kwargs,
                )

    def add_prompt_table(self, task_name: str, prompt_embeddings_checkpoint_path: str):
        if self.model is None:
            raise Exception(
                "A nemo checkpoint should be exported to TensorRT-LLM and "
                "then it should be loaded first to run inference."
            )

        for pt in self.ptuning_tables:
            if pt["task_name"] == task_name:
                raise Exception("Task name: {0} has already added. Please pass a unique task name.".format(task_name))

        prompt_table = self._get_prompt_embedding_table(
            prompt_embeddings_checkpoint_path=prompt_embeddings_checkpoint_path
        )

        self.ptuning_tables.append({"table": prompt_table, "task_name": task_name})
        with open(os.path.join(self.model_dir, 'prompt_tables.pkl'), 'wb') as f:
            pickle.dump(self.ptuning_tables, f)

        self._prep_ptuning_table()

    def remove_prompt_table(self, task_name: str):
        if self.ptuning_tables is not None:
            for i in range(len(self.ptuning_tables)):
                if self.ptuning_tables[i]["task_name"] == task_name:
                    self.ptuning_tables.pop(i)
                    with open(os.path.join(self.model_dir, 'prompt_tables.pkl'), 'wb') as f:
                        pickle.dump(self.ptuning_tables, f)
                    return
            self._prep_ptuning_table()

    @property
    def get_supported_models_list(self):
        # gpt and gptnext are the same. Keeping the gptnext due to backward compatibility.
        return ["gpt", "gptnext", "llama", "falcon", "starcoder", "mixtral", "gemma"]

    @property
    def get_hidden_size(self):
        if self.config is None:
            return None
        else:
            return self.config["pretrained_config"]["hidden_size"]

    @property
    def get_triton_input(self):
        inputs = (
            Tensor(name="prompts", shape=(-1,), dtype=bytes),
            Tensor(name="max_output_len", shape=(-1,), dtype=np.int_, optional=True),
            Tensor(name="top_k", shape=(-1,), dtype=np.int_, optional=True),
            Tensor(name="top_p", shape=(-1,), dtype=np.single, optional=True),
            Tensor(name="temperature", shape=(-1,), dtype=np.single, optional=True),
            Tensor(name="random_seed", shape=(-1,), dtype=np.int_, optional=True),
            Tensor(name="stop_words_list", shape=(-1,), dtype=bytes, optional=True),
            Tensor(name="bad_words_list", shape=(-1,), dtype=bytes, optional=True),
            Tensor(name="no_repeat_ngram_size", shape=(-1,), dtype=np.single, optional=True),
            Tensor(name="task_id", shape=(-1,), dtype=bytes, optional=True),
            Tensor(name="lora_uids", shape=(-1,), dtype=bytes, optional=True),
            Tensor(name="output_generation_logits", shape=(-1,), dtype=np.bool_, optional=False),
        )
        return inputs

    @property
    def get_triton_output(self):
        outputs = (
            Tensor(name="outputs", shape=(-1,), dtype=bytes),
            Tensor(name="generation_logits", shape=(-1,), dtype=np.single),
        )
        return outputs

    @batch
    def triton_infer_fn(self, **inputs: np.ndarray):
        output_dict = {}
        try:
            infer_input = {"input_texts": str_ndarray2list(inputs.pop("prompts"))}
            if "max_output_len" in inputs:
                infer_input["max_output_len"] = inputs.pop("max_output_len")[0][0]
            if "top_k" in inputs:
                infer_input["top_k"] = inputs.pop("top_k")[0][0]
            if "top_p" in inputs:
                infer_input["top_p"] = inputs.pop("top_p")[0][0]
            if "temperature" in inputs:
                infer_input["temperature"] = inputs.pop("temperature")[0][0]
            if "random_seed" in inputs:
                infer_input["random_seed"] = inputs.pop("random_seed")[0][0]
            if "stop_words_list" in inputs:
                stop_words_list = str_ndarray2list(inputs.pop("stop_words_list"))
                infer_input["stop_words_list"] = [[stop_word] for stop_word in stop_words_list]
            if "bad_words_list" in inputs:
                bad_words_list = str_ndarray2list(inputs.pop("bad_words_list"))
                infer_input["bad_words_list"] = [[bad_word] for bad_word in bad_words_list]
            if "no_repeat_ngram_size" in inputs:
                infer_input["no_repeat_ngram_size"] = inputs.pop("no_repeat_ngram_size")[0][0]
            if "task_id" in inputs:
                task_id = np.char.decode(inputs.pop("task_id").astype("bytes"), encoding="utf-8")
                infer_input["task_ids"] = task_id[0]
            if "lora_uids" in inputs:
                lora_uids = np.char.decode(inputs.pop("lora_uids").astype("bytes"), encoding="utf-8")
                infer_input["lora_uids"] = lora_uids[0].tolist()
            if "output_generation_logits" in inputs:
                infer_input["output_generation_logits"] = inputs.pop("output_generation_logits")[0][0]

            if infer_input["output_generation_logits"]:
                output_texts, generation_logits = self.forward(**infer_input)
                output_dict["generation_logits"] = np.array(generation_logits.cpu().numpy())
            else:
                output_texts = self.forward(**infer_input)
            output_dict["outputs"] = cast_output(output_texts, np.bytes_)
        except Exception as error:
            err_msg = "An error occurred: {0}".format(str(error))
            output_dict["outputs"] = cast_output([err_msg], np.bytes_)

        return output_dict

    @batch
    def triton_infer_fn_streaming(self, **inputs: np.ndarray):
        try:
            infer_input = {"input_texts": str_ndarray2list(inputs.pop("prompts"))}
            if "max_output_len" in inputs:
                infer_input["max_output_len"] = inputs.pop("max_output_len")[0][0]
            if "top_k" in inputs:
                infer_input["top_k"] = inputs.pop("top_k")[0][0]
            if "top_p" in inputs:
                infer_input["top_p"] = inputs.pop("top_p")[0][0]
            if "temperature" in inputs:
                infer_input["temperature"] = inputs.pop("temperature")[0][0]
            if "random_seed" in inputs:
                infer_input["random_seed"] = inputs.pop("random_seed")[0][0]
            if "stop_words_list" in inputs:
                stop_words_list = str_ndarray2list(inputs.pop("stop_words_list"))
                infer_input["stop_words_list"] = [[stop_word] for stop_word in stop_words_list]
            if "bad_words_list" in inputs:
                bad_words_list = str_ndarray2list(inputs.pop("bad_words_list"))
                infer_input["bad_words_list"] = [[bad_word] for bad_word in bad_words_list]
            if "no_repeat_ngram_size" in inputs:
                infer_input["no_repeat_ngram_size"] = inputs.pop("no_repeat_ngram_size")[0][0]
            if "task_id" in inputs:
                task_id = np.char.decode(inputs.pop("task_id").astype("bytes"), encoding="utf-8")
                infer_input["task_ids"] = task_id[0]
            if "lora_uids" in inputs:
                lora_uids = np.char.decode(inputs.pop("lora_uids").astype("bytes"), encoding="utf-8")
                infer_input["lora_uids"] = lora_uids[0].tolist()

            partial_outputs = self.forward(**infer_input, streaming=True)
            # On each request to this generator, run the model for one step and return a dict
            # with full outputs generated until this step.
            for output_texts in partial_outputs:
                yield {"outputs": cast_output(output_texts, np.bytes_)}
        except Exception as error:
            err_msg = "An error occurred: {0}".format(str(error))
            output = cast_output([err_msg], np.bytes_)
            return {"outputs": output}

    def _prep_ptuning_table(self):
        self.task_vocab_size = 0
        for pt in self.ptuning_tables:
            if self.task_vocab_size < pt["table"].size(dim=0):
                self.task_vocab_size = pt["table"].size(dim=0)

        # pad tasks to longest task embedding table, remember the original task vtoken counts
        vtokens_embeddings = []
        self.task_vtoken_counts = []
        self.task_ids = {}
        tid = 0
        for i, ptuning_table in enumerate(self.ptuning_tables):
            original_table = ptuning_table["table"]
            vtoken_count = original_table.size(dim=0)
            padded_table = torch.zeros((self.task_vocab_size, self.get_hidden_size), dtype=original_table.dtype)
            padded_table[:vtoken_count, :] = original_table
            vtokens_embeddings.append(padded_table)
            self.task_ids[ptuning_table["task_name"]] = tid
            self.task_vtoken_counts.append(vtoken_count)
            tid = tid + 1

        if len(vtokens_embeddings) > 0:
            self.p_table = torch.stack(vtokens_embeddings, dim=0).view(-1, self.get_hidden_size)

            max_prompt_embedding_table_size = self.config['build_config']['max_prompt_embedding_table_size']
            actual_prompt_table_size = self.p_table.shape[0]

            if actual_prompt_table_size > max_prompt_embedding_table_size:
                raise Exception(
                    f"The size of the combined prompt embedding table ({actual_prompt_table_size}) is greater than max_prompt_embedding_table_size ({max_prompt_embedding_table_size})."
                )
        else:
            self.p_table = None

    def _load_prompt_tables(self):
        if self.model_dir is not None:
            pt_path = Path(os.path.join(self.model_dir, 'prompt_tables.pkl'))
            if pt_path.exists():
                with open(pt_path, 'rb') as f:
                    self.ptuning_tables = pickle.load(f)
                self._prep_ptuning_table()
            else:
                self.ptuning_tables = []

    def _get_prompt_embedding_table_ckpt(self, prompt_embeddings_checkpoint_path):
        with TarPath(prompt_embeddings_checkpoint_path) as checkpoint_archive:
            mw_path = checkpoint_archive / "model_weights.ckpt"
            if not mw_path.exists():
                mw_path = checkpoint_archive / "mp_rank_00/model_weights.ckpt"
                if not mw_path.exists():
                    raise FileNotFoundError(
                        "File: {0} could not be found in the nemo checkpoint. "
                        "Please check the nemo checkpoint format for the prompt "
                        "embedding table.".format(mw_path)
                    )

            with mw_path.open('rb') as mw_file:
                weights = torch.load(mw_file)

            weights_found = True
            if "model.embedding.adapter_layer.ptuning_adapter.inference_table" in weights:
                weights = weights["model.embedding.adapter_layer.ptuning_adapter.inference_table"]
            elif (
                "model.language_model.adapter_layer.ptuning_adapter.inference_table.prompt_table.taskname.prompt_embeddings.weight"
                in weights
            ):
                weights = weights[
                    "model.language_model.adapter_layer.ptuning_adapter.inference_table.prompt_table.taskname.prompt_embeddings.weight"
                ]
            elif 'prompt_table' in weights:
                if "prompt_table.taskname.prompt_embeddings.weight" in weights['prompt_table']:
                    weights = weights['prompt_table']["prompt_table.taskname.prompt_embeddings.weight"]
                else:
                    weights_found = False
            else:
                weights_found = False

            if not weights_found:
                raise Exception(
                    "Could not find the embedding table in the {0}. Please check the nemo file format".format(
                        prompt_embeddings_checkpoint_path
                    )
                )

            return weights.cpu().detach()

    def _get_prompt_embedding_table(
        self,
        prompt_embeddings_table=None,
        prompt_embeddings_checkpoint_path=None,
    ):
        if prompt_embeddings_table is not None and prompt_embeddings_checkpoint_path is not None:
            LOGGER.warning(
                "prompt_embeddings_table will be used and "
                "prompt_embeddings_checkpoint_path will be "
                "ignored for ptuning."
            )
            p_tuning = "use_table"
        elif prompt_embeddings_table is not None:
            p_tuning = "use_table"
        elif prompt_embeddings_checkpoint_path is not None:
            p_tuning = "use_checkpoint"
        else:
            return None, None

        if p_tuning == "use_table":
            if not isinstance(prompt_embeddings_table, np.ndarray):
                raise TypeError("Only numpy array is allowed for the prompt embeddings table.")

            if len(prompt_embeddings_table.shape) != 2:
                raise Exception("A two dimensional prompt embeddings table for a single task is only supported.")

            prompt_embeddings_table = torch.from_numpy(prompt_embeddings_table)
        elif p_tuning == "use_checkpoint":
            if not is_nemo_file(prompt_embeddings_checkpoint_path):
                raise TypeError(prompt_embeddings_checkpoint_path + " is not a nemo file.")
            prompt_embeddings_table = self._get_prompt_embedding_table_ckpt(prompt_embeddings_checkpoint_path)

        dtype = self.config['pretrained_config']['dtype']
        prompt_embeddings_table = prompt_embeddings_table.to(
            dtype=tensorrt_llm._utils.str_dtype_to_torch(dtype)
        ).cuda()

        if prompt_embeddings_table.size(dim=1) != self.config["pretrained_config"]["hidden_size"]:
            raise Exception(
                "Hidden dimension of the model is {0} and does not match with the dimension of the prompt table.".format(
                    self.config["pretrained_config"]["hidden_size"]
                )
            )

        return prompt_embeddings_table

    def _load_config_file(self):
        engine_dir = Path(self.model_dir)
        config_path = engine_dir / 'config.json'
        if config_path.exists():
            with open(config_path, 'r') as f:
                self.config = json.load(f)
        else:
            raise FileNotFoundError("file: {0} could not be found.".format(config_path))

    def _load(self):
        self.model = None
        self.tokenizer = None
        self.n_gpus = None
        self.config = None
        self.ptuning_tables = []

        if Path(self.model_dir).exists():
            folders = os.listdir(self.model_dir)
            if len(folders) > 0:
                try:
                    self._load_config_file()
                    self.tokenizer = get_tokenizer(self.model_dir)
                    self.model = load(
                        tokenizer=self.tokenizer,
                        engine_dir=self.model_dir,
                        lora_ckpt_list=self.lora_ckpt_list,
                        use_python_runtime=self.use_python_runtime,
                        enable_chunked_context=self.enable_chunked_context,
                        max_tokens_in_paged_kv_cache=self.max_tokens_in_paged_kv_cache,
                        multi_block_mode=self.multi_block_mode,
                    )
                    self._load_prompt_tables()
                except Exception as error:
                    raise Exception(
                        "Files in the TensorRT-LLM folder is corrupted and "
                        "model needs to be exported again. "
                        "Error message: " + repr(error)
                    ) from error

    def unload_engine(self):
        unload_engine()<|MERGE_RESOLUTION|>--- conflicted
+++ resolved
@@ -298,10 +298,6 @@
                 else:
                     unpack_tarball(nemo_checkpoint_path, tmp_dir.name)
                     nemo_checkpoint_path = tmp_dir.name
-<<<<<<< HEAD
-                self.tokenizer = get_nmt_tokenizer(nemo_checkpoint_path)
-                vocab_path = os.path.join(nemo_export_dir, "tokenizer.vocab_file")
-=======
 
                 if os.path.exists(os.path.join(nemo_checkpoint_path, TOKENIZER_CONFIG_FILE)):
                     # Instantiate tokenizer for a legacy "Nemo 1" quantized checkpoint from a tokenizer config.
@@ -310,7 +306,6 @@
                     self.tokenizer = get_nmt_tokenizer(nemo_checkpoint_path)
                 else:
                     self.tokenizer = get_tokenizer(nemo_checkpoint_path)
->>>>>>> b817158c
 
                 qnemo_to_tensorrt_llm(
                     nemo_checkpoint_path=nemo_checkpoint_path,
@@ -422,33 +417,6 @@
                         use_embedding_sharing,
                     )
 
-<<<<<<< HEAD
-                vocab_path = os.path.join(nemo_export_dir, "vocab.json")
-
-                for weight_dict, model_config in zip(weights_dicts, model_configs):
-                    build_and_save_engine(
-                        max_input_len=max_input_len,
-                        max_output_len=max_output_len,
-                        max_batch_size=max_batch_size,
-                        model_config=model_config,
-                        model_weights=weight_dict,
-                        model_dir=self.model_dir,
-                        model_type=model_type,
-                        lora_ckpt_list=self.lora_ckpt_list,
-                        use_lora_plugin=use_lora_plugin,
-                        max_lora_rank=max_lora_rank,
-                        lora_target_modules=lora_target_modules,
-                        max_prompt_embedding_table_size=max_prompt_embedding_table_size,
-                        paged_kv_cache=paged_kv_cache,
-                        remove_input_padding=remove_input_padding,
-                        paged_context_fmha=paged_context_fmha,
-                        max_num_tokens=max_num_tokens,
-                        opt_num_tokens=opt_num_tokens,
-                        max_seq_len=max_seq_len,
-                        multiple_profiles=multiple_profiles,
-                        gpt_attention_plugin=gpt_attention_plugin,
-                        gemm_plugin=gemm_plugin,
-=======
                     trtllm_model_weights_list, trtllm_model_config_list = (
                         trtllm_helper.get_trtllm_pretrained_config_and_model_weights(
                             model_state_dict=model,
@@ -456,7 +424,6 @@
                             dtype=input_dtype,
                             state_dict_split_by_layer_numbers=False,
                         )
->>>>>>> b817158c
                     )
 
                     for trtllm_model_weights, trtllm_model_config in zip(
@@ -537,17 +504,14 @@
                         )
 
             tokenizer_path = os.path.join(nemo_export_dir, "tokenizer.model")
-<<<<<<< HEAD
-            if os.path.exists(vocab_path):
-                shutil.copy(vocab_path, os.path.join(self.model_dir, "vocab.json"))
-            elif os.path.exists(tokenizer_path):
-=======
             tokenizer_path_nemo2 = os.path.join(nemo_export_dir, "nemo_context")
+            vocab_path = os.path.join(nemo_export_dir, "tokenizer.vocab_file")
             if os.path.exists(tokenizer_path):
->>>>>>> b817158c
                 shutil.copy(tokenizer_path, self.model_dir)
             elif os.path.exists(tokenizer_path_nemo2):
                 shutil.copytree(tokenizer_path_nemo2, Path(self.model_dir) / "nemo_context")
+            elif os.path.exists(vocab_path):
+                shutil.copy(vocab_path, os.path.join(self.model_dir, "vocab.json"))
             else:
                 self.tokenizer.save_pretrained(os.path.join(self.model_dir, 'huggingface_tokenizer'))
 
