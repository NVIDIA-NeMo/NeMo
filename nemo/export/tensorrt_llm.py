--- conflicted
+++ resolved
@@ -1135,24 +1135,16 @@
 
     @property
     def get_triton_output(self):
-<<<<<<< HEAD
-        """Get Triton Output"""
-        outputs = (Tensor(name="outputs", shape=(-1,), dtype=bytes),)
-=======
         outputs = (
             Tensor(name="outputs", shape=(-1,), dtype=bytes),
             Tensor(name="generation_logits", shape=(-1,), dtype=np.single),
         )
->>>>>>> 59b8b489
         return outputs
 
     @batch
     def triton_infer_fn(self, **inputs: np.ndarray):
-<<<<<<< HEAD
         """Triton infer function for streaming"""
-=======
         output_dict = {}
->>>>>>> 59b8b489
         try:
             infer_input = {"input_texts": str_ndarray2list(inputs.pop("prompts"))}
             if "max_output_len" in inputs:
