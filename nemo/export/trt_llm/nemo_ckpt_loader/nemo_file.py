# Copyright (c) 2024, NVIDIA CORPORATION.  All rights reserved.
#
# Licensed under the Apache License, Version 2.0 (the "License");
# you may not use this file except in compliance with the License.
# You may obtain a copy of the License at
#
#     http://www.apache.org/licenses/LICENSE-2.0
#
# Unless required by applicable law or agreed to in writing, software
# distributed under the License is distributed on an "AS IS" BASIS,
# WITHOUT WARRANTIES OR CONDITIONS OF ANY KIND, either express or implied.
# See the License for the specific language governing permissions and
# limitations under the License.


import functools
import json
import logging
import os
import pickle
import shutil
from pathlib import Path
from typing import Any, Dict, Optional, Union

import numpy as np
<<<<<<< HEAD
=======

# This is important even though not used. Otherwise zarr raises error.
import tensorstore  # noqa: F401 pylint: disable=unused-import
>>>>>>> 8a8466c1
import torch
import yaml
from transformers import AutoTokenizer, GPT2Tokenizer, PreTrainedTokenizer

from nemo.export.sentencepiece_tokenizer import SentencePieceTokenizer
from nemo.export.tarutils import TarPath
from nemo.export.tiktoken_tokenizer import TiktokenTokenizer
from nemo.export.utils import load_model_weights, nemo_to_path, torch_dtype_from_precision

try:
    from nemo.lightning import io

    HAVE_NEMO2 = True
except (ImportError, ModuleNotFoundError):
    HAVE_NEMO2 = False

LOGGER = logging.getLogger("NeMo")
EXTRA_STATE = "extra_state"


<<<<<<< HEAD
=======
def is_nemo_file(path):
    """Checks if the path is NeMo tarfile."""
    flag = False

    if path is not None:
        if len(path) > 5:
            pc = Path(path)
            if pc.exists():
                if pc.is_file():
                    if path[-5 : len(path)] == ".nemo":
                        flag = True

    return flag


class TarFileSystemReader(FileSystemReader):
    """Reader that accepts both Path and TarPath checkpoint directory.

    The FileSystemReader works with TarPath, but expects a pure Path.
    It's enough to skip the Path check in __init__.
    """

    def __init__(self, path: Union[Path, TarPath]) -> None:
        """Makes sure that super().__init__ gets a pure path as expected."""
        super_path = str(path) if isinstance(path, TarPath) else path
        super().__init__(super_path)
        if isinstance(path, TarPath):
            self.path = path  # overwrites path set in super().__init__ call


def load_extra_state_from_bytes(val: Optional[Union[torch.Tensor, BytesIO]]) -> Optional[dict]:
    """Loads single extra_state from bytes storage.

    Args:
        val (torch.Tensor | BytesIO): Bytes storage of extra_state
    Returns:
        Optional[dict]: Deserialized extra_state, or None if the bytes storage is empty.
    """
    if val is None:
        return None

    # TransformerEngine shifted from storing extra_states bytes storage from _io.BytesIO to torch.Tensor
    if isinstance(val, torch.Tensor):
        if val.numel() == 0:
            return None

        val = val.detach().numpy(force=True).tobytes()
        return pickle.loads(val)

    val.seek(0)
    return torch.load(val, weights_only=True)


>>>>>>> 8a8466c1
def preprocess_scaling_factors_for_local_export(state_dict: Dict[str, Any]) -> Dict[str, Any]:
    """
    Scaling factors are kept in BufferIO objects.
    This function reads the exact scales, preparing them for export.
    Used only for local (non-mcore) path.

    Args:
        state_dict (dict): Model state dictionary
    Returns:
        dict: The same dictionary, with explicitly loaded extra states from bytes.
    """
    scales_dict = {k: v for k, v in state_dict.items() if EXTRA_STATE in k and 'core_attention' not in k}
    state_dict = {k: v for k, v in state_dict.items() if EXTRA_STATE not in k}
    scales = {}

    for key, value in scales_dict.items():
        extra_state = load_extra_state_from_bytes(value)

        if extra_state is not None and 'scale_fwd' in extra_state:
            scales[key + '.scale_fwd'] = extra_state['scale_fwd'].cpu()

    combined_scales = {}
    for key in scales:
        if '.decoder.layers.0' not in key:
            continue

        # Key has a structure "model.decoder.layers.<layer_number>.<rest>"
        decomposed = key.split('.')
        layer_num_idx = 3

        # Merges scales from "model.decoder.layers.<layer_num>.<rest>" to
        # larger dimensional tensor with "model.decoder.layers.<rest>" key
        combined = []
        layer_num = 0
        decomposed[layer_num_idx] = str(layer_num)
        while (scale := scales.get('.'.join(decomposed))) is not None:
            combined.append(scale)
            layer_num += 1
            decomposed[layer_num_idx] = str(layer_num)

        del decomposed[layer_num_idx]
        combined_scales['.'.join(decomposed)] = torch.stack(combined)

    return state_dict | combined_scales


def rename_extra_states(state_dict: Dict[str, Any]) -> Dict[str, Any]:
    """
    This function preprocesses extra states for Megatron export.

    Args:
        state_dict (dict): Model state dictionary
    Returns:
        dict: Model state dictionary, with extra states consumable by mcore export
    """
    mcore_extra_states = {}

    for key, value in state_dict.items():
        if EXTRA_STATE not in key:
            continue

        # Keys with the extra states have the following format:
        # <prefix>.layers.<layer>._extra_state/shard_<layer_number>_<number_of_layers>
        key_base, shard_key = key.split('/')
        if '_' not in shard_key:
            continue

        shard_layer = shard_key.split('_')[1]
        if not shard_layer.isnumeric():
            continue

        # Renames keys to:
        # <prefix>.layers.<layer_number>.<layer>._extra_state
        mcore_key = key_base.replace("layers", f"layers.{shard_layer}")
        if isinstance(value, list):
            value = value[0]
        mcore_extra_states[mcore_key] = value

    state_dict = {k: v for k, v in state_dict.items() if EXTRA_STATE not in k}
    return state_dict | mcore_extra_states


<<<<<<< HEAD
def torch_to_numpy_state_dict(state_dict: Dict[str, Any]) -> Dict[str, Any]:
    """
    Transforms model state dictionary with torch tensors to numpy arrays.
=======
def load_sharded_metadata_torch_dist(checkpoint_dir: Union[Path, TarPath], torch_tensor: bool = True):
    """Loads model state dictionary from torch_dist checkpoint format."""
    fs_reader = TarFileSystemReader(checkpoint_dir)
    metadata = fs_reader.read_metadata()

    state_dict = {
        k: torch.empty(tp.size, dtype=tp.properties.dtype)
        for k, tp in metadata.state_dict_metadata.items()
        if isinstance(tp, TensorStorageMetadata)
    }

    state_dict.update(
        {k: [] for k, tp in metadata.state_dict_metadata.items() if isinstance(tp, BytesStorageMetadata)}
    )
>>>>>>> 8a8466c1

    Args:
        state_dict (dict): Model state dictionary.
    Returns:
        dict: State dictionary using numpy arrays.
    """
    for k, v in state_dict.items():
        if v.dtype == torch.bfloat16:
            from tensorrt_llm._utils import np_bfloat16

            state_dict[k] = v.view(torch.int16).numpy().view(np_bfloat16)
        else:
            state_dict[k] = v.numpy()

    return state_dict


<<<<<<< HEAD
=======
def load_sharded_pickle_extra_state_scale(dir: Union[Path, TarPath]):
    """Loads model state dictionary from pickle extra state scale."""
    pt_files = list(dir.glob('shard_*_*.pt'))
    extra_states = {}
    for file in pt_files:
        shard_name = file.name.split('.')[0]
        with file.open('rb') as opened_file:
            extra_states[dir.name + '/' + shard_name] = torch.load(opened_file, weights_only=True)

    return rename_extra_states(extra_states)


def contains_extra_states(subdir: Union[Path, TarPath]):
    """Checks if the subdirectory contains extra states."""
    return list(subdir.glob('shard_0_*.pt')) != []


def load_sharded_metadata_zarr(checkpoint_dir: Union[Path, TarPath], torch_tensor=True):
    """Loads model state dictionary from zarr checkpoint format."""
    torch.serialization.add_safe_globals([BytesIO])  # For possible extra states
    sharded_state_dict = {}
    for subdir in checkpoint_dir.iterdir():
        if not subdir.is_dir():
            continue

        if contains_extra_states(subdir):
            sharded_state_dict.update(load_sharded_pickle_extra_state_scale(subdir))
        elif (subdir / '.zarray').exists():
            key = subdir.name
            zstore = ZarrPathStore(subdir)
            arr = zarr.open(zstore, 'r')

            if torch_tensor:
                # sharded_state_dict[key] = torch.from_numpy(arr[:].astype("float32")).to(dtype=torch.bfloat16)
                if arr.dtype.name == "bfloat16":
                    sharded_state_dict[key] = torch.from_numpy(arr[:].view(np.int16)).view(torch.bfloat16)
                else:
                    from tensorrt_llm._utils import str_dtype_to_torch

                    sharded_state_dict[key] = torch.from_numpy(arr[:]).view(str_dtype_to_torch(arr.dtype.name))
            else:
                sharded_state_dict[key] = arr[:]

    return sharded_state_dict


def load_sharded_metadata(checkpoint_dir: Union[Path, TarPath], torch_tensor=True):
    """Loads model state dictionary from all checkpoint formats."""
    with (checkpoint_dir / 'metadata.json').open(mode='r') as f:
        config_dict = json.load(f)
    if config_dict['sharded_backend'] == 'zarr':
        return load_sharded_metadata_zarr(checkpoint_dir, torch_tensor)
    elif config_dict['sharded_backend'] == 'torch_dist':
        return load_sharded_metadata_torch_dist(checkpoint_dir, torch_tensor)
    else:
        raise NotImplementedError(f'Distributed checkpoint backend {config_dict["sharded_backend"]} not supported')


>>>>>>> 8a8466c1
def update_tokenizer_paths(tokenizer_config: Dict, unpacked_checkpoints_dir):
    """Updates tokenizer paths in the tokenizer config."""

    def _update_config_entry(key, file_pattern):
        old_path = tokenizer_config.get(key, None)
        if old_path is None:
            return
        old_path = Path(old_path)
        new_path = unpacked_checkpoints_dir.get_tokenizer_file_path("tokenizer", key, file_pattern)
        if new_path:
            LOGGER.debug(f"Update tokenizer {key} {old_path} -> {new_path}")
            tokenizer_config[key] = new_path
        elif not old_path.exists():
            LOGGER.warning(f"Tokenizer {key}'s path {old_path} does not exists: set it to None")
            tokenizer_config[key] = None

    _update_config_entry("model", "*.model")
    _update_config_entry("vocab_file", "*vocab*")
    _update_config_entry("merge_file", "*merge*.txt")

    return tokenizer_config


def copy_tokenizer_files(config, out_dir):
    """Copies tokenizer files to the output directory."""
    basenames = {
        "model": "tokenizer",
        "vocab_file": "vocab",
        "merge_file": "merges",
    }

    for key in basenames.keys():
        if config.get(key, None) is None:
            continue

        path = config[key]

        if isinstance(path, str):
            path = Path(path)

        if not path.exists():
            LOGGER.debug(f"Tokenizer {key}: {path} file not found")
            continue

        dst_path = out_dir / f"{basenames[key]}{path.suffix}"
        config[key] = str(dst_path)
        LOGGER.debug(f"Copy tokenizer {key}: {path}->{dst_path}")

        # Copy 'path' to 'dst_path' without shutil.copy(...) because 'path' may be a TarPath
        with path.open('rb') as infile:
            with open(dst_path, 'wb') as outfile:
                outfile.write(infile.read())

    return config


def get_tokenizer_from_nemo2_context(model_context_dir: Path):
    """
    Retrieve tokenizer configuration from NeMo 2.0 context and instantiate the tokenizer.

    Args:
        model_context_dir (Path): Path to the model context directory.

    Returns:
        The instantiated tokenizer (various classes possible).
    """

    if HAVE_NEMO2:
        # Use NeMo tokenizer loaded from the NeMo 2.0 model context
        tokenizer_spec = io.load_context(model_context_dir, subpath="model.tokenizer")
        return build_tokenizer(tokenizer_spec)
    else:
        # Use local nemo.export SentencePieceTokenizer implementation
        # or directly a HuggingFace tokenizer based on the model config
        with (model_context_dir / "model.yaml").open("r") as stream:
            model_config = yaml.safe_load(stream)

        tokenizer_config = model_config["tokenizer"]
        target_class = tokenizer_config["_target_"]
        tokenizer_module = "nemo.collections.common.tokenizers."
        assert target_class.startswith(tokenizer_module)
        target_class = target_class.removeprefix(tokenizer_module)

        if target_class == "sentencepiece_tokenizer.SentencePieceTokenizer":
            tokenizer = SentencePieceTokenizer(
                model_path=str(model_context_dir / tokenizer_config["model_path"]),
                special_tokens=tokenizer_config.get("special_tokens", None),
                legacy=tokenizer_config.get("legacy", False),
            )
        elif target_class == "huggingface.auto_tokenizer.AutoTokenizer":
            tokenizer = AutoTokenizer.from_pretrained(
                str(model_context_dir / tokenizer_config["pretrained_model_name"])
            )
        else:
            raise ValueError(f"Unsupported tokenizer type: {tokenizer_module}{target_class}.")

    return tokenizer


def get_tokenizer(tokenizer_dir_or_path: Union[str, Path]) -> PreTrainedTokenizer:
    """Loads the tokenizer from the decoded NeMo weights dir."""
    tokenizer_dir_or_path = Path(tokenizer_dir_or_path)
    if (tokenizer_dir_or_path / "nemo_context").exists():
        return get_tokenizer_from_nemo2_context(tokenizer_dir_or_path / "nemo_context")
    elif os.path.exists(os.path.join(tokenizer_dir_or_path, "vocab.json")):
        vocab_path = tokenizer_dir_or_path / "vocab.json" if tokenizer_dir_or_path.is_dir() else tokenizer_dir_or_path
        tokenizer_config = {"library": "tiktoken", "vocab_file": str(vocab_path)}
        return build_tokenizer(tokenizer_config)
    else:
        if (tokenizer_dir_or_path / "huggingface_tokenizer").is_dir():
            return AutoTokenizer.from_pretrained(tokenizer_dir_or_path / "huggingface_tokenizer")

        model_path = (
            tokenizer_dir_or_path / "tokenizer.model" if tokenizer_dir_or_path.is_dir() else tokenizer_dir_or_path
        )
        tokenizer_config = {"library": "sentencepiece", "model": str(model_path)}
        return build_tokenizer(tokenizer_config)


def build_tokenizer(tokenizer):
    """Builds tokenizer for trt-llm export."""
    if isinstance(tokenizer, dict):
        tokenizer_config = tokenizer
        if tokenizer_config["library"] == "sentencepiece":
            return SentencePieceTokenizer(model_path=tokenizer_config["model"])
        elif tokenizer_config["library"] == "tiktoken":
            return TiktokenTokenizer(vocab_file=tokenizer_config["vocab_file"])
        elif "GPT2" in tokenizer_config["type"]:
            tokenizer = GPT2Tokenizer(tokenizer_config["vocab_file"], tokenizer_config["merge_file"])
        else:
            raise ValueError(f'Tokenizer type {tokenizer_config["library"]} not handled')

        if tokenizer.bos_token_id is None:
            tokenizer.add_special_tokens({"bos_token": "<s>"})
        if tokenizer.eos_token_id is None:
            tokenizer.add_special_tokens({"eos_token": "</s>"})
    else:
        # For NeMo tokenizers, monkey patch encode & batch_decode methods for unified interface
        import nemo.collections.common.tokenizers as nemo_tokenizers

        if isinstance(tokenizer, nemo_tokenizers.TokenizerSpec):
            if isinstance(tokenizer, nemo_tokenizers.AutoTokenizer):
                # Unwrap the original methods of HF tokenizer
                batch_decode = tokenizer.tokenizer.batch_decode
                encode = tokenizer.tokenizer.encode
            elif isinstance(tokenizer, nemo_tokenizers.SentencePieceTokenizer):
                # Define HF equivalents based on available SP methods
                def batch_decode(self, ids):
                    if torch.is_tensor(ids):
                        ids = ids.cpu().numpy()
                    if isinstance(ids, np.ndarray):
                        ids = ids.tolist()
                    return self.tokenizer.decode(ids)

                encode = tokenizer.tokenizer.encode_as_ids
            else:
                raise NotImplementedError(f"Patching tokenizer methods for {type(tokenizer)} is not available")

            tokenizer.bos_token_id = tokenizer.bos_id
            tokenizer.eos_token_id = tokenizer.eos_id
            nemo_tokenizers.TokenizerSpec.encode = encode
            nemo_tokenizers.TokenizerSpec.batch_decode = batch_decode

    return tokenizer


def load_nemo_config(nemo_ckpt: Union[str, Path]) -> Dict[Any, Any]:
    """
    Load the model configuration from a NeMo checkpoint.

    This function handles both NeMo 1.0 and NeMo 2.0 checkpoint structures.
    For NeMo 2.0, it reads the configuration from the 'context/model.yaml' file.
    For NeMo 1.0, it uses the UnpackedNemoCheckpointDir to load the model configuration.

    Args:
        nemo_ckpt (Union[str, Path]): Path to the NeMo checkpoint file or directory.
    Returns:
        Dict[Any, Any]: The configuration dictionary.
    """
    if Path(nemo_ckpt).is_dir():
        nemo_ckpt = Path(nemo_ckpt)
    else:
        nemo_ckpt = TarPath(nemo_ckpt)

    if (nemo_ckpt / "weights").exists() and (nemo_ckpt / "context").exists():  # Stucture of NeMo 2.0 checkpoints
        with (nemo_ckpt / "context" / "model.yaml").open("r") as stream:
            config = yaml.safe_load(stream)
    else:  # Assume NeMo 1.0 case
        unpacked_checkpoint_dir = UnpackedNemoCheckpointDir(nemo_ckpt, load_checkpoints_to_cpu=True)
        config = unpacked_checkpoint_dir.model_config

    return config


def get_model_type(nemo_ckpt: Union[str, Path]) -> Optional[str]:
    """
    Determine the model type from a NeMo checkpoint for TensorRT-LLM engine build.

    Args:
        nemo_ckpt (Union[str, Path]): Path to the NeMo checkpoint file.
    Returns:
        Optional[str]: The model type if it can be determined, otherwise None.
    """
    model_config = load_nemo_config(nemo_ckpt)
    model_type = None

    if model_class := model_config.get("_target_"):
        # NeMo 2.0 case
        NEMO2_TO_MODEL_TYPE = {
            "nemo.collections.llm.gpt.model.base.GPTModel": "gpt",
            "nemo.collections.llm.gpt.model.llama.LlamaModel": "llama",
            "nemo.collections.llm.gpt.model.mistral.MistralModel": "llama",
            "nemo.collections.llm.gpt.model.mixtral.MixtralModel": "llama",
            "nemo.collections.llm.gpt.model.starcoder.StarcoderModel": "gpt",
            "nemo.collections.llm.gpt.model.starcoder2.Starcoder2Model": "gpt",
            "nemo.collections.llm.gpt.model.nemotron.NemotronModel": "gpt",
            "nemo.collections.llm.gpt.model.gemma.GemmaModel": "gemma",
            "nemo.collections.llm.gpt.model.phi3mini.Phi3Model": "phi3",
            "nemo.collections.llm.gpt.model.baichuan.Baichuan2Model": "baichuan",
            "nemo.collections.llm.gpt.model.chatglm.ChatGLMModel": "chatglm",
            "nemo.collections.llm.gpt.model.qwen2.Qwen2Model": "qwen",
        }
        try:
            model_type = NEMO2_TO_MODEL_TYPE[model_class]
            LOGGER.info(f"Determined model_type='{model_type}' for {nemo_ckpt} checkpoint.")

        except KeyError:
            LOGGER.error(
                f"Model {model_class} not found in the NEMO2_TO_MODEL_TYPE mapping, "
                "try providing the model_type explicitely for exporting:\n"
                f"{json.dumps(NEMO2_TO_MODEL_TYPE, indent=2)}"
            )
            raise
    else:
        LOGGER.warning(f"Parameter model_type cannot be determined for {nemo_ckpt} checkpoint.")
    return model_type


def get_weights_dtype(nemo_ckpt: Union[str, Path]) -> Optional[str]:
    """Determine the weights data type from a NeMo checkpoint for TensorRT-LLM engine build.

    Args:
        nemo_ckpt (Union[str, Path]): Path to the NeMo checkpoint file.
    Returns:
        Optional[str]: The dtype if it can be determined, otherwise None.
    """
    model_config = load_nemo_config(nemo_ckpt)
    torch_dtype = None
    dtype = None

    is_nemo2 = "_target_" in model_config
    if is_nemo2:
        torch_dtype = model_config["config"]["params_dtype"]["_target_"]
    elif precision := model_config.get("precision", None):
        torch_dtype = str(torch_dtype_from_precision(precision))

    if torch_dtype is not None:
        dtype = torch_dtype.removeprefix("torch.")
        LOGGER.info(f"Determined weights dtype='{dtype}' for {nemo_ckpt} checkpoint.")
    else:
        LOGGER.warning(
            f"Parameter dtype for model weights cannot be determined for {nemo_ckpt} checkpoint. "
            "There is no 'precision' field specified in the model_config.yaml file."
        )

    return dtype


def load_distributed_model_weights(
    nemo_checkpoint: Union[str, Path], mcore_scales_format: bool, torch_tensor: bool = True
) -> Dict[str, Any]:
    """
    Loads model weights in `torch_dist` format from the model path.
    Preprocesses the scaling factors for local export if mcore_scales_format is set to False.

    Args:
        nemo_checkpoint (str | Path): Path to the nemo checkpoint.
        mcore_scales_format (bool): Flag for local vs megatron.core export.
        torch_tensor (bool): If set to False, converts returns weights in numpy format.
    Returns:
        dict: Model state dictionary.
    """
    state_dict = load_model_weights(nemo_checkpoint, load_extra_states=True)
    if not torch_tensor:
        state_dict = torch_to_numpy_state_dict(state_dict)

    state_dict = rename_extra_states(state_dict)
    if not mcore_scales_format:
        state_dict.update({k: v[0] for k, v in state_dict.items() if EXTRA_STATE in k and isinstance(v, list)})
        state_dict = preprocess_scaling_factors_for_local_export(state_dict)

    return state_dict


def load_nemo_model(nemo_ckpt: Union[str, Path], nemo_export_dir: Union[str, Path], mcore_scales_format: bool = True):
    """Unified model loading for trt-llm export."""
    if not os.path.exists(nemo_ckpt):
        raise TypeError("%s does not exist", nemo_ckpt)

    nemo_dir = nemo_to_path(nemo_ckpt)

    tokenizer = None
    try:
        unpacked_checkpoint_dir = UnpackedNemoCheckpointDir(nemo_dir, load_checkpoints_to_cpu=True)

        if (nemo_dir / "model_weights").exists():
            model = load_distributed_model_weights(nemo_ckpt, mcore_scales_format)

            nemo_model_config = unpacked_checkpoint_dir.model_config

            if nemo_model_config["tokenizer"].get("library", None) == "huggingface":
                tokenizer = AutoTokenizer.from_pretrained(
                    nemo_model_config["tokenizer"]["type"],
                    use_fast=nemo_model_config["tokenizer"].get("use_fast", False),
                )
            else:
                tokenizer_config = update_tokenizer_paths(nemo_model_config["tokenizer"], unpacked_checkpoint_dir)
                tokenizer_config = copy_tokenizer_files(tokenizer_config, nemo_export_dir)

                tokenizer = build_tokenizer(tokenizer_config)
        elif (nemo_dir / "weights").exists():
            model = load_distributed_model_weights(nemo_ckpt, mcore_scales_format)
            io_folder = nemo_dir / "context"

            if (io_folder / "model.yaml").exists():
                with open(io_folder / "model.yaml", 'r') as stream:
                    config = yaml.safe_load(stream)

                nemo_model_config = {}
                for k, v in config["config"].items():
                    if isinstance(v, (float, int, str, bool)):
                        nemo_model_config[k] = v
                    elif k == "activation_func":
                        nemo_model_config["activation"] = v["_target_"].rsplit('.', 1)[-1]
            else:
                assert HAVE_NEMO2, "nemo_toolkit>=2.0.0 is required to load the model context."

                config = io.load_context(io_folder, subpath="model.config")

                nemo_model_config = {}
                for k, v in config.__dict__.items():
                    if isinstance(v, (float, int, str, bool)):
                        nemo_model_config[k] = v
                    elif k == "activation_func":
                        if isinstance(v, torch.jit.ScriptFunction):
                            nemo_model_config["activation"] = v.name
                        else:
                            nemo_model_config["activation"] = v.__name__

            if nemo_model_config.get("num_moe_experts") is None:
                nemo_model_config["num_moe_experts"] = 0
                nemo_model_config["moe_router_topk"] = 0
            if nemo_model_config["activation"] == "silu":
                nemo_model_config["activation"] = "fast-swiglu"
            elif nemo_model_config["activation"] == "openai_gelu":
                nemo_model_config["activation"] = "openai-gelu"
            elif nemo_model_config["activation"] == "squared_relu":
                nemo_model_config["activation"] = "squared-relu"

            if nemo_model_config.get("add_bias_linear"):
                nemo_model_config["bias"] = True

            nemo_model_config["mcore_gpt"] = True
            nemo_model_config["max_position_embeddings"] = nemo_model_config.get("seq_length", 4096)
            nemo_model_config["rotary_percentage"] = nemo_model_config.get("rotary_percent", 1.0)

            shutil.copytree(io_folder, nemo_export_dir / "nemo_context")
        else:
            raise Exception("Not a supported NeMo file format: only distributed MCore NeMo checkpoints are supported.")
    finally:
        if isinstance(nemo_dir, TarPath):
            nemo_dir.tarobject.close()

    return model, nemo_model_config, tokenizer


def cpu_map_location(storage, loc):
    """Maps storage to CPU."""
    return storage.cpu()


def gpu_map_location(storage, loc):
    """Maps storage to GPU."""
    if loc.startswith("cuda"):
        training_gpu_idx = int(loc.split(":")[1])
        inference_gpu_idx = training_gpu_idx % torch.cuda.device_count()
        return storage.cuda(inference_gpu_idx)
    elif loc.startswith("cpu"):
        return storage.cpu()
    else:
        raise ValueError(f"Not handled {loc}")


class UnpackedNemoCheckpointDir:
    """
    Caches model config and tokenizer file path when loading from a packed NeMo checkpoint directory.
    """

    def __init__(
        self,
        checkpoints_dir: Union[Path, TarPath],
        load_checkpoints_to_cpu: bool = False,
    ):
        assert isinstance(checkpoints_dir, (Path, TarPath))
        self._checkpoints_dir = checkpoints_dir
        self._load_checkpoints_to_cpu = load_checkpoints_to_cpu

    @property
    @functools.lru_cache
    def model_config(self):
        """Returns model config dictionary."""
        model_config = None

        model_config_filename = "model_config.yaml"
        model_configs_paths = list(self._checkpoints_dir.rglob(model_config_filename))
        if model_configs_paths:
            if len(model_configs_paths) > 1:
                LOGGER.debug(f"There are more than single {model_config_filename} in" f" {self._checkpoints_dir}")
            model_config_path = model_configs_paths[0]
            LOGGER.debug("Loading model config from %s", model_config_path)
            with model_config_path.open("r") as model_config_file:
                model_config = yaml.load(model_config_file, Loader=yaml.SafeLoader)
        else:
            LOGGER.debug("Searching model config in checkpoints")
            # try to obtain from checkpoint
            checkpoint_name = self.checkpoint_name
            checkpoints_paths = sorted(self._checkpoints_dir.rglob(checkpoint_name))
            if checkpoints_paths:
                # assume that parallel ranks 0 checkpoint should have model config embedded
                checkpoint_path = checkpoints_paths[0]

                map_location_fn = cpu_map_location if self._load_checkpoints_to_cpu else gpu_map_location

                model_00 = torch.load(checkpoint_path, map_location=map_location_fn)
                if "hyper_parameters" in model_00 and "cfg" in model_00["hyper_parameters"]:
                    model_config = model_00["hyper_parameters"]["cfg"]
                    LOGGER.debug("Loaded model config from checkpoint %s", checkpoint_path)
                else:
                    LOGGER.debug("Could not find model config in checkpoint %s", checkpoint_path)

                del model_00

        if model_config is None:
            LOGGER.warning("Could not find checkpoint with NeMo model config in %s", self._checkpoints_dir)

        LOGGER.debug("Loaded model config %s", model_config)

        return model_config

    @property
    def checkpoints_dir(self):
        """Returns path to checkpoints directory."""
        return self._checkpoints_dir

    def get_checkpoints_paths(self, tensor_model_parallel_size=1, pipeline_model_parallel_size=1):
        """Injects tensor/pipeline model parallel ranks into the filepath.
        Does nothing if not using model parallelism.
        """
        checkpoint_path_without_rank = self.checkpoints_dir / self.checkpoint_name

        def _inject_parallel_ranks(tp_rank, pp_rank):
            if tensor_model_parallel_size > 1 or pipeline_model_parallel_size > 1:
                if pipeline_model_parallel_size is None or pipeline_model_parallel_size == 1:
                    checkpoint_path = (
                        checkpoint_path_without_rank.parent
                        / f"mp_rank_{tp_rank:02d}"
                        / checkpoint_path_without_rank.name
                    )
                else:
                    checkpoint_path = (
                        checkpoint_path_without_rank.parent
                        / f"tp_rank_{tp_rank:02d}_pp_rank_{pp_rank:03d}"
                        / checkpoint_path_without_rank.name
                    )
                return checkpoint_path
            else:
                return checkpoint_path_without_rank

        return [
            [
                _inject_parallel_ranks(tp_rank=tp_rank, pp_rank=pp_rank)
                for pp_rank in range(pipeline_model_parallel_size)
            ]
            for tp_rank in range(tensor_model_parallel_size)
        ]

    @property
    @functools.lru_cache
    def checkpoint_name(self):
        """Returns the name of the checkpoint file."""
        patterns = [
            "model_weights.ckpt",  # older megatron checkpoints
            "*last.ckpt",  # newer format of checkpoints
        ]
        for pattern in patterns:
            model_files = sorted(list(self._checkpoints_dir.rglob(pattern)))
            if model_files:
                return model_files[0].name

        raise ValueError(f"Could not find checkpoint files in {self._checkpoints_dir}")

    @functools.lru_cache
    def get_tokenizer_file_path(self, tokenizer_key, file_key, default_filename_pattern):
        """Returns path to tokenizer file."""
        model_config = self.model_config
        file_property = None
        if tokenizer_key in model_config and file_key in model_config[tokenizer_key]:
            file_property = model_config[tokenizer_key][file_key]
        elif file_key in model_config:
            file_property = model_config[file_key]

        LOGGER.debug("model_config[%s][%s]=%s", tokenizer_key, file_key, file_property)

        if file_property and file_property.startswith("nemo:"):
            filename = file_property.split("nemo:")[1]
            filename_pattern = f"*{filename}"
        elif file_property and file_property.startswith("/artifacts/"):
            filename = Path(file_property).name
            filename_pattern = f"*{filename}"
        elif file_property is None or file_property == "None":
            filename_pattern = None
        else:
            filename_pattern = default_filename_pattern
            LOGGER.warning(
                f"Tokenizer file from config: {tokenizer_key}.{file_key}={file_property} "
                f"looks like unsupported path. Pattern {filename_pattern} will be used."
            )

        file_path = None
        if filename_pattern is not None:
            files_paths = list(self._checkpoints_dir.glob(filename_pattern))
            if files_paths:
                assert len(files_paths) == 1
                file_path = files_paths[0]

        return file_path<|MERGE_RESOLUTION|>--- conflicted
+++ resolved
@@ -19,16 +19,11 @@
 import os
 import pickle
 import shutil
+from io import BytesIO
 from pathlib import Path
 from typing import Any, Dict, Optional, Union
 
 import numpy as np
-<<<<<<< HEAD
-=======
-
-# This is important even though not used. Otherwise zarr raises error.
-import tensorstore  # noqa: F401 pylint: disable=unused-import
->>>>>>> 8a8466c1
 import torch
 import yaml
 from transformers import AutoTokenizer, GPT2Tokenizer, PreTrainedTokenizer
@@ -49,38 +44,6 @@
 EXTRA_STATE = "extra_state"
 
 
-<<<<<<< HEAD
-=======
-def is_nemo_file(path):
-    """Checks if the path is NeMo tarfile."""
-    flag = False
-
-    if path is not None:
-        if len(path) > 5:
-            pc = Path(path)
-            if pc.exists():
-                if pc.is_file():
-                    if path[-5 : len(path)] == ".nemo":
-                        flag = True
-
-    return flag
-
-
-class TarFileSystemReader(FileSystemReader):
-    """Reader that accepts both Path and TarPath checkpoint directory.
-
-    The FileSystemReader works with TarPath, but expects a pure Path.
-    It's enough to skip the Path check in __init__.
-    """
-
-    def __init__(self, path: Union[Path, TarPath]) -> None:
-        """Makes sure that super().__init__ gets a pure path as expected."""
-        super_path = str(path) if isinstance(path, TarPath) else path
-        super().__init__(super_path)
-        if isinstance(path, TarPath):
-            self.path = path  # overwrites path set in super().__init__ call
-
-
 def load_extra_state_from_bytes(val: Optional[Union[torch.Tensor, BytesIO]]) -> Optional[dict]:
     """Loads single extra_state from bytes storage.
 
@@ -104,7 +67,6 @@
     return torch.load(val, weights_only=True)
 
 
->>>>>>> 8a8466c1
 def preprocess_scaling_factors_for_local_export(state_dict: Dict[str, Any]) -> Dict[str, Any]:
     """
     Scaling factors are kept in BufferIO objects.
@@ -187,26 +149,9 @@
     return state_dict | mcore_extra_states
 
 
-<<<<<<< HEAD
 def torch_to_numpy_state_dict(state_dict: Dict[str, Any]) -> Dict[str, Any]:
     """
     Transforms model state dictionary with torch tensors to numpy arrays.
-=======
-def load_sharded_metadata_torch_dist(checkpoint_dir: Union[Path, TarPath], torch_tensor: bool = True):
-    """Loads model state dictionary from torch_dist checkpoint format."""
-    fs_reader = TarFileSystemReader(checkpoint_dir)
-    metadata = fs_reader.read_metadata()
-
-    state_dict = {
-        k: torch.empty(tp.size, dtype=tp.properties.dtype)
-        for k, tp in metadata.state_dict_metadata.items()
-        if isinstance(tp, TensorStorageMetadata)
-    }
-
-    state_dict.update(
-        {k: [] for k, tp in metadata.state_dict_metadata.items() if isinstance(tp, BytesStorageMetadata)}
-    )
->>>>>>> 8a8466c1
 
     Args:
         state_dict (dict): Model state dictionary.
@@ -224,67 +169,6 @@
     return state_dict
 
 
-<<<<<<< HEAD
-=======
-def load_sharded_pickle_extra_state_scale(dir: Union[Path, TarPath]):
-    """Loads model state dictionary from pickle extra state scale."""
-    pt_files = list(dir.glob('shard_*_*.pt'))
-    extra_states = {}
-    for file in pt_files:
-        shard_name = file.name.split('.')[0]
-        with file.open('rb') as opened_file:
-            extra_states[dir.name + '/' + shard_name] = torch.load(opened_file, weights_only=True)
-
-    return rename_extra_states(extra_states)
-
-
-def contains_extra_states(subdir: Union[Path, TarPath]):
-    """Checks if the subdirectory contains extra states."""
-    return list(subdir.glob('shard_0_*.pt')) != []
-
-
-def load_sharded_metadata_zarr(checkpoint_dir: Union[Path, TarPath], torch_tensor=True):
-    """Loads model state dictionary from zarr checkpoint format."""
-    torch.serialization.add_safe_globals([BytesIO])  # For possible extra states
-    sharded_state_dict = {}
-    for subdir in checkpoint_dir.iterdir():
-        if not subdir.is_dir():
-            continue
-
-        if contains_extra_states(subdir):
-            sharded_state_dict.update(load_sharded_pickle_extra_state_scale(subdir))
-        elif (subdir / '.zarray').exists():
-            key = subdir.name
-            zstore = ZarrPathStore(subdir)
-            arr = zarr.open(zstore, 'r')
-
-            if torch_tensor:
-                # sharded_state_dict[key] = torch.from_numpy(arr[:].astype("float32")).to(dtype=torch.bfloat16)
-                if arr.dtype.name == "bfloat16":
-                    sharded_state_dict[key] = torch.from_numpy(arr[:].view(np.int16)).view(torch.bfloat16)
-                else:
-                    from tensorrt_llm._utils import str_dtype_to_torch
-
-                    sharded_state_dict[key] = torch.from_numpy(arr[:]).view(str_dtype_to_torch(arr.dtype.name))
-            else:
-                sharded_state_dict[key] = arr[:]
-
-    return sharded_state_dict
-
-
-def load_sharded_metadata(checkpoint_dir: Union[Path, TarPath], torch_tensor=True):
-    """Loads model state dictionary from all checkpoint formats."""
-    with (checkpoint_dir / 'metadata.json').open(mode='r') as f:
-        config_dict = json.load(f)
-    if config_dict['sharded_backend'] == 'zarr':
-        return load_sharded_metadata_zarr(checkpoint_dir, torch_tensor)
-    elif config_dict['sharded_backend'] == 'torch_dist':
-        return load_sharded_metadata_torch_dist(checkpoint_dir, torch_tensor)
-    else:
-        raise NotImplementedError(f'Distributed checkpoint backend {config_dict["sharded_backend"]} not supported')
-
-
->>>>>>> 8a8466c1
 def update_tokenizer_paths(tokenizer_config: Dict, unpacked_checkpoints_dir):
     """Updates tokenizer paths in the tokenizer config."""
 
