--- conflicted
+++ resolved
@@ -299,22 +299,11 @@
         if (tokenizer_dir_or_path / "huggingface_tokenizer").is_dir():
             return AutoTokenizer.from_pretrained(tokenizer_dir_or_path / "huggingface_tokenizer")
 
-<<<<<<< HEAD
-    if os.path.exists(os.path.join(tokenizer_dir_or_path, "tokenizer.model")):
-=======
->>>>>>> b817158c
         model_path = (
             tokenizer_dir_or_path / "tokenizer.model" if tokenizer_dir_or_path.is_dir() else tokenizer_dir_or_path
         )
         tokenizer_config = {"library": "sentencepiece", "model": str(model_path)}
-<<<<<<< HEAD
-    elif os.path.exists(os.path.join(tokenizer_dir_or_path, "vocab.json")):
-        vocab_path = tokenizer_dir_or_path / "vocab.json" if tokenizer_dir_or_path.is_dir() else tokenizer_dir_or_path
-        tokenizer_config = {"library": "tiktoken", "vocab_file": str(vocab_path)}
-    return build_tokenizer(tokenizer_config)
-=======
         return build_tokenizer(tokenizer_config)
->>>>>>> b817158c
 
 
 def build_tokenizer(tokenizer):
