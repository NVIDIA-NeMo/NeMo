# Copyright (c) 2024, NVIDIA CORPORATION.  All rights reserved.
#
# Licensed under the Apache License, Version 2.0 (the "License");
# you may not use this file except in compliance with the License.
# You may obtain a copy of the License at
#
#     http://www.apache.org/licenses/LICENSE-2.0
#
# Unless required by applicable law or agreed to in writing, software
# distributed under the License is distributed on an "AS IS" BASIS,
# WITHOUT WARRANTIES OR CONDITIONS OF ANY KIND, either express or implied.
# See the License for the specific language governing permissions and
# limitations under the License.


import logging
import pathlib
import numpy as np
import torch

log_format = "%(asctime)s %(name)s [%(levelname)s] %(message)s"
logging.basicConfig(format=log_format)
LOGGER = logging.getLogger("NeMo")

# numpy doesn't know bfloat16, define abstract binary type instead
np_bfloat16 = np.dtype('V2', metadata={"dtype": "bfloat16"})


def prompt_convert(prompt_config, prompt_weights):
    if "task_templates" in prompt_config:
        prompt_templates = prompt_config["task_templates"]
        actual_task_id = 0
        vtokens_embeddings = []
        vtokens_len = []
        for task_name_id, prompt_task in enumerate(prompt_templates):
            prompt_task_name = prompt_task["taskname"]
            LOGGER.info(f"Task {actual_task_id}: {prompt_task['taskname']}")
            prompt_task_weights = prompt_weights["prompt_table"].get(
                f"prompt_table.{prompt_task_name}.prompt_embeddings.weight"
            )
            if prompt_task_weights is None:
                continue
            vtokens_embeddings.append(prompt_task_weights)
            vtokens_len.append(prompt_task_weights.shape[0])
            actual_task_id += 1

        max_vtoken_len = max(vtokens_len)
        embedding_dim = vtokens_embeddings[0].shape[1]

        # pad tasks to longest task embedding table
        for i, vtoken_emb_table in enumerate(vtokens_embeddings):
            padded_table = torch.zeros((max_vtoken_len, embedding_dim))
            padded_table[: vtoken_emb_table.shape[0], :] = vtoken_emb_table
            vtokens_embeddings[i] = padded_table

        vtokens_embeddings = torch.stack(vtokens_embeddings)
    else:
        vtokens_embeddings = prompt_weights["prompt_embeddings_weights"]

    return vtokens_embeddings


def cpu_map_location(storage, loc):
    return storage.cpu()


def is_nemo_file(path):
    flag = False

    if path is not None:
        if len(path) > 5:
            pc = pathlib.Path(path)
            if pc.exists():
                if pc.is_file():
                    if path[-5 : len(path)] == ".nemo":
                        flag = True

<<<<<<< HEAD
    return flag


def get_prompt_embedding_table(prompt_checkpoint_path):

    with tempfile.TemporaryDirectory() as prompt_out_dir:
        prompt_out_dir = pathlib.Path(prompt_out_dir)
        unpack_nemo_ckpt(prompt_checkpoint_path, prompt_out_dir)

        model_weights_ckpt = "model_weights.ckpt"
        with open(prompt_out_dir / "model_config.yaml") as f:
            prompt_config = yaml.full_load(f)
        LOGGER.debug(prompt_config)

        weight_path = prompt_out_dir / model_weights_ckpt
        if not weight_path.exists():
            weight_path = prompt_out_dir / "mp_rank_00" / model_weights_ckpt

        prompt_weights = torch.load(weight_path, map_location=cpu_map_location,)

    return prompt_convert(prompt_config, prompt_weights)
=======
    return flag
>>>>>>> c9c8408f
<|MERGE_RESOLUTION|>--- conflicted
+++ resolved
@@ -75,28 +75,4 @@
                     if path[-5 : len(path)] == ".nemo":
                         flag = True
 
-<<<<<<< HEAD
-    return flag
-
-
-def get_prompt_embedding_table(prompt_checkpoint_path):
-
-    with tempfile.TemporaryDirectory() as prompt_out_dir:
-        prompt_out_dir = pathlib.Path(prompt_out_dir)
-        unpack_nemo_ckpt(prompt_checkpoint_path, prompt_out_dir)
-
-        model_weights_ckpt = "model_weights.ckpt"
-        with open(prompt_out_dir / "model_config.yaml") as f:
-            prompt_config = yaml.full_load(f)
-        LOGGER.debug(prompt_config)
-
-        weight_path = prompt_out_dir / model_weights_ckpt
-        if not weight_path.exists():
-            weight_path = prompt_out_dir / "mp_rank_00" / model_weights_ckpt
-
-        prompt_weights = torch.load(weight_path, map_location=cpu_map_location,)
-
-    return prompt_convert(prompt_config, prompt_weights)
-=======
-    return flag
->>>>>>> c9c8408f
+    return flag