# Copyright (c) 2024, NVIDIA CORPORATION.  All rights reserved.
#
# Licensed under the Apache License, Version 2.0 (the "License");
# you may not use this file except in compliance with the License.
# You may obtain a copy of the License at
#
#     http://www.apache.org/licenses/LICENSE-2.0
#
# Unless required by applicable law or agreed to in writing, software
# distributed under the License is distributed on an "AS IS" BASIS,
# WITHOUT WARRANTIES OR CONDITIONS OF ANY KIND, either express or implied.
# See the License for the specific language governing permissions and
# limitations under the License.

<<<<<<< HEAD
from collections import Counter
=======
import shutil

>>>>>>> 9777746f
from pathlib import Path
from typing import Dict, Union

import tensorrt as trt
import torch


def is_nemo2_checkpoint(checkpoint_path: str) -> bool:
    """
    Checks if the checkpoint is in NeMo 2.0 format.
    Args:
        checkpoint_path (str): Path to a checkpoint.
    Returns:
        bool: True if the path points to a NeMo 2.0 checkpoint; otherwise false.
    """

    ckpt_path = Path(checkpoint_path)
    return (ckpt_path / 'context').is_dir()


def prepare_directory_for_export(model_dir: Union[str, Path], delete_existing_files: bool) -> None:
    """
    Prepares model_dir path for the TensorRTT-LLM / vLLM export.
    Makes sure that the model_dir directory exists and is empty.

    Args:
        model_dir (str): Path to the target directory for the export.
        delete_existing_files (bool): Attempt to delete existing files if they exist.

    Returns:
        None
    """
    model_path = Path(model_dir)

    if model_path.exists():
        if delete_existing_files:
            shutil.rmtree(model_path)
        elif any(model_path.iterdir()):
            raise RuntimeError(f"There are files in {model_path} folder: try setting delete_existing_files=True.")

    model_path.mkdir(parents=True, exist_ok=True)


def is_nemo_tarfile(path: str) -> bool:
    """
    Checks if the path exists and points to packed NeMo 1 checkpoint.

    Args:
        path (str): Path to possible checkpoint.
    Returns:
        bool: NeMo 1 checkpoint exists and is in '.nemo' format.
    """
    checkpoint_path = Path(path)
    return checkpoint_path.exists() and checkpoint_path.suffix == '.nemo'


# Copied from nemo.collections.nlp.parts.utils_funcs to avoid introducing extra NeMo dependencies:
def torch_dtype_from_precision(precision: Union[int, str], megatron_amp_O2: bool = True) -> torch.dtype:
    """
    Mapping from PyTorch Lighthing (PTL) precision types to corresponding PyTorch parameter data type.

    Args:
        precision (Union[int, str]): The PTL precision type used.
        megatron_amp_O2 (bool): A flag indicating if Megatron AMP O2 is enabled.

    Returns:
        torch.dtype: The corresponding PyTorch data type based on the provided precision.
    """
    if not megatron_amp_O2:
        return torch.float32

    if precision in ['bf16', 'bf16-mixed']:
        return torch.bfloat16
    elif precision in [16, '16', '16-mixed']:
        return torch.float16
    elif precision in [32, '32', '32-true']:
        return torch.float32
    else:
        raise ValueError(f"Could not parse the precision of '{precision}' to a valid torch.dtype")


def get_model_device_type(module: torch.nn.Module) -> str:
    """Find the device type the model is assigned to and ensure consistency."""
    # Collect device types of all parameters and buffers
    param_device_types = {param.device.type for param in module.parameters()}
    buffer_device_types = {buffer.device.type for buffer in module.buffers()}
    all_device_types = param_device_types.union(buffer_device_types)

    if len(all_device_types) > 1:
        raise ValueError(
            f"Model parameters and buffers are on multiple device types: {all_device_types}. "
            "Ensure all parameters and buffers are on the same device type."
        )

    # Return the single device type, or default to 'cpu' if no parameters or buffers
    return all_device_types.pop() if all_device_types else "cpu"


def get_example_inputs(tokenizer) -> Dict[str, torch.Tensor]:
    """Gets example data to feed to the model during ONNX export.

    Returns:
        Dictionary of tokenizer outputs.
    """
    example_inputs = dict(
        tokenizer(
            ["example query one", "example query two"],
            ["example passage one", "example passage two"],
            return_tensors="pt",
        )
    )

    return example_inputs


def validate_fp8_network(network: trt.INetworkDefinition) -> None:
    """Checks the network to ensure it's compatible with fp8 precison.

    Raises:
        ValueError if netowrk doesn't container Q/DQ FP8 layers
    """
    quantize_dequantize_layers = []
    for layer in network:
        if layer.type in {trt.LayerType.QUANTIZE, trt.LayerType.DEQUANTIZE}:
            quantize_dequantize_layers.append(layer)
    if not quantize_dequantize_layers:
        error_msg = "No Quantize/Dequantize layers found"
        raise ValueError(error_msg)
    quantize_dequantize_layer_dtypes = Counter(layer.precision for layer in quantize_dequantize_layers)
    if trt.DataType.FP8 not in quantize_dequantize_layer_dtypes:
        error_msg = "Found Quantize/Dequantize layers. But none with FP8 precision."
        raise ValueError(error_msg)<|MERGE_RESOLUTION|>--- conflicted
+++ resolved
@@ -12,12 +12,9 @@
 # See the License for the specific language governing permissions and
 # limitations under the License.
 
-<<<<<<< HEAD
 from collections import Counter
-=======
 import shutil
 
->>>>>>> 9777746f
 from pathlib import Path
 from typing import Dict, Union
 
