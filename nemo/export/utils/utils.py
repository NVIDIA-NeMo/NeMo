# Copyright (c) 2024, NVIDIA CORPORATION.  All rights reserved.
#
# Licensed under the Apache License, Version 2.0 (the "License");
# you may not use this file except in compliance with the License.
# You may obtain a copy of the License at
#
#     http://www.apache.org/licenses/LICENSE-2.0
#
# Unless required by applicable law or agreed to in writing, software
# distributed under the License is distributed on an "AS IS" BASIS,
# WITHOUT WARRANTIES OR CONDITIONS OF ANY KIND, either express or implied.
# See the License for the specific language governing permissions and
# limitations under the License.

import shutil
from collections import Counter
from pathlib import Path
<<<<<<< HEAD
from typing import Optional, Union
=======
from typing import Dict, Union
>>>>>>> 9aeb8009

import torch


def is_nemo2_checkpoint(checkpoint_path: str) -> bool:
    """
    Checks if the checkpoint is in NeMo 2.0 format.
    Args:
        checkpoint_path (str): Path to a checkpoint.
    Returns:
        bool: True if the path points to a NeMo 2.0 checkpoint; otherwise false.
    """

    ckpt_path = Path(checkpoint_path)
    return (ckpt_path / 'context').is_dir()


def prepare_directory_for_export(model_dir: Union[str, Path], delete_existing_files: bool, subdir: Optional[str] = None) -> None:
    """
    Prepares model_dir path for the TensorRTT-LLM / vLLM export.
    Makes sure that the model_dir directory exists and is empty.

    Args:
        model_dir (str): Path to the target directory for the export.
        delete_existing_files (bool): Attempt to delete existing files if they exist.
        subdir (Optional[str]): Subdirectory to create inside the model_dir.

    Returns:
        None
    """
    model_path = Path(model_dir)

    if model_path.exists():
        if delete_existing_files:
            shutil.rmtree(model_path)
        elif any(model_path.iterdir()):
            raise RuntimeError(f"There are files in {model_path} folder: try setting delete_existing_files=True.")

    if subdir is not None:
        model_path /= subdir
    model_path.mkdir(parents=True, exist_ok=True)


def is_nemo_tarfile(path: str) -> bool:
    """
    Checks if the path exists and points to packed NeMo 1 checkpoint.

    Args:
        path (str): Path to possible checkpoint.
    Returns:
        bool: NeMo 1 checkpoint exists and is in '.nemo' format.
    """
    checkpoint_path = Path(path)
    return checkpoint_path.exists() and checkpoint_path.suffix == '.nemo'


# Copied from nemo.collections.nlp.parts.utils_funcs to avoid introducing extra NeMo dependencies:
def torch_dtype_from_precision(precision: Union[int, str], megatron_amp_O2: bool = True) -> torch.dtype:
    """
    Mapping from PyTorch Lighthing (PTL) precision types to corresponding PyTorch parameter data type.

    Args:
        precision (Union[int, str]): The PTL precision type used.
        megatron_amp_O2 (bool): A flag indicating if Megatron AMP O2 is enabled.

    Returns:
        torch.dtype: The corresponding PyTorch data type based on the provided precision.
    """
    if not megatron_amp_O2:
        return torch.float32

    if precision in ['bf16', 'bf16-mixed']:
        return torch.bfloat16
    elif precision in [16, '16', '16-mixed']:
        return torch.float16
    elif precision in [32, '32', '32-true']:
        return torch.float32
    else:
        raise ValueError(f"Could not parse the precision of '{precision}' to a valid torch.dtype")


def get_model_device_type(module: torch.nn.Module) -> str:
    """Find the device type the model is assigned to and ensure consistency."""
    # Collect device types of all parameters and buffers
    param_device_types = {param.device.type for param in module.parameters()}
    buffer_device_types = {buffer.device.type for buffer in module.buffers()}
    all_device_types = param_device_types.union(buffer_device_types)

    if len(all_device_types) > 1:
        raise ValueError(
            f"Model parameters and buffers are on multiple device types: {all_device_types}. "
            "Ensure all parameters and buffers are on the same device type."
        )

    # Return the single device type, or default to 'cpu' if no parameters or buffers
    return all_device_types.pop() if all_device_types else "cpu"


def get_example_inputs(tokenizer) -> Dict[str, torch.Tensor]:
    """Gets example data to feed to the model during ONNX export.

    Returns:
        Dictionary of tokenizer outputs.
    """
    example_inputs = dict(
        tokenizer(
            ["example query one", "example query two"],
            ["example passage one", "example passage two"],
            return_tensors="pt",
        )
    )

    return example_inputs


def validate_fp8_network(network) -> None:
    """Checks the network to ensure it's compatible with fp8 precison.

    Raises:
        ValueError if netowrk doesn't container Q/DQ FP8 layers
    """

    import tensorrt as trt

    quantize_dequantize_layers = []
    for layer in network:
        if layer.type in {trt.LayerType.QUANTIZE, trt.LayerType.DEQUANTIZE}:
            quantize_dequantize_layers.append(layer)
    if not quantize_dequantize_layers:
        error_msg = "No Quantize/Dequantize layers found"
        raise ValueError(error_msg)
    quantize_dequantize_layer_dtypes = Counter(layer.precision for layer in quantize_dequantize_layers)
    if trt.DataType.FP8 not in quantize_dequantize_layer_dtypes:
        error_msg = "Found Quantize/Dequantize layers. But none with FP8 precision."
        raise ValueError(error_msg)<|MERGE_RESOLUTION|>--- conflicted
+++ resolved
@@ -15,11 +15,7 @@
 import shutil
 from collections import Counter
 from pathlib import Path
-<<<<<<< HEAD
-from typing import Optional, Union
-=======
-from typing import Dict, Union
->>>>>>> 9aeb8009
+from typing import Dict, Optional, Union
 
 import torch
 
