--- conflicted
+++ resolved
@@ -45,12 +45,7 @@
 
 @wrapt.decorator
 def noop_decorator(func):
-<<<<<<< HEAD
-    """No op decorator"""
-=======
     """Used as batch if pytriton is not supported"""
->>>>>>> 8a8466c1
-
     def wrapper(*args, **kwargs):
         return func(*args, **kwargs)
 
