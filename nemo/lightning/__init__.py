--- conflicted
+++ resolved
@@ -10,11 +10,8 @@
     pass
 
 from nemo.lightning.base import get_vocab_size, teardown
-<<<<<<< HEAD
 from nemo.lightning.nemo_logger import NeMoLogger
-=======
 from nemo.lightning.pytorch.opt import LRSchedulerModule, MegatronOptimizerModule, OptimizerModule
->>>>>>> 3f7e8282
 from nemo.lightning.pytorch.plugins import MegatronDataSampler, MegatronMixedPrecision
 from nemo.lightning.pytorch.plugins import data_sampler as _data_sampler
 from nemo.lightning.pytorch.strategies import MegatronStrategy
@@ -35,20 +32,14 @@
 
 
 __all__ = [
-<<<<<<< HEAD
     "AutoResume",
-    "MegatronStrategy",
-    "MegatronDataSampler",
-    "MegatronMixedPrecision",
-    "NeMoLogger",
-=======
     "LRSchedulerModule",
     "MegatronStrategy",
     "MegatronDataSampler",
     "MegatronMixedPrecision",
     "MegatronOptimizerModule",
+    "NeMoLogger",
     "OptimizerModule",
->>>>>>> 3f7e8282
     "Trainer",
     "get_vocab_size",
     "teardown",
