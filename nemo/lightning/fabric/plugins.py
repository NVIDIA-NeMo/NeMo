--- conflicted
+++ resolved
@@ -77,19 +77,6 @@
             precision = str(precision)
 
         fp8_param_gather = fp8 is not None and fp8_params
-<<<<<<< HEAD
-        if fp8 is not None:
-            # TODO (guyueh): remove this when the megatron-core uses fp8_model_init to wrap initialization of each layer. # pylint: disable=line-too-long
-            te_fp8, HAVE_TE = safe_import("transformer_engine.pytorch.fp8")
-            assert HAVE_TE, "FP8 precision requires transformer engine."
-            if fp8_params:
-                te_fp8.FP8GlobalStateManager.FP8_PARAMETERS = True
-            # Explicitly set the recipe to delayed scaling.
-            # Otherwise TE v2.0 will assume the default, which is mxfp8 recipe.
-            te_fp8.FP8GlobalStateManager.FP8_RECIPE = get_fp8_recipe(fp8_recipe)
-
-=======
->>>>>>> 45df7535
         dtype = torch.bfloat16 if precision in ['bf16', 'bf16-mixed'] else torch.float32
         self.dtype_config = DtypeConfig(
             fp32=precision in ['fp32', '32'],
