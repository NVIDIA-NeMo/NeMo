# Copyright (c) 2025, NVIDIA CORPORATION.  All rights reserved.
#
# Licensed under the Apache License, Version 2.0 (the "License");
# you may not use this file except in compliance with the License.
# You may obtain a copy of the License at
#
#     http://www.apache.org/licenses/LICENSE-2.0
#
# Unless required by applicable law or agreed to in writing, software
# distributed under the License is distributed on an "AS IS" BASIS,
# WITHOUT WARRANTIES OR CONDITIONS OF ANY KIND, either express or implied.
# See the License for the specific language governing permissions and
# limitations under the License.

from pathlib import Path
from typing import Any, Callable, Optional, Type, overload

import fiddle as fdl
import lightning.pytorch as pl

from nemo.lightning.io.mixin import ConnectorMixin, ConnT, ModelConnector, load
from nemo.lightning.io.pl import TrainerContext


@overload
def load_context(path: Path, subpath: Optional[str] = None, build: bool = True) -> TrainerContext: ...


@overload
def load_context(path: Path, subpath: Optional[str] = None, build: bool = False) -> fdl.Config[TrainerContext]: ...


def load_context(path: Path, subpath: Optional[str] = None, build: bool = True):
    """
    Loads a TrainerContext from a json-file or directory.

    Args:
        path (Path): The path to the json-file or directory containing 'io.json'.
        subpath (Optional[str]): Subpath to selectively load only specific objects inside the TrainerContext.
            Defaults to None.
        build (bool): Whether to build the TrainerContext. Defaults to True.
            Otherwise, the TrainerContext is returned as a Config[TrainerContext] object.
    Returns
    -------
        TrainerContext: The loaded TrainerContext instance.

    Example:
        # Load the entire context
        checkpoint: TrainerContext = load_ckpt("/path/to/checkpoint")

        # Load a subpath of the context, for eg: model.config
        checkpoint: TrainerContext = load_ckpt("/path/to/checkpoint", subpath="model.config")

    """
    if not isinstance(path, Path):
        path = Path(path)
    try:
        return load(path, output_type=TrainerContext, subpath=subpath, build=build)
    except FileNotFoundError:
        # Maintain backwards compatibility with checkpoints that don't have '/context' dir.
        if path.parts[-1] == 'context':
            path = path.parent
        else:
            path = path / 'context'
        return load(path, output_type=TrainerContext, subpath=subpath, build=build)


def model_importer(target: Type[ConnectorMixin], ext: str) -> Callable[[Type[ConnT]], Type[ConnT]]:
    """
    Registers an importer for a model with a specified file extension and an optional default path.

    Args:
        target (Type[ConnectorMixin]): The model class to which the importer will be attached.
        ext (str): The file extension associated with the model files to be imported.
        default_path (Optional[str]): The default path where the model files are located, if any.

    Returns
    -------
        Callable[[Type[ConnT]], Type[ConnT]]: A decorator function that registers the importer
        to the model class.

    Example:
        @model_importer(MyModel, "hf")
        class MyModelHfImporter(io.ModelConnector):
            ...
    """
    return target.register_importer(ext)


def model_exporter(target: Type[ConnectorMixin], ext: str) -> Callable[[Type[ConnT]], Type[ConnT]]:
    """
    Registers an exporter for a model with a specified file extension and an optional default path.

    Args:
        target (Type[ConnectorMixin]): The model class to which the exporter will be attached.
        ext (str): The file extension associated with the model files to be exported.
        default_path (Optional[str]): The default path where the model files will be saved, if any.

    Returns
    -------
        Callable[[Type[ConnT]], Type[ConnT]]: A decorator function that registers the exporter
        to the model class.

    Example:
        @model_exporter(MyModel, "hf")
        class MyModelHFExporter(io.ModelConnector):
            ...
    """
    return target.register_exporter(ext)


def import_ckpt(
    model: pl.LightningModule, source: str, output_path: Optional[Path] = None, overwrite: bool = False, **kwargs
) -> Path:
    """
    Imports a checkpoint into a model using the model's associated importer, typically for
    the purpose of fine-tuning a community model trained in an external framework, such as
    Hugging Face. This function leverages the ConnectorMixin interface to integrate external
    checkpoint data seamlessly into the specified model instance.

    The importer component of the model reads the checkpoint data from the specified source
    and transforms it into the right format. This is particularly useful for adapting
    models that have been pre-trained in different environments or frameworks to be fine-tuned
    or further developed within the current system. The function allows for specifying an output
    path for the imported checkpoint; if not provided, the importer's default path will be used.
    The 'overwrite' parameter enables the replacement of existing data at the output path, which
    is useful when updating models with new data and discarding old checkpoint files.

    For instance, using `import_ckpt(Mistral7BModel(), "hf")` initiates the import process
    by searching for a registered model importer tagged with "hf". In NeMo, `HFMistral7BImporter`
    is registered under this tag via:
    `@io.model_importer(Mistral7BModel, "hf", default_path="mistralai/Mistral-7B-v0.1")`.
    This links `Mistral7BModel` to `HFMistral7BImporter`, designed for HuggingFace checkpoints.
    The importer then processes and integrates these checkpoints into `Mistral7BModel` for further
    fine-tuning.

    Args:
        model (pl.LightningModule): The model into which the checkpoint will be imported.
            This model must implement the ConnectorMixin, which includes the necessary
            importer method for checkpoint integration.
        source (str): The source from which the checkpoint will be imported. This can be
            a file path, URL, or any other string identifier that the model's importer
            can recognize.
        output_path (Optional[Path]): The path where the imported checkpoint will be stored.
            If not specified, the importer's default path is used.
        overwrite (bool): If set to True, existing files at the output path will be overwritten.
            This is useful for model updates where retaining old checkpoint files is not required.

    Returns
    -------
        Path: The path where the checkpoint has been saved after import. This path is determined
            by the importer, based on the provided output_path and its internal logic.

    Raises
    ------
        ValueError: If the model does not implement ConnectorMixin, indicating a lack of
            necessary importer functionality.

    Example:
        model = Mistral7BModel()
        imported_path = import_ckpt(model, "hf://mistralai/Mistral-7B-v0.1")
    """
    if not isinstance(model, ConnectorMixin):
        raise ValueError("Model must be an instance of ConnectorMixin")

    importer: ModelConnector = model.importer(source)
    ckpt_path = importer(overwrite=overwrite, output_path=output_path, **kwargs)
    importer.on_import_ckpt(model)
    return ckpt_path


def load_connector_from_trainer_ckpt(path: Path, target: str) -> ModelConnector:
    """
    Loads a ModelConnector from a trainer checkpoint for exporting the model to a different format.
    This function first loads the model from the trainer checkpoint using the TrainerContext,
    then retrieves the appropriate exporter based on the target format.

    Args:
        path (Path): Path to the trainer checkpoint directory or file.
        target (str): The target format identifier for which to load the connector
            (e.g., "hf" for HuggingFace format).

    Returns:
        ModelConnector: The loaded connector instance configured for the specified target format.

    Raises:
        ValueError: If the loaded model does not implement ConnectorMixin.

    Example:
        connector = load_connector_from_trainer_ckpt(
            Path("/path/to/checkpoint"),
            "hf"
        )
    """
    model: pl.LightningModule = load_context(path, subpath="model")

    if not isinstance(model, ConnectorMixin):
        raise ValueError("Model must be an instance of ConnectorMixin")

    return model.exporter(target, path)


def _verify_peft_export(path: Path, target: str):
    if target == "hf" and (path / "weights" / "adapter_metadata.json").exists():
        raise ValueError(
            f"Your checkpoint \n`{path}`\ncontains PEFT weights, but your specified export target `hf` should be "
            f"used for full model checkpoints. "
            f"\nIf you want to convert NeMo 2 PEFT to Hugging Face PEFT checkpoint, set `target='hf-peft'`. "
            f"If you want to merge LoRA weights back to the base model and export the merged full model, "
            f"run `llm.peft.merge_lora` first before exporting. See "
            f"https://docs.nvidia.com/nemo-framework/user-guide/latest/sft_peft/peft_nemo2.html for more details."
        )


def export_ckpt(
    path: Path,
    target: str,
    output_path: Optional[Path] = None,
    overwrite: bool = False,
    load_connector: Callable[[Path, str], ModelConnector] = load_connector_from_trainer_ckpt,
    modelopt_export_kwargs: dict[str, Any] = None,
    **kwargs,
) -> Path:
    """
    Exports a checkpoint from a model using the model's associated exporter, typically for
    the purpose of sharing a model that has been fine-tuned or customized within NeMo.
    This function leverages the ConnectorMixin interface to seamlessly integrate
    the model's state into an external checkpoint format.

    The exporter component of the model reads the model's state from the specified path and
    exports it into the format specified by the 'target' identifier. This is particularly
    useful for adapting models that have been developed or fine-tuned within the current system
    to be compatible with other environments or frameworks. The function allows for specifying
    an output path for the exported checkpoint; if not provided, the exporter's default path
    will be used. The 'overwrite' parameter enables the replacement of existing data at the
    output path, which is useful when updating models with new data and discarding old checkpoint
    files.

    Args:
        path (Path): The path to the model's checkpoint file from which data will be exported.
        target (str): The identifier for the exporter that defines the format of the export.
        output_path (Optional[Path]): The path where the exported checkpoint will be saved.
            If not specified, the exporter's default path is used.
        overwrite (bool): If set to True, existing files at the output path will be overwritten.
            This is useful for model updates where retaining old checkpoint files is not required.
        load_connector (Callable[[Path, str], ModelConnector]): A function to load the appropriate
            exporter based on the model and target format. Defaults to `load_connector_from_trainer_ckpt`.
        modelopt_export_kwargs (Dict[str, Any]): Additional keyword arguments for ModelOpt export to HuggingFace.

    Returns
    -------
        Path: The path where the checkpoint has been saved after export. This path is determined
            by the exporter, based on the provided output_path and its internal logic.

    Raises
    ------
        ValueError: If the model does not implement ConnectorMixin, indicating a lack of
            necessary exporter functionality.

    Example:
        nemo_ckpt_path = Path("/path/to/model.ckpt")
        export_path = export_ckpt(nemo_ckpt_path, "hf")
    """
<<<<<<< HEAD
    from nemo.collections.llm.modelopt.quantization.quantizer import export_hf_checkpoint

=======
    _verify_peft_export(path, target)
    exporter: ModelConnector = load_connector(path, target)
>>>>>>> 625f7e12
    _output_path = output_path or Path(path) / target

    if target == "hf":
        if modelopt_export_kwargs is None:
            modelopt_export_kwargs = {}

        # First try to export via ModelOpt route. If rejected, return to the default route
        output = export_hf_checkpoint(path, _output_path, **modelopt_export_kwargs)
        if output is not None:
            return output

    exporter: ModelConnector = load_connector(path, target)

    return exporter(overwrite=overwrite, output_path=_output_path, **kwargs)<|MERGE_RESOLUTION|>--- conflicted
+++ resolved
@@ -261,13 +261,8 @@
         nemo_ckpt_path = Path("/path/to/model.ckpt")
         export_path = export_ckpt(nemo_ckpt_path, "hf")
     """
-<<<<<<< HEAD
     from nemo.collections.llm.modelopt.quantization.quantizer import export_hf_checkpoint
 
-=======
-    _verify_peft_export(path, target)
-    exporter: ModelConnector = load_connector(path, target)
->>>>>>> 625f7e12
     _output_path = output_path or Path(path) / target
 
     if target == "hf":
@@ -278,7 +273,7 @@
         output = export_hf_checkpoint(path, _output_path, **modelopt_export_kwargs)
         if output is not None:
             return output
-
+    _verify_peft_export(path, target)
     exporter: ModelConnector = load_connector(path, target)
 
     return exporter(overwrite=overwrite, output_path=_output_path, **kwargs)