--- conflicted
+++ resolved
@@ -226,15 +226,12 @@
         from nemo.lightning import MegatronStrategy, Trainer, _strategy_lib
         from nemo.lightning.io.api import load_context
 
-<<<<<<< HEAD
-        model = load_context(path).model
+        model = load_context(path, subpath="model")
         is_peft_ckpt = model.model_transform is not None
         callbacks = []
         if is_peft_ckpt:
             callbacks.append(model.model_transform)
-=======
-        model = load_context(path, subpath="model")
->>>>>>> c160abbd
+
         _trainer = trainer or Trainer(
             devices=1,
             accelerator="cpu" if cpu else "gpu",
