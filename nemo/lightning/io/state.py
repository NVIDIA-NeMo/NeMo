--- conflicted
+++ resolved
@@ -235,10 +235,7 @@
             f"Right side is "
             f"{ {k: v for k, v in extract_dtypes(_target.named_parameters()).items() if v!=torch.bfloat16} }"
         )
-<<<<<<< HEAD
-
-=======
->>>>>>> 7ccb0d4c
+
     if hasattr(target, "module") and isinstance(target.module, MegatronModule):
         target.module = _target
 
