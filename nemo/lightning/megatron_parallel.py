--- conflicted
+++ resolved
@@ -708,10 +708,6 @@
         self.state_dict().
         The sharded tensor mapping is defined in the GPTModel class from mcore.
         """
-<<<<<<< HEAD
-
-=======
->>>>>>> 4b717ac4
         sharded_state_dict = {}
         for index, module in enumerate(self):
             if self.vp_size is not None:
