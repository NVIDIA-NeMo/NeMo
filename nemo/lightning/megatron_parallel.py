# Copyright (c) 2024, NVIDIA CORPORATION.  All rights reserved.
#
# Licensed under the Apache License, Version 2.0 (the "License");
# you may not use this file except in compliance with the License.
# You may obtain a copy of the License at
#
#     http://www.apache.org/licenses/LICENSE-2.0
#
# Unless required by applicable law or agreed to in writing, software
# distributed under the License is distributed on an "AS IS" BASIS,
# WITHOUT WARRANTIES OR CONDITIONS OF ANY KIND, either express or implied.
# See the License for the specific language governing permissions and
# limitations under the License.

import abc
import collections.abc
import functools
import inspect
import queue
from collections import defaultdict
from contextlib import contextmanager, nullcontext
from dataclasses import dataclass
from typing import (
    TYPE_CHECKING,
    Any,
    Callable,
    Dict,
    Generic,
    Iterable,
    Iterator,
    List,
    Mapping,
    Optional,
    Protocol,
    Sequence,
    Tuple,
    TypeVar,
    Union,
    cast,
    runtime_checkable,
)

import torch
import torch.distributed
from megatron.core import parallel_state
from megatron.core.distributed import DistributedDataParallel as McoreDDP
from megatron.core.distributed import DistributedDataParallelConfig
from megatron.core.optimizer import OptimizerConfig
from megatron.core.transformer.transformer_config import TransformerConfig
from pytorch_lightning.trainer.states import TrainerFn
from pytorch_lightning.utilities import move_data_to_device
from torch import Tensor, nn
from typing_extensions import override

DataT = TypeVar("DataT", Tensor, Dict[str, Tensor], Sequence[Tensor])
ModelT = TypeVar("ModelT", bound=nn.Module)
T = TypeVar('T')
STEP_OUTPUT = Optional[Union[Tensor, Mapping[str, Any]]]

if TYPE_CHECKING:
    import pytorch_lightning as pl


@runtime_checkable
class PrecisionPluginProtocol(Protocol[DataT]):
    def convert_input(self, data: DataT) -> DataT: ...

    def convert_output(self, output: torch.Tensor) -> torch.Tensor: ...


def default_data_step(dataloader_iter: Iterator[DataT]) -> DataT:
    """
    Moves the data to a device.

    In this case we unpack the dataloader iterator. There may be a wrapper on the dataloader
    iter from here: https://github.com/NVIDIA/NeMo/blob/main/nemo/lightning/fabric/strategies.py#L441.

    This will not subset the data for your with context parallel so please override this function if you
    want to use context parallel.

    Examples:
        If the dataloader_iter returns: [Tuple[<tensor>, <int>, <int>]] -> move to device
        If the dataloader_iter returns: [<tensor>, <tensor>] -> move to device

    Returns:
        DataT: The data moved to the device.
    """
    if parallel_state.get_context_parallel_world_size() > 1:
        raise ValueError(
            "Default data step is being used in a context parallel environment."
            "Please define your own data step that appropriately slices the data for context parallel."
        )

    batch = next(dataloader_iter)

    # If its wrapped in a tuple, unpack it.
    if isinstance(batch, tuple) and len(batch) == 3:
        batch = batch[0]

    return move_data_to_device(batch, torch.cuda.current_device())


def default_forward_step(model: nn.Module, batch, *args, **kwargs) -> torch.Tensor:
    return model(batch, *args, **kwargs)


def extract_ddp_funcs(ddp_config, pipeline):
    no_sync_func, grad_sync_func = None, None

    if getattr(ddp_config, "overlap_grad_reduce", False):
        no_sync_func = [model_chunk.no_sync for model_chunk in pipeline]
        no_sync_func = no_sync_func[0] if len(pipeline) == 1 else no_sync_func
        if getattr(ddp_config, "align_grad_reduce", False):
            grad_sync_func = [model_chunk.start_grad_sync for model_chunk in pipeline]
            grad_sync_func = grad_sync_func[0] if len(pipeline) == 1 else grad_sync_func

    return no_sync_func, grad_sync_func


class MegatronParallel(nn.ModuleList, Generic[ModelT]):
    """Implements distributed model parallelism that is based on Megatron-LM.

    This supports various forms of parallelism:
    - tensor-parallelism
    - pipeline-parallelism
    - virtual pipeline parallelism
    - expert parallelism
    - sequence parallelism

    Attributes
    ----------
        pipeline (Union[nn.Module, Iterable[nn.Module]]): The sequence of modules that
            constitute the pipeline.
        precision_plugin (Optional[PrecisionPluginProtocol]): An optional plugin for
            managing precision-specific operations.
        callbacks (CallbackConnector): A connector for managing and invoking callbacks.
        data_step (Callable[[Iterator[DataT]], DataT]): A function that takes an iterator
            over the data and returns the next batch.
        forward_step (Callable[[nn.Module, DataT], Tensor]): A function that defines the
            forward pass of a model.
        loss_reduction (Optional[Callable[[nn.Module], MegatronLossReduction]]): An optional
            function that defines how the loss is reduced.
        vp_size (Optional[int]): Virtual pipeline parallel size.
        ddp_config (Optional[DistributedDataParallelConfig]): An instance of Megatron core's
            DistributedDataParallelConfig which controls the Megatron DDP configuration.
        cpu (bool): Whether model should reside on CPU.
        convert_module_fn (Optional[Callable[[ModelT], nn.Module]]): An optional function to
            apply to the model parameters after initialization.

    Examples
    --------
        >>> from torch import nn
        >>> from megatron_ext.megatron_parallel import MegatronParallel
        >>> model = nn.Sequential(nn.Linear(10, 10), nn.ReLU(), nn.Linear(10, 5))
        >>> megatron_model = MegatronParallel(model)
        >>> print(megatron_model)
        MegatronParallel(
          (0): Linear(in_features=10, out_features=10, bias=True)
          (1): ReLU()
          (2): Linear(in_features=10, out_features=5, bias=True)
        )

    References
    ----------
        Shoeybi, M., Patwary, M., Puri, R., LeGresley, P., Casper, J., & Catanzaro, B. (2019).
        Efficient Large-Scale Language Model Training on GPU Clusters Using Megatron-LM.
        arXiv preprint arXiv:1909.08053.
    """

    def __init__(
        self,
        pipeline: Union[ModelT, Iterable[ModelT]],
        precision_plugin: Optional[PrecisionPluginProtocol] = None,
        callbacks: Optional["CallbackConnector"] = None,
        data_step: Optional[Callable[[Iterator[DataT]], DataT]] = None,
        forward_step: Optional[Callable[[ModelT, DataT], Tensor]] = None,
        loss_reduction: Optional[Callable[[ModelT], "MegatronLossReduction"]] = None,
        vp_size: Optional[int] = None,
        ddp_config: Optional[DistributedDataParallelConfig] = None,
        cpu: bool = False,
        convert_module_fn: Optional[Callable[[ModelT], nn.Module]] = None,
    ) -> None:
        from megatron.core import parallel_state
        from megatron.core.tensor_parallel import set_defaults_if_not_set_tensor_model_parallel_attributes

        _pipeline: List[nn.Module]
        if isinstance(pipeline, nn.ModuleList):
            _pipeline = list(pipeline)
        elif isinstance(pipeline, nn.Module):
            _pipeline = [pipeline]
        else:
            _pipeline = pipeline

        if vp_size is not None:
            if len(_pipeline) == 1 and parallel_state.get_pipeline_model_parallel_world_size() > 1:
                from nemo.lightning import io

                parallel_state.set_virtual_pipeline_model_parallel_world_size(vp_size)
                for i in range(1, vp_size):
                    parallel_state.set_virtual_pipeline_model_parallel_rank(i)
                    _model = io.reinit(_pipeline[0])
                    if hasattr(_model, "configure_model"):
                        _model.configure_model()
                    _pipeline.append(_model)

        super().__init__(_pipeline)
        self.precision_plugin = precision_plugin
        self._cpu = cpu
        self.callbacks = callbacks or CallbackConnector()
        self.data_step = data_step or default_data_step
        self.forward_step = forward_step or default_forward_step
        self.loss_reduction: MegatronLossReduction = loss_reduction
        self.ddp_config = ddp_config
        self.convert_module_fn = convert_module_fn

    def forward(
        self,
        data: Union[DataT, Iterator[DataT], List[Iterator[DataT]]],
        forward_only: bool = True,
        data_step: Optional[Callable[[Iterator[DataT]], DataT]] = None,
        forward_step: Optional[Callable[[ModelT, DataT], Tensor]] = None,
        loss_reduction: Optional["MegatronLossReduction[DataT, Any]"] = None,
        seq_length: Optional[int] = None,
        micro_batch_size: Optional[int] = None,
        num_microbatches: Optional[int] = None,
        step_i: Optional[int] = None,
        wrap_forward_step: bool = True,
    ) -> torch.Tensor:
        """The method performs the forward pass of the model.

        This method is responsible for executing the forward pass of the model. If `forward_only` is set to False,

        During the execution, it invokes various callbacks at different stages of the operation.
        For more info about that see [CallbackConnector].

        Args:
            data (Union[DataT, Iterator[DataT], List[Iterator[DataT]]]): The input data for the model.
            forward_only (bool, optional): If True, only perform the forward pass. Defaults to True.
            data_step (Optional[Callable[[Iterator[DataT]], DataT]], optional): Function to process the data. Defaults to None.
            forward_step (Optional[Callable[[nn.Module, DataT], Tensor]], optional): Function to perform the forward pass. Defaults to None.
            loss_reduction (Optional[MegatronLossReduction[DataT, Any]], optional): Function to reduce the loss. Defaults to None.
            seq_length (Optional[int], optional): Sequence length for the model. Defaults to None.
            micro_batch_size (Optional[int], optional): Size of the micro batch. Defaults to None.
            num_microbatches (Optional[int], optional): Number of microbatches. Defaults to None.
            wrap_forward_step (bool, optional): If True, wrap the forward step function. Defaults to True.

        Returns
        -------
            torch.Tensor: The output tensor from the forward pass.
        """
        _forward_step = forward_step or self.forward_step
        _loss_reduction = loss_reduction or self.loss_reduction
        _forward_context = {}

        if wrap_forward_step:
            _data_step = data_step or self.data_step
            forward_step_func = self.wrapped_forward_step(
                forward_step=_forward_step,
                data_step=_data_step,
                loss_reduction=_loss_reduction,
                context=_forward_context,
            )
        else:
            forward_step_func = _forward_step

        step = MegatronStep.infer(
            self,
            data,
            forward_step_func,
            forward_only=forward_only,
            micro_batch_size=micro_batch_size,
            num_microbatches=num_microbatches,
            seq_length=seq_length,
            step_i=step_i,
        )
        _forward_context["step"] = step
        step = self.callbacks.transform_event("on_megatron_step_start", step)

        self.callbacks.event("on_megatron_microbatches_start", step=step)
        microbatch_outputs = step()
        self.callbacks.event("on_megatron_microbatches_end", step=step, microbatch_outputs=microbatch_outputs)

        if microbatch_outputs:
            self.callbacks.event(
                "on_megatron_reduce_microbatches_start", step=step, microbatch_outputs=microbatch_outputs
            )

            if isinstance(_loss_reduction, _ModuleStepFunction):
                _loss_reduction = _loss_reduction(self[0])

            reduced = _loss_reduction.reduce(microbatch_outputs)
            self.callbacks.event(
                "on_megatron_reduce_microbatches_end",
                step=step,
                loss_reduction=_loss_reduction,
                microbatch_outputs=microbatch_outputs,
                reduced=reduced,
            )
        else:
            # we're not on the last pipeline stage so no losses
            reduced = torch.tensor(0.0, device=torch.cuda.current_device())

        self.callbacks.event("on_megatron_step_end", step=step, microbatch_outputs=microbatch_outputs, reduced=reduced)

        return reduced

    def training_step(
        self,
        data: DataT,
        data_step: Optional[Callable[[Iterator[DataT]], DataT]] = None,
        forward_step: Optional[Callable[[ModelT, DataT], Tensor]] = None,
        loss_reduction: Optional["MegatronLossReduction[DataT, Any]"] = None,
        seq_length: Optional[int] = None,
        micro_batch_size: Optional[int] = None,
        num_microbatches: Optional[int] = None,
        **kwargs,
    ) -> STEP_OUTPUT:
        return self._step(
            "training",
            data,
            data_step=data_step,
            forward_step=forward_step,
            loss_reduction=loss_reduction,
            seq_length=seq_length,
            micro_batch_size=micro_batch_size,
            num_microbatches=num_microbatches,
            forward_only=False,
            **kwargs,
        )

    def validation_step(
        self,
        data: DataT,
        data_step: Optional[Callable[[Iterator[DataT]], DataT]] = None,
        forward_step: Optional[Callable[[ModelT, DataT], Tensor]] = None,
        loss_reduction: Optional["MegatronLossReduction[DataT, Any]"] = None,
        seq_length: Optional[int] = None,
        micro_batch_size: Optional[int] = None,
        num_microbatches: Optional[int] = None,
        step_i: Optional[int] = None,
        **kwargs,
    ) -> STEP_OUTPUT:
        return self._step(
            "validation",
            data,
            data_step=data_step,
            forward_step=forward_step,
            loss_reduction=loss_reduction,
            seq_length=seq_length,
            micro_batch_size=micro_batch_size,
            num_microbatches=num_microbatches,
            step_i=step_i,
            forward_only=True,
            **kwargs,
        )

    def test_step(
        self,
        data: DataT,
        data_step: Optional[Callable[[Iterator[DataT]], DataT]] = None,
        forward_step: Optional[Callable[[ModelT, DataT], Tensor]] = None,
        loss_reduction: Optional["MegatronLossReduction[DataT, Any]"] = None,
        seq_length: Optional[int] = None,
        micro_batch_size: Optional[int] = None,
        num_microbatches: Optional[int] = None,
        step_i: Optional[int] = None,
        **kwargs,
    ) -> STEP_OUTPUT:
        return self._step(
            "test",
            data,
            data_step=data_step,
            forward_step=forward_step,
            loss_reduction=loss_reduction,
            seq_length=seq_length,
            micro_batch_size=micro_batch_size,
            num_microbatches=num_microbatches,
            step_i=step_i,
            forward_only=True,
            **kwargs,
        )

    def predict_step(
        self,
        data: DataT,
        data_step: Optional[Callable[[Iterator[DataT]], DataT]] = None,
        forward_step: Optional[Callable[[ModelT, DataT], Tensor]] = None,
        loss_reduction: Optional["MegatronLossReduction[DataT, Any]"] = None,
        seq_length: Optional[int] = None,
        micro_batch_size: Optional[int] = None,
        num_microbatches: Optional[int] = None,
        step_i: Optional[int] = None,
        **kwargs,
    ) -> STEP_OUTPUT:
        return self._step(
            "predict",
            data,
            data_step=data_step,
            forward_step=forward_step,
            loss_reduction=loss_reduction,
            seq_length=seq_length,
            micro_batch_size=micro_batch_size,
            num_microbatches=num_microbatches,
            step_i=step_i,
            forward_only=True,
            **kwargs,
        )

    def _step(
        self,
        step_type: str,
        data: DataT,
        data_step: Optional[Callable[[Iterator[DataT]], DataT]] = None,
        forward_step: Optional[Callable[[ModelT, DataT], Tensor]] = None,
        loss_reduction: Optional["MegatronLossReduction[DataT, Any]"] = None,
        seq_length: Optional[int] = None,
        micro_batch_size: Optional[int] = None,
        num_microbatches: Optional[int] = None,
        forward_only: bool = True,
        step_i: Optional[int] = None,
        **kwargs,
    ) -> STEP_OUTPUT:
        if not hasattr(self.module, f"{step_type}_step"):
            raise AttributeError(f"self.module must have a `{step_type}_step` method")

        _data_step = data_step or _ModuleStepFunction.from_data_step(self.module, step_type)
        _forward_step = forward_step or _ModuleStepFunction.from_forward_step(self.module, step_type)
        _loss_reduction = loss_reduction or _ModuleStepFunction.from_loss_reduction(self.module, step_type)

        return self.forward(
            data=data,
            data_step=_data_step,
            forward_step=_forward_step,
            loss_reduction=_loss_reduction,
            seq_length=seq_length,
            micro_batch_size=micro_batch_size,
            num_microbatches=num_microbatches,
            forward_only=forward_only,
            step_i=step_i,
            **kwargs,
        )

    def wrapped_forward_step(
        self, forward_step, loss_reduction, data_step, context
    ) -> Callable[[nn.Module, DataT], Tuple[torch.Tensor, "MegatronCallbackProtocol"]]:
        """The method wraps the forward step function and returns a callable.

        The output is a forward_step function in the form of:
        https://github.com/NVIDIA/Megatron-LM/blob/main/pretrain_gpt.py#L129

        Args:
            forward_step (Callable): The forward step function to be wrapped.
            loss_reduction (Callable): The loss reduction function.
            context (Dict): The context dictionary.
            data_step (Callable): The data step function.

        Returns
        -------
            Callable: The wrapped forward step function.
        """
        from megatron.core import parallel_state

        @functools.wraps(forward_step)
        def wrapped_forward_step_func(dataloader_iter, model):
            if isinstance(data_step, _ModuleStepFunction):
                _data_step = data_step(model)
            else:
                _data_step = data_step

            batch = _data_step(dataloader_iter)
            step = context["step"]

            if isinstance(loss_reduction, _ModuleStepFunction):
                forward_callback = loss_reduction(model)
            else:
                forward_callback = loss_reduction

            if isinstance(forward_step, _ModuleStepFunction):
                _forward_step = forward_step(model)
            else:
                _forward_step = forward_step

            self.callbacks.event(
                "on_megatron_microbatch_start",
                step=step,
                batch=batch,
                forward_callback=forward_callback,
            )

            if self.precision_plugin and parallel_state.is_pipeline_first_stage():
                batch = self.precision_plugin.convert_input(batch)

            output_tensor = _forward_step(model, batch)

            # callback
            self._setup_module(
                forward_callback,
                batch=batch,
                model=self,
                forward_module=model,
                tensor=output_tensor,
            )

            if self.precision_plugin and parallel_state.is_pipeline_last_stage():
                output_tensor = self.precision_plugin.convert_output(output_tensor)

            self.callbacks.event(
                "on_megatron_microbatch_end",
                step=step,
                batch=batch,
                output=output_tensor,
                forward_callback=forward_callback,
            )

            return output_tensor, forward_callback

        return wrapped_forward_step_func

    def init_model_parallel(self):
        from megatron.core import parallel_state
        from megatron.core.tensor_parallel.layers import set_defaults_if_not_set_tensor_model_parallel_attributes

        for model_module in self:
            if not self._cpu:
                model_module.cuda(torch.cuda.current_device())

            for param in model_module.parameters():
                set_defaults_if_not_set_tensor_model_parallel_attributes(param)

            if hasattr(model_module, "configure_model"):
                if not hasattr(model_module, "set_input_tensor"):
                    if hasattr(model_module.module, "set_input_tensor"):
                        model_module.set_input_tensor = model_module.module.set_input_tensor
                    else:
                        # TODO: What to do here?
                        pass

            # Print number of parameters.
            if parallel_state.model_parallel_is_initialized() and parallel_state.get_data_parallel_rank() == 0:
                from nemo.utils import logging

                num_params = _calc_number_of_params(list(self))
                num_trainable_params = _calc_number_of_trainable_params(list(self))

                msg = (
                    f" > number of parameters on (tensor, pipeline) model parallel rank "
                    f"({parallel_state.get_tensor_model_parallel_rank()}, {parallel_state.get_pipeline_model_parallel_rank()}): "
                    f"{num_params}"
                )
                logging.info(msg)

                if num_params != num_trainable_params:
                    logging.info(
                        f" > number of trainable parameters: {num_trainable_params} ({num_trainable_params / num_params:.2%} of total)"
                    )

        if self.convert_module_fn:
            self.apply_convert_module_fn()
        if self.trainer.state.fn == TrainerFn.FITTING:
            self.init_ddp()

    def apply_convert_module_fn(self):
        for i in range(len(self)):
            self[i] = self.convert_module_fn(self[i])

    def init_ddp(self):
        if not isinstance(self.ddp_config, DistributedDataParallelConfig):
            return

        from megatron.core import parallel_state

        for model_chunk_idx, model_chunk in enumerate(self):
            module = model_chunk.module

            # Mcore DistributedDataParallel has to be called with grad. Normally this call is redundant, but for
            # PEFT with num_sanity_val_steps > 0 this is necessary.
            init_ddp_context = nullcontext if all(x.requires_grad for x in module.parameters()) else torch.enable_grad

            # Turn off bucketing for model_chunk 2 onwards, since communication for these
            # model chunks is overlapped with compute anyway, or if using VP and overlapping
            # data parallel param gather with optimizer
            overlap_param_gather_with_optimizer_step = False
            if hasattr(self, "optim") and isinstance(self.optim.config, OptimizerConfig):
                overlap_param_gather_with_optimizer_step = self.optim.config.overlap_param_gather_with_optimizer_step
            disable_bucketing = (model_chunk_idx > 0) or overlap_param_gather_with_optimizer_step

            with init_ddp_context():
                ddp = DDP(
                    module.config,
                    self.ddp_config,
                    module,
                    data_parallel_group=parallel_state.get_data_parallel_group(with_context_parallel=True),
                    expert_data_parallel_group=parallel_state.get_data_modulo_expert_parallel_group(),
                    disable_bucketing=disable_bucketing,
                )

            model_chunk.module = ddp
            model_chunk.buffers = ddp.buffers  # We need to do this explicitly since this is a attr pytorch uses
            model_chunk.__class__.__getattr__ = getattr_proxy  # type: ignore

        # param_sync_func is set in nemo.lightning.pytorch.optim.megatron
        no_sync_func, grad_sync_func = extract_ddp_funcs(self.ddp_config, self)
        for module in self:
            module.config.no_sync_func = no_sync_func
            module.config.grad_sync_func = grad_sync_func

    def _setup_module(self, function, **kwargs) -> None:
        if hasattr(function, "setup"):
            setup_args = inspect.getfullargspec(function.setup).args
            setup_kwargs = {k: v for k, v in kwargs.items() if k in setup_args}
            function.setup(**setup_kwargs)

    def _call_module(self, function, *args, **kwargs) -> torch.Tensor:
        self._setup_module(function, **kwargs)

        call_args = inspect.getfullargspec(function).args
        call_kwargs = {k: v for k, v in kwargs.items() if k in call_args}
        output_tensor = function(*args, **call_kwargs)

        return output_tensor

    def sharded_state_dict(self, prefix: str = "") -> Dict[str, Any]:
        from megatron.core import parallel_state

        """
        Creates the sharded state dict which is used by dist_checkpoint to save the sharded tensors to disk.
        When given the sharded_stated_dict, dist_checkpoint.load will load the tensors corresponding to
        self.state_dict().
        The sharded tensor mapping is defined in the GPTModel class from mcore.
        """
        sharded_state_dict = {}
        for index, module in enumerate(self):
            if parallel_state.get_virtual_pipeline_model_parallel_world_size() is not None:
                # virtual pipline rank must be set so that GPTModel returns the correct sharded state dict
                parallel_state.set_virtual_pipeline_model_parallel_rank(index)
                module_sharded_state_dict = self._module_sharded_state_dict(module)
                sharded_state_dict[f"model_{index}"] = module_sharded_state_dict
            else:
                module_sharded_state_dict = self._module_sharded_state_dict(module)
                sharded_state_dict.update(module_sharded_state_dict)

        # reset vp rank
        if parallel_state.get_virtual_pipeline_model_parallel_world_size() is not None:
            parallel_state.set_virtual_pipeline_model_parallel_rank(0)

        return sharded_state_dict

    def _module_sharded_state_dict(self, module, *args, **kwargs) -> Dict[str, Any]:
        if hasattr(module, "sharded_state_dict"):
            return module.sharded_state_dict(*args, **kwargs)
        elif hasattr(module, "configure_model"):
            prefix = "".join([kwargs.pop("prefix", ""), "module."])
            return self._module_sharded_state_dict(module.module, *args, prefix=prefix, **kwargs)

        raise ValueError("Could not find sharded state dict")

    @property
    def pipeline(self) -> Union[ModelT, List[ModelT]]:
        if len(self) == 1:
            return self[0]
        else:
            return list(self)

    @property
    def module(self) -> ModelT:
        return self[0]

    @override
    def __getattr__(self, item: Any) -> Any:
        try:
            # First, try to get the attribute from the superclass (nn.ModuleList)
            return super().__getattr__(item)
        except AttributeError:
            # If not found in superclass, check if we have any modules
            if len(self) == 0:
                raise AttributeError(
                    f"'{self.__class__.__name__}' object has no attribute '{item}' and contains no modules"
                )

            # Try to get it from the first module
            try:
                return getattr(self._modules[self._get_abs_string_index(0)], item)
            except AttributeError:
                raise AttributeError(f"'{self.__class__.__name__}' object has no attribute '{item}'")


class _ModuleStepFunction:
    """
    This class acts as a bridge between Megatron core's lower-level functional API and PTL's object-oriented API,
        making it possible to use PTL-compatible functions in Megatron core.
    """

    def __init__(self, name: str, is_property: bool = False, includes_self: bool = False):
        self.name = name
        self.is_property = is_property
        self.includes_self = includes_self

    @classmethod
    def from_data_step(cls, module: "pl.LightningModule", step_type: str) -> Optional["_ModuleStepFunction"]:
        for fn_name in [f"{step_type}_data_step", "data_step"]:
            if hasattr(module, fn_name):
                return _ModuleStepFunction(fn_name)

        return None

    @classmethod
    def from_forward_step(cls, module: "pl.LightningModule", step_type: str) -> Optional["_ModuleStepFunction"]:
        from megatron.core import parallel_state

        if parallel_state.is_pipeline_last_stage():
            if not hasattr(module, f"{step_type}_step"):
                raise ValueError(f"LightningModule does not have {step_type}_step method")

            return _ModuleStepFunction(f"{step_type}_step", includes_self=True)

        for fn_name in [f"{step_type}_forward_step", "forward_step"]:
            if hasattr(module, fn_name):
                return _ModuleStepFunction(fn_name, includes_self=True)

        return None

    @classmethod
    def from_loss_reduction(cls, module: "pl.LightningModule", step_type: str) -> Optional["_ModuleStepFunction"]:
        for fn_name in [f"{step_type}_loss_reduction", "loss_reduction"]:
            if hasattr(module, fn_name):
                return _ModuleStepFunction(fn_name, is_property=True)

        return None

    def __call__(self, module: nn.Module):

        attr = getattr(module, self.name)

        if self.is_property:
            if isinstance(getattr(type(module), self.name), property):
                return attr
            else:
                return attr()

        if self.includes_self:

            def wrapped(self, *args):
                return attr(*args)

            return wrapped

        return attr


def getattr_proxy(self, item: Any) -> Any:
    try:
        return super(self.__class__, self).__getattr__(item)
    except AttributeError as e:
        if item == 'module':  ## this is a hacky WAR and may cause misleading error messages
            raise e
        try:
            return getattr(self.module, item)
        except AttributeError:
            raise AttributeError(f"'{self.__class__.__name__}' object has no attribute '{item}'")


class DDP(McoreDDP):
    def __init__(
        self,
        config: TransformerConfig,
        ddp_config: DistributedDataParallelConfig,
        module: torch.nn.Module,
        disable_bucketing: bool = False,
        **kwargs,
    ):
        init_parameters = inspect.signature(McoreDDP.__init__).parameters
        # Updates to the McoreDDP class have removed some parameters, so we need to
        #  filter out any kwargs that are not part of the updated signature, if a new
        #  version of mcore is being used.
        filtered_kwargs = {k: v for k, v in kwargs.items() if k in init_parameters}
        super().__init__(
            config=config,
            ddp_config=ddp_config,
            module=module,
            disable_bucketing=disable_bucketing,
            **filtered_kwargs,
        )

    def state_dict(self, prefix='', keep_vars=False, **kwargs):
        self.module.state_dict(prefix=prefix, keep_vars=keep_vars, **kwargs)

    def __getattr__(self, item: Any) -> Any:
        return getattr_proxy(self, item)


class CallbackConnector:
    """
    A connector for managing and invoking callbacks.

    The CallbackConnector class in the MegatronParallel module
    is used to manage and invoke callbacks during the execution of the model.
    Callbacks are functions that are called at specific stages of the model
    execution, allowing you to hook into the model's operation for logging, debugging, or other purposes.

    The CallbackMethods class defines the names of the callback methods that can be used.

    These methods are:
    - `on_megatron_step_start`
    - `on_megatron_microbatch_start`
    - `on_megatron_microbatch_callback`
    - `on_megatron_microbatch_end`
    - `on_megatron_reduce_microbatches_start`
    - `on_megatron_reduce_microbatches_end`
    - `on_megatron_log_step_end`
    - `on_megatron_step_end`

    Each of these methods corresponds to a specific stage in the model's operation.
    You can define these methods in your callback functions to perform specific actions at these stages.
    There is no need for the class to be a subclass of a specific parent class. As long as the class contains the methods outlined above,
    it can be used as a callback.
    """

    def __init__(self, callbacks=None) -> None:
        self.callbacks = defaultdict(list)
        if callbacks:
            self.add(*callbacks)

    def add(self, *callbacks) -> "CallbackConnector":
        """
        Adds callback functions to the connector.

        Parameters
        ----------
        *callbacks : CallbackT
            One or more callback functions to add.

        Returns
        -------
        CallbackConnector
            The CallbackConnector instance to allow method chaining.
        """
        _pl_callback = None
        try:
            import pytorch_lightning as pl

            _pl_callback = pl.Callback
        except ImportError:
            pass

        megatron_methods = {m for m in dir(CallbackMethods) if m.startswith("on") and not hasattr(_pl_callback, m)}

        for callback in callbacks:
            if isinstance(callback, CallbackConnector):
                # Handle CallbackConnector instance: merge its callbacks
                for event_name, event_callbacks in callback.callbacks.items():
                    self.callbacks[event_name].extend(event_callbacks)
            else:
                for method in megatron_methods:
                    if hasattr(callback, method) and callable(getattr(callback, method)):
                        self.callbacks[method].append(callback)

        return self

    def event(self, name: str, *args, **kwargs) -> None:
        """
        Triggers an event and calls all associated callbacks.

        Parameters
        ----------
        name : str
            The name of the event to trigger.
        *args : Any
            Positional arguments to pass to the callbacks.
        **kwargs : Any
            Keyword arguments to pass to the callbacks.
        """
        for callback in self.callbacks.get(name, []):
            callback_method = getattr(callback, name, None)
            if callable(callback_method):
                # Inspect the callback method to determine accepted arguments
                sig = inspect.signature(callback_method)
                params = sig.parameters.values()

                # Check for *args and **kwargs in the callback method
                accepts_var_args = any(p.kind == p.VAR_POSITIONAL for p in params)
                accepts_var_kwargs = any(p.kind == p.VAR_KEYWORD for p in params)

                if accepts_var_args and accepts_var_kwargs:
                    # If both *args and **kwargs are accepted, pass them directly
                    callback_method(*args, **kwargs)
                elif accepts_var_args:
                    # If only *args is accepted, filter kwargs
                    filtered_kwargs = {k: v for k, v in kwargs.items() if k in sig.parameters}
                    callback_method(*args, **filtered_kwargs)
                elif accepts_var_kwargs:
                    # If only **kwargs is accepted, filter args
                    filtered_args = [
                        arg
                        for arg, param in zip(args, params)
                        if param.kind in (param.POSITIONAL_ONLY, param.POSITIONAL_OR_KEYWORD)
                    ]
                    callback_method(*filtered_args, **kwargs)
                else:
                    # If neither is accepted, filter both args and kwargs
                    filtered_args = [
                        arg
                        for arg, param in zip(args, params)
                        if param.kind in (param.POSITIONAL_ONLY, param.POSITIONAL_OR_KEYWORD)
                    ]
                    filtered_kwargs = {k: v for k, v in kwargs.items() if k in sig.parameters}
                    callback_method(*filtered_args, **filtered_kwargs)

    def transform_event(self, name: str, obj: T, **kwargs) -> T:
        """
        Triggers an event that allows callbacks to transform and return an object.

        This method applies a series of potential transformations to the input object
        by calling registered callbacks. Each callback has the opportunity to modify
        and return a new version of the object.

        Parameters
        ----------
        name : str
            The name of the event to trigger.
        obj : T
            The object to be potentially transformed by callbacks.
        **kwargs : Any
            Additional keyword arguments to pass to the callbacks.

        Returns
        -------
        T
            The potentially transformed object.
        """
        for callback in self.callbacks.get(name, []):
            callback_method = getattr(callback, name, None)
            if callable(callback_method):
                result = callback_method(obj, **kwargs)

                # Update obj if the callback returned a value of the same type
                if result is not None and isinstance(result, type(obj)):
                    obj = result

        return obj

    def __add__(self, other) -> "CallbackConnector":
        """
        Adds another CallbackConnector's callbacks to this one.

        Parameters
        ----------
        other : CallbackConnector
            Another CallbackConnector instance to add.

        Returns
        -------
        CallbackConnector
            A new CallbackConnector instance with combined callbacks.

        Raises
        ------
        ValueError
            If `other` is not an instance of CallbackConnector.
        """
        if not isinstance(other, CallbackConnector):
            raise ValueError("Can only add CallbackConnector instances")
        new_connector = CallbackConnector()
        new_connector.callbacks = defaultdict(list, {**self.callbacks, **other.callbacks})
        return new_connector

    def __iadd__(self, other) -> "CallbackConnector":
        """
        In-place addition of another CallbackConnector's callbacks.

        Parameters
        ----------
        other : CallbackConnector
            Another CallbackConnector instance to add.

        Returns
        -------
        CallbackConnector
            The same CallbackConnector instance with combined callbacks.

        Raises
        ------
        ValueError
            If `other` is not an instance of CallbackConnector.
        """
        if not isinstance(other, CallbackConnector):
            raise ValueError("Can only add CallbackConnector instances")
        for event_name, event_callbacks in other.callbacks.items():
            self.callbacks[event_name].extend(event_callbacks)
        return self

    def __contains__(self, callback_object) -> bool:
        """
        Check if the given callback object is registered in the CallbackConnector.
        If the object has none of the methods of CallbackMethods, it returns True.
        If it has at least one of the methods, it checks if it's inside the CallbackConnector object.

        Args:
            callback_object: The object to check for callback methods.

        Returns
        -------
            bool: True if the callback object is registered, False otherwise.
        """
        # Get all method names from CallbackMethods class
        callback_methods = [
            func
            for func in dir(CallbackMethods)
            if callable(getattr(CallbackMethods, func)) and not func.startswith("__")
        ]

        # Check if the object has any method that's in CallbackMethods
        has_any_callback_method = any(hasattr(callback_object, method) for method in callback_methods)

        # If the object has none of the methods, it's not a callback
        if not has_any_callback_method:
            return True

        # If it has at least one of the methods, check if it's registered in the CallbackConnector
        for event_callbacks in self.callbacks.values():
            if callback_object in event_callbacks:
                return True

        return False


@dataclass
class MegatronStep(Generic[ModelT, DataT]):
    """
    Represents a single step in the Megatron model's training or inference process.

    This class encapsulates all the necessary information and logic for executing
    a single step (forward pass, and optionally backward pass) in the Megatron model.
    It handles data preparation, model execution, and provides utilities for inferring
    batch sizes and sequence lengths.

    Attributes:
        pipeline (MegatronParallel[ModelT]): The Megatron parallel model pipeline.
        data (Union[DataT, Iterator[DataT], List[Iterator[DataT]]]): Input data for the step.
        forward_step_func (Callable): Function to perform the forward step.
        forward_only (bool): If True, only perform forward pass (no backward pass).
        micro_batch_size (Optional[int]): Size of each micro-batch.
        seq_length (Optional[int]): Sequence length for the current step.
        num_microbatches (Optional[int]): Number of micro-batches in this step.
        decoder_seq_length (Optional[int]): Sequence length of decoder (used only in encoder-decoder style models) for the current step.

    Type Parameters:
        ModelT: The type of the model being used.
        DataT: The type of the input data.
    """

    pipeline: MegatronParallel[ModelT]
    data: Union[DataT, Iterator[DataT], List[Iterator[DataT]]]
    forward_step_func: Callable
    forward_only: bool
    micro_batch_size: Optional[int] = None
    seq_length: Optional[int] = None
    num_microbatches: Optional[int] = None
<<<<<<< HEAD
    decoder_seq_length: Optional[int] = None
=======
    step_i: Optional[int] = None
>>>>>>> d467cd88

    @classmethod
    def infer(
        cls,
        pipeline: MegatronParallel[ModelT],
        data: DataT,
        forward_step_func: Callable,
        forward_only: bool,
        micro_batch_size: Optional[int] = None,
        seq_length: Optional[int] = None,
        num_microbatches: Optional[int] = None,
        step_i: Optional[int] = None,
    ) -> "MegatronStep[ModelT, DataT]":
        """
        Creates a MegatronStep instance, inferring missing parameters if possible.

        This method attempts to infer the micro_batch_size, seq_length, and num_microbatches
        from the provided data if they are not explicitly specified.

        Args:
            pipeline (MegatronParallel[ModelT]): The Megatron parallel model pipeline.
            data (DataT): Input data for the step.
            forward_step_func (Callable): Function to perform the forward step.
            forward_only (bool): If True, only perform forward pass (no backward pass).
            micro_batch_size (Optional[int]): Size of each micro-batch.
            seq_length (Optional[int]): Sequence length for the current step.
            num_microbatches (Optional[int]): Number of micro-batches in this step.
            step_i (Optional[int]): Step index for the current step.
        Returns:
            MegatronStep[ModelT, DataT]: An instance of MegatronStep with inferred parameters.
        """
        if step_i is None and pipeline.trainer:
            step_i = pipeline.trainer.global_step

        return cls(
            pipeline=pipeline,
            data=data,
            forward_step_func=forward_step_func,
            forward_only=forward_only,
            micro_batch_size=micro_batch_size or cls.infer_micro_batch_size(data),
            seq_length=seq_length or cls.infer_seq_length(data),
            num_microbatches=num_microbatches or cls.infer_num_microbatches(data),
            step_i=step_i,
        )

    def __call__(self) -> List[Any]:
        """
        Executes the Megatron step.

        This method performs the forward (and optionally backward) pass using the
        configured forward_backward_func. It ensures all necessary parameters are set
        before execution.

        Returns:
            List[Any]: The output of the forward_backward_func, typically containing
                       loss values and other relevant information.

        Raises:
            ValueError: If any of num_microbatches, seq_length, or micro_batch_size is not set.
        """
        if self.num_microbatches is None:
            raise ValueError("num_microbatches is not set")

        if self.seq_length is None:
            raise ValueError("seq_length is not set")

        if self.micro_batch_size is None:
            raise ValueError("micro_batch_size is not set")

        return self.forward_backward_func(
            forward_step_func=self.forward_step_func,
            data_iterator=self.data_iterator,
            model=self.model,
            num_microbatches=self.num_microbatches,
            seq_length=self.seq_length,
            micro_batch_size=self.micro_batch_size,
            forward_only=self.forward_only,
            decoder_seq_length=self.decoder_seq_length,
        )

    def to_data_iterator_list(
        self, data: Union[DataT, Iterator[DataT], List[Iterator[DataT]]]
    ) -> List[Iterator[DataT]]:
        """
        Converts the provided data into a list of iterators.

        This method is used to convert the input data into a list of iterators that can be used
        for data parallelism in the Megatron model. The input data can be a single data item,
        an iterator, or a list of iterators.

        Args:
            data (Union[DataT, Iterator[DataT], List[Iterator[DataT]]]): The input data to be
                converted into a list of iterators.

        Returns:
            List[Iterator[DataT]]: A list of iterators created from the input data.
        """
        if isinstance(data, Iterator):
            return _make_data_iterator_list(self.model, data)
        elif isinstance(data, list) and all(isinstance(item, Iterator) for item in data):
            # If data is already a list of iterators, return it as is
            return cast(List[Iterator[DataT]], data)

        # For a single data item or any other type, wrap it in an iterator and return as a list
        return cast(List[Iterator[DataT]], [iter([data])])

    @classmethod
    def infer_micro_batch_size(cls, data: DataT) -> Optional[int]:
        """
        Infers the micro-batch size from the input data.

        This method attempts to determine the micro-batch size by examining the first
        dimension of the input data. It handles various data types including Tensors,
        dictionaries, lists, and tuples.

        Args:
            data (DataT): The input data from which to infer the micro-batch size.

        Returns:
            Optional[int]: The inferred micro-batch size, or None if it cannot be determined.
        """
        if isinstance(data, Tensor):
            return data.size(0)
        elif isinstance(data, dict):
            return cls.infer_micro_batch_size(next(iter(data.values())))
        elif isinstance(data, (list, tuple)) and len(data) > 0:
            _tensor: Tensor = data[0]
            return cls.infer_micro_batch_size(_tensor)

        return None

    @classmethod
    def infer_seq_length(cls, data: DataT) -> Optional[int]:
        """
        Infers the sequence length from the input data.

        This method attempts to determine the sequence length by examining the second
        dimension of the input data. It handles various data types including Tensors,
        dictionaries, lists, and tuples.

        Args:
            data (DataT): The input data from which to infer the sequence length.

        Returns:
            Optional[int]: The inferred sequence length, or None if it cannot be determined.
        """
        if isinstance(data, Tensor):
            # TODO: Check if at least 2 dims
            return data.size(1)
        elif isinstance(data, dict):
            return cls.infer_seq_length(next(iter(data.values())))
        elif isinstance(data, (list, tuple)) and len(data) > 0:
            _tensor: Tensor = data[0]
            return cls.infer_seq_length(_tensor)

        return None

    @classmethod
    def infer_num_microbatches(cls, data: DataT) -> Optional[int]:
        """
        Infers the number of micro-batches from the input data.

        Currently, this method assumes a single micro-batch for common data types.
        It may need to be extended for more complex data structures or use cases.

        Args:
            data (DataT): The input data from which to infer the number of micro-batches.

        Returns:
            Optional[int]: The inferred number of micro-batches, or None if it cannot be determined.
        """
        if isinstance(data, (dict, tuple, list, Tensor)):
            return 1

        return None

    @property
    def model(self) -> Union[ModelT, List[ModelT]]:
        """
        Retrieves the model or list of models from the pipeline.

        Returns:
            Union[ModelT, List[ModelT]]: The model or list of models in the pipeline.
        """
        return self.pipeline.pipeline

    @property
    def pl_module(self) -> "pl.LightningModule":
        """
        Retrieves the PyTorch Lightning module from the pipeline.

        Returns:
            pl.LightningModule: The PyTorch Lightning module.
        """
        return self.pipeline.module

    @property
    def trainer(self) -> "pl.Trainer":
        """
        Retrieves the PyTorch Lightning trainer from the pipeline.

        Returns:
            pl.Trainer: The PyTorch Lightning trainer.
        """
        return self.pipeline.trainer

    @functools.cached_property
    def forward_backward_func(self) -> "MegatronStepProtocol":
        """
        Retrieves the forward-backward function for the Megatron model.

        This property uses Megatron's scheduling to get the appropriate
        forward-backward function based on the current configuration.

        Returns:
            MegatronStepProtocol: The function to perform forward and backward passes.
        """
        from megatron.core.pipeline_parallel.schedules import get_forward_backward_func

        return get_forward_backward_func()

    @functools.cached_property
    def data_iterator(self) -> List[Iterator[DataT]]:
        """
        Cached property that converts the provided data into a list of iterators.

        This property ensures that the data is converted to the required format
        only once and then cached for subsequent uses.

        Returns:
            List[Iterator[DataT]]: A list of iterators created from the input data.
        """
        if self.has_global_batch_sampler:
            batch = next(self.data)
            if isinstance(batch, tuple) and len(batch) == 3:
                batch = batch[0]
            from nemo.collections.nlp.modules.common.megatron.utils import get_iterator_k_split

            data = get_iterator_k_split(batch, self.num_microbatches, True)
        else:
            data = self.data
        return self.to_data_iterator_list(data)

    @functools.cached_property
    def has_global_batch_sampler(self) -> bool:
        # FIXME: cleanup the following code is here for backwards compatibility with nemo1.
        # The "batch" sampler is a nemo1 sampler. It requires some custom code here to use
        # (if use_global_batch_sampler), by default we shouldn't use this "batch" sampler probably.
        if getattr(self.trainer, "datamodule", None) is not None:
            use_global_batch_sampler = self.trainer.datamodule.data_sampler.dataloader_type == 'batch'
        elif getattr(self.trainer, "predict_dataloaders", None) is not None:
            from nemo.collections.nlp.data.language_modeling.megatron.megatron_batch_samplers import (  # noqa: I001
                MegatronPretrainingBatchSampler,
            )

            # The batch_sampler gets injected into the dataloader by the data_sampler. When doing
            # predict without a datamodule we can look inside the dataloader's batch_sampler to see
            # if it is the nemo1 style sampler that we need to handle specially below.
            use_global_batch_sampler = isinstance(
                self.trainer.predict_dataloaders.batch_sampler, MegatronPretrainingBatchSampler
            )
        else:
            use_global_batch_sampler = False
        return use_global_batch_sampler


class CallbackMethods:
    """
    Defines callback methods for various stages of the Megatron model's execution.

    This class outlines the structure for callbacks that can be implemented to hook into
    different phases of the Megatron model's training or inference process. Each method
    represents a specific point in the execution where custom logic can be inserted.
    """

    def on_megatron_step_start(self, step: MegatronStep) -> MegatronStep:
        """
        Called at the beginning of each Megatron step.

        This method is invoked before any processing of the step begins. It allows for
        any necessary setup or initialization for the step.

        Args:
            step (MegatronStep): The MegatronStep object representing the current step.

        Returns:
            MegatronStep: The potentially modified MegatronStep object.
        """
        ...

    def on_megatron_microbatches_start(self, step: MegatronStep) -> None:
        """
        Called before processing of microbatches begins.

        This method is invoked just before the model starts processing the microbatches
        within a step. It can be used for any preparations needed before microbatch processing.

        Args:
            step (MegatronStep): The MegatronStep object representing the current step.
        """
        ...

    def on_megatron_microbatch_start(
        self,
        step: MegatronStep,
        batch: DataT,
        forward_callback: "MegatronLossReduction",
    ) -> None:
        """
        Called at the start of processing each microbatch.

        This method is invoked before the forward pass of each microbatch. It provides
        access to the current batch data and the loss reduction callback.

        Args:
            step (MegatronStep): The MegatronStep object representing the current step.
            batch (DataT): The current microbatch of data being processed.
            forward_callback (MegatronLossReduction): The callback for loss reduction.
        """
        ...

    def on_megatron_microbatch_end(
        self,
        step: MegatronStep,
        batch: DataT,
        forward_callback: "MegatronLossReduction",
        output: Any,
    ) -> None:
        """
        Called at the end of processing each microbatch.

        This method is invoked after the forward pass of each microbatch. It provides
        access to the processed batch, the loss reduction callback, and the output of the forward pass.

        Args:
            step (MegatronStep): The MegatronStep object representing the current step.
            batch (DataT): The microbatch of data that was processed.
            forward_callback (MegatronLossReduction): The callback for loss reduction.
            output (Any): The output from the forward pass for this microbatch.
        """
        ...

    def on_megatron_microbatches_end(self, step: MegatronStep, microbatch_outputs: List[Any]) -> None:
        """
        Called after all microbatches in a step have been processed.

        This method is invoked once all microbatches within a step have been processed.
        It provides access to the outputs from all microbatches.

        Args:
            step (MegatronStep): The MegatronStep object representing the current step.
            microbatch_outputs (List[Any]): A list of outputs from all processed microbatches.
        """
        ...

    def on_megatron_reduce_microbatches_start(
        self,
        step: MegatronStep,
        microbatch_outputs: List[Any],
    ) -> None:
        """
        Called before the reduction of microbatch outputs begins.

        This method is invoked just before the model starts reducing (e.g., averaging)
        the outputs from all microbatches. It can be used for any preparations needed
        before the reduction process.

        Args:
            step (MegatronStep): The MegatronStep object representing the current step.
            microbatch_outputs (List[Any]): A list of outputs from all processed microbatches.
        """
        ...

    def on_megatron_reduce_microbatches_end(
        self,
        step: MegatronStep,
        microbatch_outputs: List[Any],
        loss_reduction: "MegatronLossReduction",
        reduced: Union[torch.Tensor, Dict[str, torch.Tensor]],
    ) -> None:
        """
        Called after the reduction of microbatch outputs is complete.

        This method is invoked after the model has finished reducing the outputs from
        all microbatches. It provides access to the original microbatch outputs,
        the loss reduction object, and the final reduced output.

        Args:
            step (MegatronStep): The MegatronStep object representing the current step.
            microbatch_outputs (List[Any]): A list of outputs from all processed microbatches.
            loss_reduction (MegatronLossReduction): The object used for loss reduction.
            reduced (Union[torch.Tensor, Dict[str, torch.Tensor]]): The final reduced output.
        """
        ...

    def on_megatron_step_end(
        self,
        step: MegatronStep,
        microbatch_outputs: List[Any],
        reduced: Optional[Union[torch.Tensor, Dict[str, torch.Tensor]]] = None,
    ) -> None:
        """
        Called at the end of each Megatron step.

        This method is invoked after all processing for a step is complete. It provides
        access to the outputs from all microbatches and the final reduced output (if available).

        Args:
            step (MegatronStep): The MegatronStep object representing the current step.
            microbatch_outputs (List[Any]): A list of outputs from all processed microbatches.
            reduced (Optional[Union[torch.Tensor, Dict[str, torch.Tensor]]]): The final reduced
                output, if available. This may be None for certain configurations or pipeline stages.
        """
        ...


ReductionT = TypeVar("ReductionT")


class MegatronLossReduction(nn.Module, Generic[DataT, ReductionT]):
    def __init__(self) -> None:
        super(MegatronLossReduction, self).__init__()
        self.batch = None
        self.register_forward_pre_hook(self._pre_forward_hook)

    def setup(self, batch) -> None:
        self.batch = batch

    def _pre_forward_hook(self, module, x):
        return (self.batch,) + x

    def forward(self, batch: DataT, forward_out: torch.Tensor) -> Tuple[torch.Tensor, ReductionT]:
        raise NotImplementedError("Must be implemented by subclass.")

    @abc.abstractmethod
    def reduce(self, losses_reduced_per_micro_batch: Sequence[ReductionT]) -> torch.Tensor:
        raise NotImplementedError("Must be implemented by subclass.")


@runtime_checkable
class MegatronCallbackProtocol(Protocol):
    def __call__(self, tensor: torch.Tensor) -> Tuple[torch.Tensor, Dict[str, torch.Tensor]]: ...


@runtime_checkable
class MegatronStepProtocol(Protocol):
    def __call__(
        self,
        *,
        forward_step_func,
        data_iterator: Union[Iterator, List[Iterator]],
        model: Union[torch.nn.Module, List[torch.nn.Module]],
        num_microbatches: int,
        seq_length: int,
        micro_batch_size: int,
        decoder_seq_length: Optional[int] = None,
        forward_only: bool = False,
        collect_non_loss_data: bool = False,
    ) -> list: ...


def _calc_number_of_params(model: List[nn.Module]) -> int:
    assert isinstance(model, list)

    return sum([sum([p.nelement() for p in model_module.parameters()]) for model_module in model])


def _calc_number_of_trainable_params(model: List[nn.Module]) -> int:
    assert isinstance(model, list)

    return sum([sum([p.numel() for p in model_module.parameters() if p.requires_grad]) for model_module in model])


def is_list_of_iterators(var) -> bool:
    if not isinstance(var, list):
        return False

    return all(isinstance(item, collections.abc.Iterator) for item in var)


def _make_data_iterator_list(model, data_iterator: Iterator) -> List[Iterator]:
    """Convert data iterator into form expected by Megatron.

    With interleaved pipeline parallelism, Megatron expects a
    list of one data iterator per model chunk. Each model
    chunk independently gets data from its data iterator, so
    we need to interact with the data iterator multiple times
    for each microbatch step. Instead of incorporating this
    logic into the data loader, we cache the iterator's output
    to the first model chunk and reuse it in the other model
    chunks.
    """
    if not isinstance(model, list) or len(model) == 1:
        return data_iterator  # TODO @tmoon: Remove
        # TODO @tmoon: Use once available in Megatron-LM
        # return DataIteratorList([data_iterator])

    class CachingIterator:
        """Iterator wrapper that caches values."""

        class Proxy:
            """Returns values from caching iterator wrapper.

            Assumed to never advance past the caching iterator.
            """

            def __init__(self):
                self.cache = queue.Queue()

            def __iter__(self):
                return self

            def __next__(self):
                return self.cache.get_nowait()

        def __init__(self, iterator: Iterator):
            self.iterator = iterator
            self.proxies = []

        def make_proxy(self):
            self.proxies.append(CachingIterator.Proxy())
            return self.proxies[-1]

        def __iter__(self):
            return self

        def __next__(self):
            val = next(self.iterator)
            for proxy in self.proxies:
                proxy.cache.put(val)
            return val

    # Make list of iterator wrappers
    iters = [CachingIterator(data_iterator)]
    while len(iters) < len(model):
        iters.append(iters[0].make_proxy())
    return iters  # TODO @tmoon: Remove
    # TODO @tmoon: Use once available in Megatron-LM
    # return DataIteratorList(iters)


class MaskedTokenLossReduction(MegatronLossReduction):
    def __init__(self, validation_step: bool = False, val_drop_last: bool = True) -> None:
        super().__init__()
        self.validation_step = validation_step
        self.val_drop_last = val_drop_last

    def forward(
        self, batch: Dict[str, torch.Tensor], forward_out: torch.Tensor
    ) -> Tuple[torch.Tensor, Dict[str, torch.Tensor]]:
        """Taken from:
        https://github.com/NVIDIA/NeMo/blob/main/nemo/collections/nlp/models/language_modeling/megatron_gpt_model.py#L951-L976 .
        """
        from megatron.core import parallel_state

        from nemo.collections.nlp.modules.common.megatron.utils import average_losses_across_data_parallel_group

        # neva returns (logits, loss_mask)
        if isinstance(forward_out, tuple):
            forward_out, loss_mask = forward_out
            batch["loss_mask"] = loss_mask
        cp_size = parallel_state.get_context_parallel_world_size()
        if cp_size == 1:
            loss_for_ub = masked_token_loss(forward_out, batch["loss_mask"])
        else:
            loss_for_ub = masked_token_loss_context_parallel(
                forward_out, batch["loss_mask"], batch['num_valid_tokens_in_ub']
            )

        if self.validation_step and not self.val_drop_last:
            num_valid_tokens_in_ub = batch["loss_mask"].sum()
            if loss_for_ub.isnan():
                assert batch["loss_mask"].count_nonzero() == 0, "Got NaN loss with non-empty input"
                loss_sum_for_ub = torch.zeros_like(num_valid_tokens_in_ub)
            else:
                loss_sum_for_ub = num_valid_tokens_in_ub * loss_for_ub

            loss_sum_and_ub_size_all_gpu = torch.cat(
                [
                    loss_sum_for_ub.clone().detach().view(1),
                    torch.tensor([num_valid_tokens_in_ub], device=torch.cuda.current_device()).clone().detach(),
                ]
            )
            torch.distributed.all_reduce(loss_sum_and_ub_size_all_gpu, group=parallel_state.get_data_parallel_group())
            return loss_for_ub * cp_size, {"loss_sum_and_ub_size": loss_sum_and_ub_size_all_gpu}

        reduced_loss = average_losses_across_data_parallel_group([loss_for_ub])
        return loss_for_ub * cp_size, {"avg": reduced_loss}

    def reduce(self, losses_reduced_per_micro_batch) -> torch.Tensor:
        """Taken from: https://github.com/NVIDIA/NeMo/blob/main/nemo/collections/nlp/models/language_modeling/megatron_gpt_model.py#L535-L552 ."""
        if losses_reduced_per_micro_batch:
            if "avg" in losses_reduced_per_micro_batch[0]:
                loss_tensors_list = [loss_reduced["avg"] for loss_reduced in losses_reduced_per_micro_batch]
                loss_tensor = torch.concat(loss_tensors_list)

                return loss_tensor.mean()

            # Get the total loss since micro batches sizes are not uniform
            loss_sum_tensors_list: List[torch.Tensor] = [
                loss_sum["loss_sum_and_ub_size"]
                for loss_sum in losses_reduced_per_micro_batch
                if loss_sum["loss_sum_and_ub_size"][1] > 0
            ]
            loss_sum = (
                torch.vstack(loss_sum_tensors_list).sum(dim=0)
                if len(loss_sum_tensors_list) > 0
                else torch.tensor([0.0, 0.0], device=torch.cuda.current_device())
            )
            return loss_sum

        return torch.tensor(0.0, device=torch.cuda.current_device())


class MaskedTokenLossReductionWithLossMask(MaskedTokenLossReduction):
    def forward(
        self,
        batch: Dict[str, torch.Tensor],
        forward_out: Tuple[torch.Tensor, torch.Tensor],
    ) -> Tuple[torch.Tensor, Dict[str, torch.Tensor]]:
        # expecting returns (token_level_loss, loss_mask)
        forward_out, loss_mask = forward_out
        batch["loss_mask"] = loss_mask

        return super().forward(batch, forward_out)


def masked_token_loss(tensor: Tensor, mask: Tensor):
    """
    The function takes as input per-token loss and masks non-required values.
    """
    losses = tensor.float()
    loss_mask = mask.view(-1).float()
    loss = torch.sum(losses.view(-1) * loss_mask) / loss_mask.sum()  # sequence level nll

    return loss


def masked_token_loss_context_parallel(tensor: Tensor, mask: Tensor, num_valid_tokens_in_ub: int):
    """
    masked token loss for CP > 1 as a separate function for readability.
    """
    from megatron.core import parallel_state

    losses = tensor.float()
    loss_mask = mask.view(-1).float()
    loss = torch.sum(losses.view(-1) * loss_mask) / num_valid_tokens_in_ub  # sequence level nll
    torch.distributed.all_reduce(loss, group=parallel_state.get_context_parallel_group())

    return loss


@contextmanager
def moe_loss_tracker_ctx():
    from megatron.core.transformer.moe.moe_utils import (
        clear_aux_losses_tracker,
        reduce_aux_losses_tracker_across_ranks,
    )

    reduce_aux_losses_tracker_across_ranks()
    try:
        yield
    finally:
        clear_aux_losses_tracker()


@torch.no_grad()
def aggregate_moe_loss_stats(loss_scale=1.0):
    with moe_loss_tracker_ctx():
        tracker = parallel_state.get_moe_layer_wise_logging_tracker()
        aux_losses = {k: v['values'].float() * loss_scale for k, v in tracker.items()}
        total_loss_dict = {}
        for name, loss_list in aux_losses.items():
            if name not in total_loss_dict:
                total_loss_dict[name] = 0
            total_loss_dict[name] += loss_list.mean().item()
        return total_loss_dict<|MERGE_RESOLUTION|>--- conflicted
+++ resolved
@@ -1055,11 +1055,8 @@
     micro_batch_size: Optional[int] = None
     seq_length: Optional[int] = None
     num_microbatches: Optional[int] = None
-<<<<<<< HEAD
+    step_i: Optional[int] = None
     decoder_seq_length: Optional[int] = None
-=======
-    step_i: Optional[int] = None
->>>>>>> d467cd88
 
     @classmethod
     def infer(
