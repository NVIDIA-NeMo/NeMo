--- conflicted
+++ resolved
@@ -1779,12 +1779,8 @@
     def forward(
         self, batch: Dict[str, torch.Tensor], forward_out: torch.Tensor
     ) -> Tuple[torch.Tensor, torch.Tensor, Dict[str, torch.Tensor]]:
-<<<<<<< HEAD
-        """Taken from: https://github.com/NVIDIA/NeMo/blob/main/nemo/collections/nlp/models/language_modeling/megatron_gpt_model.py#L951-L976 ."""  # pylint: disable=line-too-long
-=======
         """Taken from: https://github.com/NVIDIA/NeMo/blob/main
         /nemo/collections/nlp/models/language_modeling/megatron_gpt_model.py#L951-L976 ."""
->>>>>>> 02b4d097
 
         # neva returns (logits, loss_mask)
         if isinstance(forward_out, tuple):
