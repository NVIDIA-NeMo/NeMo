--- conflicted
+++ resolved
@@ -604,15 +604,12 @@
                     module.config,
                     self.ddp_config,
                     module,
-<<<<<<< HEAD
-                    data_parallel_group=parallel_state.get_data_parallel_group(with_context_parallel=True),
-                    expert_data_parallel_group=parallel_state.get_data_modulo_expert_parallel_group(),
-                    # Turn off bucketing for model_chunk 2 onwards, since communication for these
-                    # model chunks is overlapped with compute anyway.
-                    disable_bucketing=(model_chunk_idx > 0),
-=======
+                    # data_parallel_group=parallel_state.get_data_parallel_group(with_context_parallel=True),
+                    # expert_data_parallel_group=parallel_state.get_data_modulo_expert_parallel_group(),
+                    # # Turn off bucketing for model_chunk 2 onwards, since communication for these
+                    # # model chunks is overlapped with compute anyway.
+                    # disable_bucketing=(model_chunk_idx > 0),
                     disable_bucketing=disable_bucketing,
->>>>>>> c160abbd
                 )
 
             model_chunk.module = ddp
