# Copyright (c) 2024, NVIDIA CORPORATION.  All rights reserved.
#
# Licensed under the Apache License, Version 2.0 (the "License");
# you may not use this file except in compliance with the License.
# You may obtain a copy of the License at
#
#     http://www.apache.org/licenses/LICENSE-2.0
#
# Unless required by applicable law or agreed to in writing, software
# distributed under the License is distributed on an "AS IS" BASIS,
# WITHOUT WARRANTIES OR CONDITIONS OF ANY KIND, either express or implied.
# See the License for the specific language governing permissions and
# limitations under the License.

# pylint: disable=missing-class-docstring
# pylint: disable=missing-function-docstring

import abc
import collections.abc
import functools
import inspect
import itertools
import queue
from collections import defaultdict
from contextlib import contextmanager, nullcontext
from dataclasses import dataclass
from typing import (
    TYPE_CHECKING,
    Any,
    Callable,
    Dict,
    Generic,
    Iterable,
    Iterator,
    List,
    Mapping,
    Optional,
    Protocol,
    Sequence,
    Tuple,
    TypeVar,
    Union,
    cast,
    runtime_checkable,
)

import torch
import torch.distributed
from lightning.pytorch.trainer.states import TrainerFn
from lightning.pytorch.utilities import move_data_to_device
from megatron.core import parallel_state
from megatron.core.distributed import DistributedDataParallel as McoreDDP
from megatron.core.distributed import DistributedDataParallelConfig
from megatron.core.optimizer import OptimizerConfig
from megatron.core.transformer.transformer_config import TransformerConfig
from torch import Tensor, nn
from typing_extensions import override

try:
    from megatron.core.distributed.custom_fsdp import FullyShardedDataParallel

    HAVE_CUSTOM_FSDP = True
except ImportError:
    HAVE_CUSTOM_FSDP = False

DataT = TypeVar("DataT", Tensor, Dict[str, Tensor], Sequence[Tensor])
ModelT = TypeVar("ModelT", bound=nn.Module)
T = TypeVar('T')
STEP_OUTPUT = Optional[Union[Tensor, Mapping[str, Any]]]

if TYPE_CHECKING:
    import lightning.pytorch as pl


@runtime_checkable
class PrecisionPluginProtocol(Protocol[DataT]):
    def convert_input(self, data: DataT) -> DataT: ...

    def convert_output(self, output: torch.Tensor) -> torch.Tensor: ...


def default_data_step(dataloader_iter: Iterator[DataT]) -> DataT:
    """
    Moves the data to a device.

    In this case we unpack the dataloader iterator. There may be a wrapper on the dataloader
    iter from here: https://github.com/NVIDIA/NeMo/blob/main/nemo/lightning/fabric/strategies.py#L441.

    This will not subset the data for your with context parallel so please override this function if you
    want to use context parallel.

    Examples:
        If the dataloader_iter returns: [Tuple[<tensor>, <int>, <int>]] -> move to device
        If the dataloader_iter returns: [<tensor>, <tensor>] -> move to device

    Returns:
        DataT: The data moved to the device.
    """
    if parallel_state.get_context_parallel_world_size() > 1:
        raise ValueError(
            "Default data step is being used in a context parallel environment."
            "Please define your own data step that appropriately slices the data for context parallel."
        )

    batch = next(dataloader_iter)

    # If its wrapped in a tuple, unpack it.
    if isinstance(batch, tuple) and len(batch) == 3:
        batch = batch[0]

    return move_data_to_device(batch, torch.cuda.current_device())


def default_forward_step(model: nn.Module, batch, *args, **kwargs) -> torch.Tensor:
    return model(batch, *args, **kwargs)


def extract_ddp_funcs(ddp_config, pipeline):
    no_sync_func, grad_sync_func = None, None

    if getattr(ddp_config, "overlap_grad_reduce", False):
        no_sync_func = [model_chunk.no_sync for model_chunk in pipeline]
        no_sync_func = no_sync_func[0] if len(pipeline) == 1 else no_sync_func
        if getattr(ddp_config, "align_grad_reduce", False):
            grad_sync_func = [model_chunk.start_grad_sync for model_chunk in pipeline]
            grad_sync_func = grad_sync_func[0] if len(pipeline) == 1 else grad_sync_func

    return no_sync_func, grad_sync_func


class MegatronParallel(nn.ModuleList, Generic[ModelT]):
    """Implements distributed model parallelism that is based on Megatron-LM.

    This supports various forms of parallelism:
    - tensor-parallelism
    - pipeline-parallelism
    - virtual pipeline parallelism
    - expert parallelism
    - sequence parallelism

    Attributes
    ----------
        pipeline (Union[nn.Module, Iterable[nn.Module]]): The sequence of modules that
            constitute the pipeline.
        precision_plugin (Optional[PrecisionPluginProtocol]): An optional plugin for
            managing precision-specific operations.
        callbacks (CallbackConnector): A connector for managing and invoking callbacks.
        data_step (Callable[[Iterator[DataT]], DataT]): A function that takes an iterator
            over the data and returns the next batch.
        forward_step (Callable[[nn.Module, DataT], Tensor]): A function that defines the
            forward pass of a model.
        loss_reduction (Optional[Callable[[nn.Module], MegatronLossReduction]]): An optional
            function that defines how the loss is reduced.
        vp_size (Optional[int]): Virtual pipeline parallel size.
        ddp_config (Optional[DistributedDataParallelConfig]): An instance of Megatron core's
            DistributedDataParallelConfig which controls the Megatron DDP configuration.
        cpu (bool): Whether model should reside on CPU.
        convert_module_fn (Optional[Callable[[ModelT], nn.Module]]): An optional function to
            apply to the model parameters after initialization.

    Examples
    --------
        >>> from torch import nn
        >>> from megatron_ext.megatron_parallel import MegatronParallel
        >>> model = nn.Sequential(nn.Linear(10, 10), nn.ReLU(), nn.Linear(10, 5))
        >>> megatron_model = MegatronParallel(model)
        >>> print(megatron_model)
        MegatronParallel(
          (0): Linear(in_features=10, out_features=10, bias=True)
          (1): ReLU()
          (2): Linear(in_features=10, out_features=5, bias=True)
        )

    References
    ----------
        Shoeybi, M., Patwary, M., Puri, R., LeGresley, P., Casper, J., & Catanzaro, B. (2019).
        Efficient Large-Scale Language Model Training on GPU Clusters Using Megatron-LM.
        arXiv preprint arXiv:1909.08053.
    """

    def __init__(
        self,
        pipeline: Union[ModelT, Iterable[ModelT]],
        precision_plugin: Optional[PrecisionPluginProtocol] = None,
        callbacks: Optional["CallbackConnector"] = None,
        data_step: Optional[Callable[[Iterator[DataT]], DataT]] = None,
        forward_step: Optional[Callable[[ModelT, DataT], Tensor]] = None,
        loss_reduction: Optional[Callable[[ModelT], "MegatronLossReduction"]] = None,
        vp_size: Optional[int] = None,
        ddp_config: Optional[DistributedDataParallelConfig] = None,
        cpu: bool = False,
        convert_module_fn: Optional[Callable[[ModelT], nn.Module]] = None,
    ) -> None:
        from megatron.core import parallel_state
        from nemo.utils.model_utils import unwrap_model

        _pipeline: List[nn.Module]
        if isinstance(pipeline, nn.ModuleList):
            _pipeline = list(pipeline)
        elif isinstance(pipeline, nn.Module):
            _pipeline = [pipeline]
        else:
            _pipeline = pipeline

        if vp_size is not None:
            if len(_pipeline) == 1 and parallel_state.get_pipeline_model_parallel_world_size() > 1:
                from nemo.lightning import io

                parallel_state.set_virtual_pipeline_model_parallel_world_size(vp_size)
                for i in range(1, vp_size):
                    parallel_state.set_virtual_pipeline_model_parallel_rank(i)
                    _model = io.reinit(_pipeline[0])
                    if hasattr(_model, "configure_model"):
                        _model.configure_model()
                    _pipeline.append(_model)

        super().__init__(_pipeline)
        self.precision_plugin = precision_plugin
        self._cpu = cpu
        self.callbacks = callbacks or CallbackConnector()
        self.data_step = data_step or default_data_step
        self.forward_step = forward_step or default_forward_step
        self.loss_reduction: MegatronLossReduction = loss_reduction
        self.ddp_config = ddp_config
        self.convert_module_fn = convert_module_fn

        # [ModelOpt]: Detect Pipeline-parallel Distillation mode.
        self._unwrapped_model = [unwrap_model(self)]
        # Avoid re-registering module which breaks the inherited `ModuleList` somehow.
        if (
            hasattr(self.unwrapped_model, "teacher_model")
            and parallel_state.get_pipeline_model_parallel_world_size() > 1
        ):
            self._kd_teacher_in_pp = True
            assert (
                not self.ddp_config.overlap_grad_reduce
            ), "Pipeline-parallel Distillation currently incomatible with `overlap_grad_reduce` DDP option."
        else:
            self._kd_teacher_in_pp = False

    def forward(
        self,
        data: Union[DataT, Iterator[DataT], List[Iterator[DataT]]],
        forward_only: bool = True,
        data_step: Optional[Callable[[Iterator[DataT]], DataT]] = None,
        forward_step: Optional[Callable[[ModelT, DataT], Tensor]] = None,
        loss_reduction: Optional["MegatronLossReduction[DataT, Any]"] = None,
        seq_length: Optional[int] = None,
        micro_batch_size: Optional[int] = None,
        num_microbatches: Optional[int] = None,
        step_i: Optional[int] = None,
        wrap_forward_step: bool = True,
    ) -> torch.Tensor:
        """The method performs the forward pass of the model.

        This method is responsible for executing the forward pass of the model. If `forward_only` is set to False,

        During the execution, it invokes various callbacks at different stages of the operation.
        For more info about that see [CallbackConnector].

        Args:
            data (Union[DataT, Iterator[DataT], List[Iterator[DataT]]]): The input data for the model.
            forward_only (bool, optional): If True, only perform the forward pass. Defaults to True.
            data_step (Optional[Callable[[Iterator[DataT]], DataT]], optional): Function to process the data.
                Defaults to None.
            forward_step (Optional[Callable[[nn.Module, DataT], Tensor]], optional): Function to perform the
                forward pass. Defaults to None.
            loss_reduction (Optional[MegatronLossReduction[DataT, Any]], optional): Function to reduce the
                loss. Defaults to None.
            seq_length (Optional[int], optional): Sequence length for the model. Defaults to None.
            micro_batch_size (Optional[int], optional): Size of the micro batch. Defaults to None.
            num_microbatches (Optional[int], optional): Number of microbatches. Defaults to None.
            wrap_forward_step (bool, optional): If True, wrap the forward step function. Defaults to True.

        Returns
        -------
            torch.Tensor: The output tensor from the forward pass.
        """
        _forward_step = forward_step or self.forward_step
        _loss_reduction = loss_reduction or self.loss_reduction
        _forward_context = {}

        if wrap_forward_step:
            _data_step = data_step or self.data_step
            forward_step_func = self.wrapped_forward_step(
                forward_step=_forward_step,
                data_step=_data_step,
                loss_reduction=_loss_reduction,
                context=_forward_context,
            )
        else:
            forward_step_func = _forward_step

        if self._kd_teacher_in_pp:
            assert wrap_forward_step
            _teacher_forward_context = {}
            if isinstance(_data_step, _ModuleStepFunction):
                _data_step = _data_step(self.module)

            def _dummy_reduction(output_tensor, *args, **kwargs):
                return output_tensor.new_tensor(-1), {}

            teacher_forward_step_func = self.wrapped_forward_step(
                forward_step=_forward_step,
                data_step=_data_step,
                loss_reduction=_dummy_reduction,
                context=_teacher_forward_context,
            )
            teacher_step = MegatronStep.infer(
                self,
                None,  # updated later below once we actually know `num_microbatches`
                teacher_forward_step_func,
                forward_only=True,
                micro_batch_size=micro_batch_size,
                num_microbatches=num_microbatches,
                seq_length=seq_length,
                step_i=step_i,
            )
            _teacher_forward_context["step"] = teacher_step
            teacher_step = self.callbacks.transform_event("on_megatron_step_start", teacher_step)

            data = _data_step(data, cache_num_batches=teacher_step.num_microbatches)
            teacher_step.data = data

        step = MegatronStep.infer(
            self,
            data,
            forward_step_func,
            forward_only=forward_only,
            micro_batch_size=micro_batch_size,
            num_microbatches=num_microbatches,
            seq_length=seq_length,
            step_i=step_i,
        )
        _forward_context["step"] = step
        step = self.callbacks.transform_event("on_megatron_step_start", step)

        self.callbacks.event("on_megatron_microbatches_start", step=step)
        if self._kd_teacher_in_pp:
            with self.unwrapped_model.only_teacher_forward():
                with self.unwrapped_model.swap_teacher_config(self.module):
                    teacher_step()
            with self.unwrapped_model.only_student_forward():
                microbatch_outputs = step()
        else:
            microbatch_outputs = step()
        self.callbacks.event("on_megatron_microbatches_end", step=step, microbatch_outputs=microbatch_outputs)

        if microbatch_outputs:
            self.callbacks.event(
                "on_megatron_reduce_microbatches_start", step=step, microbatch_outputs=microbatch_outputs
            )

            if isinstance(_loss_reduction, _ModuleStepFunction):
                _loss_reduction = _loss_reduction(self.module)

            reduced = _loss_reduction.reduce(microbatch_outputs)
            self.callbacks.event(
                "on_megatron_reduce_microbatches_end",
                step=step,
                loss_reduction=_loss_reduction,
                microbatch_outputs=microbatch_outputs,
                reduced=reduced,
            )
        else:
            # we're not on the last pipeline stage so no losses
            reduced = torch.tensor(0.0, device=torch.cuda.current_device())

        self.callbacks.event("on_megatron_step_end", step=step, microbatch_outputs=microbatch_outputs, reduced=reduced)

        return reduced

    def training_step(
        self,
        data: DataT,
        data_step: Optional[Callable[[Iterator[DataT]], DataT]] = None,
        forward_step: Optional[Callable[[ModelT, DataT], Tensor]] = None,
        loss_reduction: Optional["MegatronLossReduction[DataT, Any]"] = None,
        seq_length: Optional[int] = None,
        micro_batch_size: Optional[int] = None,
        num_microbatches: Optional[int] = None,
        **kwargs,
    ) -> STEP_OUTPUT:
        return self._step(
            "training",
            data,
            data_step=data_step,
            forward_step=forward_step,
            loss_reduction=loss_reduction,
            seq_length=seq_length,
            micro_batch_size=micro_batch_size,
            num_microbatches=num_microbatches,
            forward_only=False,
            **kwargs,
        )

    def validation_step(
        self,
        data: DataT,
        data_step: Optional[Callable[[Iterator[DataT]], DataT]] = None,
        forward_step: Optional[Callable[[ModelT, DataT], Tensor]] = None,
        loss_reduction: Optional["MegatronLossReduction[DataT, Any]"] = None,
        seq_length: Optional[int] = None,
        micro_batch_size: Optional[int] = None,
        num_microbatches: Optional[int] = None,
        step_i: Optional[int] = None,
        **kwargs,
    ) -> STEP_OUTPUT:
        return self._step(
            "validation",
            data,
            data_step=data_step,
            forward_step=forward_step,
            loss_reduction=loss_reduction,
            seq_length=seq_length,
            micro_batch_size=micro_batch_size,
            num_microbatches=num_microbatches,
            step_i=step_i,
            forward_only=True,
            **kwargs,
        )

    def test_step(
        self,
        data: DataT,
        data_step: Optional[Callable[[Iterator[DataT]], DataT]] = None,
        forward_step: Optional[Callable[[ModelT, DataT], Tensor]] = None,
        loss_reduction: Optional["MegatronLossReduction[DataT, Any]"] = None,
        seq_length: Optional[int] = None,
        micro_batch_size: Optional[int] = None,
        num_microbatches: Optional[int] = None,
        step_i: Optional[int] = None,
        **kwargs,
    ) -> STEP_OUTPUT:
        return self._step(
            "test",
            data,
            data_step=data_step,
            forward_step=forward_step,
            loss_reduction=loss_reduction,
            seq_length=seq_length,
            micro_batch_size=micro_batch_size,
            num_microbatches=num_microbatches,
            step_i=step_i,
            forward_only=True,
            **kwargs,
        )

    def predict_step(
        self,
        data: DataT,
        data_step: Optional[Callable[[Iterator[DataT]], DataT]] = None,
        forward_step: Optional[Callable[[ModelT, DataT], Tensor]] = None,
        loss_reduction: Optional["MegatronLossReduction[DataT, Any]"] = None,
        seq_length: Optional[int] = None,
        micro_batch_size: Optional[int] = None,
        num_microbatches: Optional[int] = None,
        step_i: Optional[int] = None,
        **kwargs,
    ) -> STEP_OUTPUT:
        return self._step(
            "predict",
            data,
            data_step=data_step,
            forward_step=forward_step,
            loss_reduction=loss_reduction,
            seq_length=seq_length,
            micro_batch_size=micro_batch_size,
            num_microbatches=num_microbatches,
            step_i=step_i,
            forward_only=True,
            **kwargs,
        )

    def _step(
        self,
        step_type: str,
        data: DataT,
        data_step: Optional[Callable[[Iterator[DataT]], DataT]] = None,
        forward_step: Optional[Callable[[ModelT, DataT], Tensor]] = None,
        loss_reduction: Optional["MegatronLossReduction[DataT, Any]"] = None,
        seq_length: Optional[int] = None,
        micro_batch_size: Optional[int] = None,
        num_microbatches: Optional[int] = None,
        forward_only: bool = True,
        step_i: Optional[int] = None,
        **kwargs,
    ) -> STEP_OUTPUT:
        if not hasattr(self.module, f"{step_type}_step"):
            raise AttributeError(f"self.module must have a `{step_type}_step` method")

        _data_step = data_step or _ModuleStepFunction.from_data_step(self.module, step_type)
        _forward_step = forward_step or _ModuleStepFunction.from_forward_step(self.module, step_type)
        _loss_reduction = loss_reduction or _ModuleStepFunction.from_loss_reduction(self.module, step_type)

        return self.forward(
            data=data,
            data_step=_data_step,
            forward_step=_forward_step,
            loss_reduction=_loss_reduction,
            seq_length=seq_length,
            micro_batch_size=micro_batch_size,
            num_microbatches=num_microbatches,
            forward_only=forward_only,
            step_i=step_i,
            **kwargs,
        )

    def wrapped_forward_step(
        self, forward_step, loss_reduction, data_step, context
    ) -> Callable[[nn.Module, DataT], Tuple[torch.Tensor, "MegatronCallbackProtocol"]]:
        """The method wraps the forward step function and returns a callable.

        The output is a forward_step function in the form of:
        https://github.com/NVIDIA/Megatron-LM/blob/main/pretrain_gpt.py#L129

        Args:
            forward_step (Callable): The forward step function to be wrapped.
            loss_reduction (Callable): The loss reduction function.
            context (Dict): The context dictionary.
            data_step (Callable): The data step function.

        Returns
        -------
            Callable: The wrapped forward step function.
        """
        from megatron.core import parallel_state

        @functools.wraps(forward_step)
        def wrapped_forward_step_func(dataloader_iter, model):
            if isinstance(data_step, _ModuleStepFunction):
                _data_step = data_step(model)
            else:
                _data_step = data_step

            batch = _data_step(dataloader_iter)
            step = context["step"]

            if isinstance(loss_reduction, _ModuleStepFunction):
                forward_callback = loss_reduction(model)
            else:
                forward_callback = loss_reduction

            if isinstance(forward_step, _ModuleStepFunction):
                _forward_step = forward_step(model)
            else:
                _forward_step = forward_step

            self.callbacks.event(
                "on_megatron_microbatch_start",
                step=step,
                batch=batch,
                forward_callback=forward_callback,
            )

            if self.precision_plugin and parallel_state.is_pipeline_first_stage():
                batch = self.precision_plugin.convert_input(batch)

            output_tensor = _forward_step(model, batch)

            # callback
            self._setup_module(
                forward_callback,
                batch=batch,
                model=self,
                forward_module=model,
                tensor=output_tensor,
            )

            if self.precision_plugin and parallel_state.is_pipeline_last_stage():
                output_tensor = self.precision_plugin.convert_output(output_tensor)

            self.callbacks.event(
                "on_megatron_microbatch_end",
                step=step,
                batch=batch,
                output=output_tensor,
                forward_callback=forward_callback,
            )

            return output_tensor, forward_callback

        return wrapped_forward_step_func

    def init_model_parallel(self):
        from megatron.core import parallel_state
        from megatron.core.tensor_parallel.layers import set_defaults_if_not_set_tensor_model_parallel_attributes

        for model_module in self:
            if not self._cpu and (not HAVE_CUSTOM_FSDP or not self.ddp_config.use_custom_fsdp):
                # If Megatron FSDP is enabled, we don't need to move the model to GPU here to avoid GPU OOM.
                model_module.cuda(torch.cuda.current_device())

            for param in model_module.parameters():
                set_defaults_if_not_set_tensor_model_parallel_attributes(param)

            if hasattr(model_module, "configure_model"):
                if not hasattr(model_module, "set_input_tensor"):
                    if hasattr(model_module.module, "set_input_tensor"):
                        model_module.set_input_tensor = model_module.module.set_input_tensor
                    else:
                        # TODO: What to do here?
                        pass

            # Print number of parameters.
            if parallel_state.model_parallel_is_initialized() and parallel_state.get_data_parallel_rank() == 0:
                from nemo.utils import logging

                num_params = _calc_number_of_params(list(self))
                num_trainable_params = _calc_number_of_trainable_params(list(self))

                msg = (
                    f" > number of parameters on (tensor, pipeline) model parallel rank "
                    f"({parallel_state.get_tensor_model_parallel_rank()} ,"
                    f"{parallel_state.get_pipeline_model_parallel_rank()}): "
                    f"{num_params}"
                )
                logging.info(msg)

                if num_params != num_trainable_params:
                    logging.info(
                        f" > number of trainable parameters: {num_trainable_params} "
                        f"({num_trainable_params / num_params:.2%} of total)"
                    )
        if self.convert_module_fn:
            self.apply_convert_module_fn()
<<<<<<< HEAD
        self.init_ddp()
=======

        # Skip init_ddp for inference i.e testing as it can lead to OOM.
        if not self.trainer.state.fn == TrainerFn.TESTING:
            self.init_ddp()
>>>>>>> 3b3b15c3

    def apply_convert_module_fn(self):
        for i in range(len(self)):
            self[i] = self.convert_module_fn(self[i])

    def init_ddp(self):
        if not isinstance(self.ddp_config, DistributedDataParallelConfig):
            return

        from megatron.core import parallel_state
        from megatron.core.transformer.module import Float16Module

        from nemo.utils.model_utils import unwrap_model

        for model_chunk_idx, model_chunk in enumerate(self):
            module = model_chunk.module

            # Mcore DistributedDataParallel has to be called with grad. Normally this call is redundant, but for
            # PEFT with num_sanity_val_steps > 0 this is necessary.
            init_ddp_context = nullcontext if all(x.requires_grad for x in module.parameters()) else torch.enable_grad

            # Turn off bucketing for model_chunk 2 onwards, since communication for these
            # model chunks is overlapped with compute anyway, or if using VP and overlapping
            # data parallel param gather with optimizer
            overlap_param_gather_with_optimizer_step = False
            if hasattr(self, "optim") and isinstance(self.optim.config, OptimizerConfig):
                overlap_param_gather_with_optimizer_step = self.optim.config.overlap_param_gather_with_optimizer_step
            disable_bucketing = (model_chunk_idx > 0) or overlap_param_gather_with_optimizer_step

            with init_ddp_context():
                # Avoid rewrapping the module if it's already wrapped with FSDP
                unwrapped_module = unwrap_model(module, Float16Module)
                if (
                    HAVE_CUSTOM_FSDP
                    and self.ddp_config.use_custom_fsdp
                    and not isinstance(unwrapped_module, FullyShardedDataParallel)
                ):
                    FSDP = FullyShardedDataParallel
                    dist_module = FSDP(
                        module.config,
                        self.ddp_config,
                        module,
                        disable_bucketing=disable_bucketing,
                    )
                elif not isinstance(unwrapped_module, DDP):
                    dist_module = DDP(
                        module.config,
                        self.ddp_config,
                        module,
                        data_parallel_group=parallel_state.get_data_parallel_group(with_context_parallel=True),
                        expert_data_parallel_group=parallel_state.get_data_modulo_expert_parallel_group(),
                        disable_bucketing=disable_bucketing,
                    )
                else:
                    dist_module = unwrapped_module
            model_chunk.module = dist_module
            model_chunk.buffers = (
                dist_module.buffers
            )  # We need to do this explicitly since this is a attr pytorch uses
            model_chunk.__class__.__getattr__ = getattr_proxy  # type: ignore

            # Ensure that if using custom FSDP, gradient_accumulation_fusion is disabled on the model config.
            if self.ddp_config.use_custom_fsdp:
                assert module.config.gradient_accumulation_fusion == False, "gradient_accumulation_fusion must be False when using custom FSDP"

        # param_sync_func is set in nemo.lightning.pytorch.optim.megatron
        no_sync_func, grad_sync_func = extract_ddp_funcs(self.ddp_config, self)
        for module in self:
            module.config.no_sync_func = no_sync_func
            module.config.grad_sync_func = grad_sync_func

    def _setup_module(self, function, **kwargs) -> None:
        if hasattr(function, "setup"):
            setup_args = inspect.getfullargspec(function.setup).args
            setup_kwargs = {k: v for k, v in kwargs.items() if k in setup_args}
            function.setup(**setup_kwargs)

    def _call_module(self, function, *args, **kwargs) -> torch.Tensor:
        self._setup_module(function, **kwargs)

        call_args = inspect.getfullargspec(function).args
        call_kwargs = {k: v for k, v in kwargs.items() if k in call_args}
        output_tensor = function(*args, **call_kwargs)

        return output_tensor

    def sharded_state_dict(self, prefix: str = "") -> Dict[str, Any]:
        from megatron.core import parallel_state

        """
        Creates the sharded state dict which is used by dist_checkpoint to save the sharded tensors to disk.
        When given the sharded_stated_dict, dist_checkpoint.load will load the tensors corresponding to
        self.state_dict().
        The sharded tensor mapping is defined in the GPTModel class from mcore.
        """
        sharded_state_dict = {}
        for index, module in enumerate(self):
            if parallel_state.get_virtual_pipeline_model_parallel_world_size() is not None:
                # virtual pipline rank must be set so that GPTModel returns the correct sharded state dict
                parallel_state.set_virtual_pipeline_model_parallel_rank(index)
                module_sharded_state_dict = self._module_sharded_state_dict(module)
                sharded_state_dict[f"model_{index}"] = module_sharded_state_dict
            else:
                module_sharded_state_dict = self._module_sharded_state_dict(module)
                sharded_state_dict.update(module_sharded_state_dict)

        # reset vp rank
        if parallel_state.get_virtual_pipeline_model_parallel_world_size() is not None:
            parallel_state.set_virtual_pipeline_model_parallel_rank(0)

        return sharded_state_dict

    def _module_sharded_state_dict(self, module, *args, **kwargs) -> Dict[str, Any]:
        if hasattr(module, "sharded_state_dict"):
            return module.sharded_state_dict(*args, **kwargs)
        elif hasattr(module, "configure_model"):
            prefix = "".join([kwargs.pop("prefix", ""), "module."])
            return self._module_sharded_state_dict(module.module, *args, prefix=prefix, **kwargs)

        raise ValueError("Could not find sharded state dict")

    def enable_forward_pre_hook(self):
        for model in self:
            model_chunk = model.module
            assert isinstance(model_chunk, DDP) or isinstance(model_chunk, FullyShardedDataParallel)
            model_chunk.enable_forward_pre_hook()

    def disable_forward_pre_hook(self):
        for model in self:
            model_chunk = model.module
            assert isinstance(model_chunk, DDP) or isinstance(model_chunk, FullyShardedDataParallel)
            model_chunk.disable_forward_pre_hook()

    def force_param_sync(self):
        for model in self:
            model_chunk = model.module
            assert isinstance(model_chunk, DDP) or isinstance(model_chunk, FullyShardedDataParallel)
            model_chunk.start_param_sync(force_sync=True)

    @property
    def pipeline(self) -> Union[ModelT, List[ModelT]]:
        if len(self) == 1:
            return self[0]
        else:
            return list(self)

    @property
    def module(self) -> ModelT:
        return self[0]

    @property
    def unwrapped_model(self):
        return self._unwrapped_model[0]

    @override
    def __getattr__(self, item: Any) -> Any:
        try:
            # First, try to get the attribute from the superclass (nn.ModuleList)
            return super().__getattr__(item)
        except AttributeError:
            # If not found in superclass, check if we have any modules
            if len(self) == 0:
                raise AttributeError(
                    f"'{self.__class__.__name__}' object has no attribute '{item}' and contains no modules"
                )

            # Try to get it from the first module
            try:
                return getattr(self._modules[self._get_abs_string_index(0)], item)
            except AttributeError:
                raise AttributeError(f"'{self.__class__.__name__}' object has no attribute '{item}'")


class _ModuleStepFunction:
    """
    This class acts as a bridge between Megatron core's lower-level functional API and PTL's object-oriented API,
        making it possible to use PTL-compatible functions in Megatron core.
    """

    def __init__(self, name: str, is_property: bool = False, includes_self: bool = False):
        self.name = name
        self.is_property = is_property
        self.includes_self = includes_self

    @classmethod
    def from_data_step(cls, module: "pl.LightningModule", step_type: str) -> Optional["_ModuleStepFunction"]:
        for fn_name in [f"{step_type}_data_step", "data_step"]:
            if hasattr(module, fn_name):
                return _ModuleStepFunction(fn_name)

        return None

    @classmethod
    def from_forward_step(cls, module: "pl.LightningModule", step_type: str) -> Optional["_ModuleStepFunction"]:
        from megatron.core import parallel_state

        if parallel_state.is_pipeline_last_stage():
            if not hasattr(module, f"{step_type}_step"):
                raise ValueError(f"LightningModule does not have {step_type}_step method")

            return _ModuleStepFunction(f"{step_type}_step", includes_self=True)

        for fn_name in [f"{step_type}_forward_step", "forward_step"]:
            if hasattr(module, fn_name):
                return _ModuleStepFunction(fn_name, includes_self=True)

        return None

    @classmethod
    def from_loss_reduction(cls, module: "pl.LightningModule", step_type: str) -> Optional["_ModuleStepFunction"]:
        for fn_name in [f"{step_type}_loss_reduction", "loss_reduction"]:
            if hasattr(module, fn_name):
                return _ModuleStepFunction(fn_name, is_property=True)

        return None

    def __call__(self, module: nn.Module):

        attr = getattr(module, self.name)

        if self.is_property:
            if isinstance(getattr(type(module), self.name), property):
                return attr
            else:
                return attr()

        if self.includes_self:

            def wrapped(self, *args):
                return attr(*args)

            return wrapped

        return attr


def getattr_proxy(self, item: Any) -> Any:
    try:
        return super(self.__class__, self).__getattr__(item)
    except AttributeError as e:
        if item == 'module':  ## this is a hacky WAR and may cause misleading error messages
            raise e
        try:
            return getattr(self.module, item)
        except AttributeError:
            raise AttributeError(f"'{self.__class__.__name__}' object has no attribute '{item}'")


class DDP(McoreDDP):
    def __init__(
        self,
        config: TransformerConfig,
        ddp_config: DistributedDataParallelConfig,
        module: torch.nn.Module,
        disable_bucketing: bool = False,
        **kwargs,
    ):
        init_parameters = inspect.signature(McoreDDP.__init__).parameters
        # Updates to the McoreDDP class have removed some parameters, so we need to
        #  filter out any kwargs that are not part of the updated signature, if a new
        #  version of mcore is being used.
        filtered_kwargs = {k: v for k, v in kwargs.items() if k in init_parameters}
        super().__init__(
            config=config,
            ddp_config=ddp_config,
            module=module,
            disable_bucketing=disable_bucketing,
            **filtered_kwargs,
        )

    def state_dict(self, prefix='', keep_vars=False, **kwargs):
        self.module.state_dict(prefix=prefix, keep_vars=keep_vars, **kwargs)

    def __getattr__(self, item: Any) -> Any:
        return getattr_proxy(self, item)


class CallbackConnector:
    """
    A connector for managing and invoking callbacks.

    The CallbackConnector class in the MegatronParallel module
    is used to manage and invoke callbacks during the execution of the model.
    Callbacks are functions that are called at specific stages of the model
    execution, allowing you to hook into the model's operation for logging, debugging, or other purposes.

    The CallbackMethods class defines the names of the callback methods that can be used.

    These methods are:
    - `on_megatron_step_start`
    - `on_megatron_microbatch_start`
    - `on_megatron_microbatch_callback`
    - `on_megatron_microbatch_end`
    - `on_megatron_reduce_microbatches_start`
    - `on_megatron_reduce_microbatches_end`
    - `on_megatron_log_step_end`
    - `on_megatron_step_end`

    Each of these methods corresponds to a specific stage in the model's operation.
    You can define these methods in your callback functions to perform specific actions at these stages.
    There is no need for the class to be a subclass of a specific parent class.
    As long as the class contains the methods outlined above, it can be used as a callback.
    """

    def __init__(self, callbacks=None) -> None:
        self.callbacks = defaultdict(list)
        if callbacks:
            self.add(*callbacks)

    def add(self, *callbacks) -> "CallbackConnector":
        """
        Adds callback functions to the connector.

        Parameters
        ----------
        *callbacks : CallbackT
            One or more callback functions to add.

        Returns
        -------
        CallbackConnector
            The CallbackConnector instance to allow method chaining.
        """
        _pl_callback = None
        try:
            import lightning.pytorch as pl

            _pl_callback = pl.Callback
        except ImportError:
            pass

        megatron_methods = {m for m in dir(CallbackMethods) if m.startswith("on") and not hasattr(_pl_callback, m)}

        for callback in callbacks:
            if isinstance(callback, CallbackConnector):
                # Handle CallbackConnector instance: merge its callbacks
                for event_name, event_callbacks in callback.callbacks.items():
                    self.callbacks[event_name].extend(event_callbacks)
            else:
                for method in megatron_methods:
                    if hasattr(callback, method) and callable(getattr(callback, method)):
                        self.callbacks[method].append(callback)

        return self

    def event(self, name: str, *args, **kwargs) -> None:
        """
        Triggers an event and calls all associated callbacks.

        Parameters
        ----------
        name : str
            The name of the event to trigger.
        *args : Any
            Positional arguments to pass to the callbacks.
        **kwargs : Any
            Keyword arguments to pass to the callbacks.
        """
        for callback in self.callbacks.get(name, []):
            callback_method = getattr(callback, name, None)
            if callable(callback_method):
                # Inspect the callback method to determine accepted arguments
                sig = inspect.signature(callback_method)
                params = sig.parameters.values()

                # Check for *args and **kwargs in the callback method
                accepts_var_args = any(p.kind == p.VAR_POSITIONAL for p in params)
                accepts_var_kwargs = any(p.kind == p.VAR_KEYWORD for p in params)

                if accepts_var_args and accepts_var_kwargs:
                    # If both *args and **kwargs are accepted, pass them directly
                    callback_method(*args, **kwargs)
                elif accepts_var_args:
                    # If only *args is accepted, filter kwargs
                    filtered_kwargs = {k: v for k, v in kwargs.items() if k in sig.parameters}
                    callback_method(*args, **filtered_kwargs)
                elif accepts_var_kwargs:
                    # If only **kwargs is accepted, filter args
                    filtered_args = [
                        arg
                        for arg, param in zip(args, params)
                        if param.kind in (param.POSITIONAL_ONLY, param.POSITIONAL_OR_KEYWORD)
                    ]
                    callback_method(*filtered_args, **kwargs)
                else:
                    # If neither is accepted, filter both args and kwargs
                    filtered_args = [
                        arg
                        for arg, param in zip(args, params)
                        if param.kind in (param.POSITIONAL_ONLY, param.POSITIONAL_OR_KEYWORD)
                    ]
                    filtered_kwargs = {k: v for k, v in kwargs.items() if k in sig.parameters}
                    callback_method(*filtered_args, **filtered_kwargs)

    def transform_event(self, name: str, obj: T, **kwargs) -> T:
        """
        Triggers an event that allows callbacks to transform and return an object.

        This method applies a series of potential transformations to the input object
        by calling registered callbacks. Each callback has the opportunity to modify
        and return a new version of the object.

        Parameters
        ----------
        name : str
            The name of the event to trigger.
        obj : T
            The object to be potentially transformed by callbacks.
        **kwargs : Any
            Additional keyword arguments to pass to the callbacks.

        Returns
        -------
        T
            The potentially transformed object.
        """
        for callback in self.callbacks.get(name, []):
            callback_method = getattr(callback, name, None)
            if callable(callback_method):
                result = callback_method(obj, **kwargs)

                # Update obj if the callback returned a value of the same type
                if result is not None and isinstance(result, type(obj)):
                    obj = result

        return obj

    def __add__(self, other) -> "CallbackConnector":
        """
        Adds another CallbackConnector's callbacks to this one.

        Parameters
        ----------
        other : CallbackConnector
            Another CallbackConnector instance to add.

        Returns
        -------
        CallbackConnector
            A new CallbackConnector instance with combined callbacks.

        Raises
        ------
        ValueError
            If `other` is not an instance of CallbackConnector.
        """
        if not isinstance(other, CallbackConnector):
            raise ValueError("Can only add CallbackConnector instances")
        new_connector = CallbackConnector()
        new_connector.callbacks = defaultdict(list, {**self.callbacks, **other.callbacks})
        return new_connector

    def __iadd__(self, other) -> "CallbackConnector":
        """
        In-place addition of another CallbackConnector's callbacks.

        Parameters
        ----------
        other : CallbackConnector
            Another CallbackConnector instance to add.

        Returns
        -------
        CallbackConnector
            The same CallbackConnector instance with combined callbacks.

        Raises
        ------
        ValueError
            If `other` is not an instance of CallbackConnector.
        """
        if not isinstance(other, CallbackConnector):
            raise ValueError("Can only add CallbackConnector instances")
        for event_name, event_callbacks in other.callbacks.items():
            self.callbacks[event_name].extend(event_callbacks)
        return self

    def __contains__(self, callback_object) -> bool:
        """
        Check if the given callback object is registered in the CallbackConnector.
        If the object has none of the methods of CallbackMethods, it returns True.
        If it has at least one of the methods, it checks if it's inside the CallbackConnector object.

        Args:
            callback_object: The object to check for callback methods.

        Returns
        -------
            bool: True if the callback object is registered, False otherwise.
        """
        # Get all method names from CallbackMethods class
        callback_methods = [
            func
            for func in dir(CallbackMethods)
            if callable(getattr(CallbackMethods, func)) and not func.startswith("__")
        ]

        # Check if the object has any method that's in CallbackMethods
        has_any_callback_method = any(hasattr(callback_object, method) for method in callback_methods)

        # If the object has none of the methods, it's not a callback
        if not has_any_callback_method:
            return True

        # If it has at least one of the methods, check if it's registered in the CallbackConnector
        for event_callbacks in self.callbacks.values():
            if callback_object in event_callbacks:
                return True

        return False


@dataclass
class MegatronStep(Generic[ModelT, DataT]):
    """
    Represents a single step in the Megatron model's training or inference process.

    This class encapsulates all the necessary information and logic for executing
    a single step (forward pass, and optionally backward pass) in the Megatron model.
    It handles data preparation, model execution, and provides utilities for inferring
    batch sizes and sequence lengths.

    Attributes:
        pipeline (MegatronParallel[ModelT]): The Megatron parallel model pipeline.
        data (Union[DataT, Iterator[DataT], List[Iterator[DataT]]]): Input data for the step.
        forward_step_func (Callable): Function to perform the forward step.
        forward_only (bool): If True, only perform forward pass (no backward pass).
        micro_batch_size (Optional[int]): Size of each micro-batch.
        seq_length (Optional[int]): Sequence length for the current step.
        num_microbatches (Optional[int]): Number of micro-batches in this step.
        decoder_seq_length (Optional[int]): Sequence length of decoder (used only in
            encoder-decoder style models) for the current step.

    Type Parameters:
        ModelT: The type of the model being used.
        DataT: The type of the input data.
    """

    pipeline: MegatronParallel[ModelT]
    data: Union[DataT, Iterator[DataT], List[Iterator[DataT]]]
    forward_step_func: Callable
    forward_only: bool
    micro_batch_size: Optional[int] = None
    seq_length: Optional[int] = None
    num_microbatches: Optional[int] = None
    step_i: Optional[int] = None
    decoder_seq_length: Optional[int] = None

    @classmethod
    def infer(
        cls,
        pipeline: MegatronParallel[ModelT],
        data: DataT,
        forward_step_func: Callable,
        forward_only: bool,
        micro_batch_size: Optional[int] = None,
        seq_length: Optional[int] = None,
        num_microbatches: Optional[int] = None,
        step_i: Optional[int] = None,
    ) -> "MegatronStep[ModelT, DataT]":
        """
        Creates a MegatronStep instance, inferring missing parameters if possible.

        This method attempts to infer the micro_batch_size, seq_length, and num_microbatches
        from the provided data if they are not explicitly specified.

        Args:
            pipeline (MegatronParallel[ModelT]): The Megatron parallel model pipeline.
            data (DataT): Input data for the step.
            forward_step_func (Callable): Function to perform the forward step.
            forward_only (bool): If True, only perform forward pass (no backward pass).
            micro_batch_size (Optional[int]): Size of each micro-batch.
            seq_length (Optional[int]): Sequence length for the current step.
            num_microbatches (Optional[int]): Number of micro-batches in this step.
            step_i (Optional[int]): Step index for the current step.
        Returns:
            MegatronStep[ModelT, DataT]: An instance of MegatronStep with inferred parameters.
        """
        if step_i is None and pipeline.trainer:
            step_i = pipeline.trainer.global_step

        return cls(
            pipeline=pipeline,
            data=data,
            forward_step_func=forward_step_func,
            forward_only=forward_only,
            micro_batch_size=micro_batch_size or cls.infer_micro_batch_size(data),
            seq_length=seq_length or cls.infer_seq_length(data),
            num_microbatches=num_microbatches or cls.infer_num_microbatches(data),
            step_i=step_i,
        )

    def __call__(self) -> List[Any]:
        """
        Executes the Megatron step.

        This method performs the forward (and optionally backward) pass using the
        configured forward_backward_func. It ensures all necessary parameters are set
        before execution.

        Returns:
            List[Any]: The output of the forward_backward_func, typically containing
                       loss values and other relevant information.

        Raises:
            ValueError: If any of num_microbatches, seq_length, or micro_batch_size is not set.
        """
        if self.num_microbatches is None:
            raise ValueError("num_microbatches is not set")

        if self.seq_length is None:
            raise ValueError("seq_length is not set")

        if self.micro_batch_size is None:
            raise ValueError("micro_batch_size is not set")

        data_iterator, seq_length = self.get_data_iterator_and_seq_length()
        seq_length = seq_length or self.seq_length

        return self.forward_backward_func(
            forward_step_func=self.forward_step_func,
            data_iterator=data_iterator,
            model=self.model,
            num_microbatches=self.num_microbatches,
            seq_length=seq_length,
            micro_batch_size=self.micro_batch_size,
            forward_only=self.forward_only,
            decoder_seq_length=self.decoder_seq_length,
        )

    def to_data_iterator_list(
        self, data: Union[DataT, Iterator[DataT], List[Iterator[DataT]]]
    ) -> List[Iterator[DataT]]:
        """
        Converts the provided data into a list of iterators.

        This method is used to convert the input data into a list of iterators that can be used
        for data parallelism in the Megatron model. The input data can be a single data item,
        an iterator, or a list of iterators.

        Args:
            data (Union[DataT, Iterator[DataT], List[Iterator[DataT]]]): The input data to be
                converted into a list of iterators.

        Returns:
            List[Iterator[DataT]]: A list of iterators created from the input data.
        """
        if isinstance(data, Iterator):
            return _make_data_iterator_list(self.model, data)
        elif isinstance(data, list) and all(isinstance(item, Iterator) for item in data):
            # If data is already a list of iterators, return it as is
            return cast(List[Iterator[DataT]], data)

        # For a single data item or any other type, wrap it in an iterator and return as a list
        return cast(List[Iterator[DataT]], [iter([data])])

    @classmethod
    def infer_micro_batch_size(cls, data: DataT) -> Optional[int]:
        """
        Infers the micro-batch size from the input data.

        This method attempts to determine the micro-batch size by examining the first
        dimension of the input data. It handles various data types including Tensors,
        dictionaries, lists, and tuples.

        Args:
            data (DataT): The input data from which to infer the micro-batch size.

        Returns:
            Optional[int]: The inferred micro-batch size, or None if it cannot be determined.
        """
        if isinstance(data, Tensor):
            return data.size(0)
        elif isinstance(data, dict):
            return cls.infer_micro_batch_size(next(iter(data.values())))
        elif isinstance(data, (list, tuple)) and len(data) > 0:
            _tensor: Tensor = data[0]
            return cls.infer_micro_batch_size(_tensor)

        return None

    @classmethod
    def infer_seq_length(cls, data: DataT) -> Optional[int]:
        """
        Infers the sequence length from the input data.

        This method attempts to determine the sequence length by examining the second
        dimension of the input data. It handles various data types including Tensors,
        dictionaries, lists, and tuples.

        Args:
            data (DataT): The input data from which to infer the sequence length.

        Returns:
            Optional[int]: The inferred sequence length, or None if it cannot be determined.
        """
        if isinstance(data, Tensor):
            # TODO: Check if at least 2 dims
            return data.size(1)
        elif isinstance(data, dict):
            return cls.infer_seq_length(next(iter(data.values())))
        elif isinstance(data, (list, tuple)) and len(data) > 0:
            _tensor: Tensor = data[0]
            return cls.infer_seq_length(_tensor)

        return None

    @classmethod
    def infer_num_microbatches(cls, data: DataT) -> Optional[int]:
        """
        Infers the number of micro-batches from the input data.

        Currently, this method assumes a single micro-batch for common data types.
        It may need to be extended for more complex data structures or use cases.

        Args:
            data (DataT): The input data from which to infer the number of micro-batches.

        Returns:
            Optional[int]: The inferred number of micro-batches, or None if it cannot be determined.
        """
        if isinstance(data, (dict, tuple, list, Tensor)):
            return 1

        return None

    @property
    def model(self) -> Union[ModelT, List[ModelT]]:
        """
        Retrieves the model or list of models from the pipeline.

        Returns:
            Union[ModelT, List[ModelT]]: The model or list of models in the pipeline.
        """
        return self.pipeline.pipeline

    @property
    def pl_module(self) -> "pl.LightningModule":
        """
        Retrieves the PyTorch Lightning module from the pipeline.

        Returns:
            pl.LightningModule: The PyTorch Lightning module.
        """
        return self.pipeline.module

    @property
    def trainer(self) -> "pl.Trainer":
        """
        Retrieves the PyTorch Lightning trainer from the pipeline.

        Returns:
            pl.Trainer: The PyTorch Lightning trainer.
        """
        return self.pipeline.trainer

    @functools.cached_property
    def forward_backward_func(self) -> "MegatronStepProtocol":
        """
        Retrieves the forward-backward function for the Megatron model.

        This property uses Megatron's scheduling to get the appropriate
        forward-backward function based on the current configuration.

        Returns:
            MegatronStepProtocol: The function to perform forward and backward passes.
        """
        from megatron.core.pipeline_parallel.schedules import get_forward_backward_func

        return get_forward_backward_func()

    def get_data_iterator_and_seq_length(self) -> Tuple[List[Iterator[DataT]], Optional[int]]:
        """
        Converts the provided data into a list of iterators.

        For finetuning, where sequence length is different for each step, this function also outputs the
        sequence length of the current batch.

        Returns:
            List[Iterator[DataT]]: A list of iterators created from the input data.
        """
        has_dataloader_idx = False
        if self.has_global_batch_sampler:
            batch_data = next(self.data)
            if isinstance(batch_data, tuple) and len(batch_data) == 3:
                batch, batch_idx, dataloader_idx = batch_data
                has_dataloader_idx = True
            else:
                batch, batch_idx, dataloader_idx = batch_data[0], None, None

            # finetuning can have dynamic sequence lengths
            seq_length = batch['tokens'].size(1) if 'tokens' in batch else None
            from nemo.collections.nlp.modules.common.megatron.utils import get_iterator_k_split

            data = get_iterator_k_split(batch, self.num_microbatches, True)

            if has_dataloader_idx:
                packed_data = [(d, batch_idx, dataloader_idx) for d in data]
                data = [itertools.chain(packed_data)]
        else:
            data = self.data
            # for pretraining (fixed sequence length), we use seq_length inferred from the data sampler.
            seq_length = None

        if not has_dataloader_idx:
            data = self.to_data_iterator_list(data)
        return data, seq_length

    @functools.cached_property
    def has_global_batch_sampler(self) -> bool:
        # FIXME: cleanup the following code is here for backwards compatibility with nemo1.
        # The "batch" sampler is a nemo1 sampler. It requires some custom code here to use
        # (if use_global_batch_sampler), by default we shouldn't use this "batch" sampler probably.
        if getattr(self.trainer, "datamodule", None) is not None:
            use_global_batch_sampler = self.trainer.datamodule.data_sampler.dataloader_type == 'batch'
        elif getattr(self.trainer, "predict_dataloaders", None) is not None:
            from nemo.collections.nlp.data.language_modeling.megatron.megatron_batch_samplers import (  # noqa: I001
                MegatronPretrainingBatchSampler,
            )

            # The batch_sampler gets injected into the dataloader by the data_sampler. When doing
            # predict without a datamodule we can look inside the dataloader's batch_sampler to see
            # if it is the nemo1 style sampler that we need to handle specially below.
            use_global_batch_sampler = isinstance(
                self.trainer.predict_dataloaders.batch_sampler, MegatronPretrainingBatchSampler
            )
        else:
            use_global_batch_sampler = False
        return use_global_batch_sampler


class CallbackMethods:
    """
    Defines callback methods for various stages of the Megatron model's execution.

    This class outlines the structure for callbacks that can be implemented to hook into
    different phases of the Megatron model's training or inference process. Each method
    represents a specific point in the execution where custom logic can be inserted.
    """

    def on_megatron_step_start(self, step: MegatronStep) -> MegatronStep:
        """
        Called at the beginning of each Megatron step.

        This method is invoked before any processing of the step begins. It allows for
        any necessary setup or initialization for the step.

        Args:
            step (MegatronStep): The MegatronStep object representing the current step.

        Returns:
            MegatronStep: The potentially modified MegatronStep object.
        """
        ...

    def on_megatron_microbatches_start(self, step: MegatronStep) -> None:
        """
        Called before processing of microbatches begins.

        This method is invoked just before the model starts processing the microbatches
        within a step. It can be used for any preparations needed before microbatch processing.

        Args:
            step (MegatronStep): The MegatronStep object representing the current step.
        """
        ...

    def on_megatron_microbatch_start(
        self,
        step: MegatronStep,
        batch: DataT,
        forward_callback: "MegatronLossReduction",
    ) -> None:
        """
        Called at the start of processing each microbatch.

        This method is invoked before the forward pass of each microbatch. It provides
        access to the current batch data and the loss reduction callback.

        Args:
            step (MegatronStep): The MegatronStep object representing the current step.
            batch (DataT): The current microbatch of data being processed.
            forward_callback (MegatronLossReduction): The callback for loss reduction.
        """
        ...

    def on_megatron_microbatch_end(
        self,
        step: MegatronStep,
        batch: DataT,
        forward_callback: "MegatronLossReduction",
        output: Any,
    ) -> None:
        """
        Called at the end of processing each microbatch.

        This method is invoked after the forward pass of each microbatch. It provides
        access to the processed batch, the loss reduction callback, and the output of the forward pass.

        Args:
            step (MegatronStep): The MegatronStep object representing the current step.
            batch (DataT): The microbatch of data that was processed.
            forward_callback (MegatronLossReduction): The callback for loss reduction.
            output (Any): The output from the forward pass for this microbatch.
        """
        ...

    def on_megatron_microbatches_end(self, step: MegatronStep, microbatch_outputs: List[Any]) -> None:
        """
        Called after all microbatches in a step have been processed.

        This method is invoked once all microbatches within a step have been processed.
        It provides access to the outputs from all microbatches.

        Args:
            step (MegatronStep): The MegatronStep object representing the current step.
            microbatch_outputs (List[Any]): A list of outputs from all processed microbatches.
        """
        ...

    def on_megatron_reduce_microbatches_start(
        self,
        step: MegatronStep,
        microbatch_outputs: List[Any],
    ) -> None:
        """
        Called before the reduction of microbatch outputs begins.

        This method is invoked just before the model starts reducing (e.g., averaging)
        the outputs from all microbatches. It can be used for any preparations needed
        before the reduction process.

        Args:
            step (MegatronStep): The MegatronStep object representing the current step.
            microbatch_outputs (List[Any]): A list of outputs from all processed microbatches.
        """
        ...

    def on_megatron_reduce_microbatches_end(
        self,
        step: MegatronStep,
        microbatch_outputs: List[Any],
        loss_reduction: "MegatronLossReduction",
        reduced: Union[torch.Tensor, Dict[str, torch.Tensor]],
    ) -> None:
        """
        Called after the reduction of microbatch outputs is complete.

        This method is invoked after the model has finished reducing the outputs from
        all microbatches. It provides access to the original microbatch outputs,
        the loss reduction object, and the final reduced output.

        Args:
            step (MegatronStep): The MegatronStep object representing the current step.
            microbatch_outputs (List[Any]): A list of outputs from all processed microbatches.
            loss_reduction (MegatronLossReduction): The object used for loss reduction.
            reduced (Union[torch.Tensor, Dict[str, torch.Tensor]]): The final reduced output.
        """
        ...

    def on_megatron_step_end(
        self,
        step: MegatronStep,
        microbatch_outputs: List[Any],
        reduced: Optional[Union[torch.Tensor, Dict[str, torch.Tensor]]] = None,
    ) -> None:
        """
        Called at the end of each Megatron step.

        This method is invoked after all processing for a step is complete. It provides
        access to the outputs from all microbatches and the final reduced output (if available).

        Args:
            step (MegatronStep): The MegatronStep object representing the current step.
            microbatch_outputs (List[Any]): A list of outputs from all processed microbatches.
            reduced (Optional[Union[torch.Tensor, Dict[str, torch.Tensor]]]): The final reduced
                output, if available. This may be None for certain configurations or pipeline stages.
        """
        ...


ReductionT = TypeVar("ReductionT")


class MegatronLossReduction(nn.Module, Generic[DataT, ReductionT]):
    def __init__(self) -> None:
        super(MegatronLossReduction, self).__init__()
        self.batch = None
        self.register_forward_pre_hook(self._pre_forward_hook)

    def setup(self, batch) -> None:
        self.batch = batch

    def _pre_forward_hook(self, module, x):
        return (self.batch,) + x

    def forward(self, batch: DataT, forward_out: torch.Tensor) -> Tuple[torch.Tensor, ReductionT]:
        raise NotImplementedError("Must be implemented by subclass.")

    @abc.abstractmethod
    def reduce(self, losses_reduced_per_micro_batch: Sequence[ReductionT]) -> torch.Tensor:
        raise NotImplementedError("Must be implemented by subclass.")


@runtime_checkable
class MegatronCallbackProtocol(Protocol):
    def __call__(self, tensor: torch.Tensor) -> Tuple[torch.Tensor, Dict[str, torch.Tensor]]: ...


@runtime_checkable
class MegatronStepProtocol(Protocol):
    def __call__(
        self,
        *,
        forward_step_func,
        data_iterator: Union[Iterator, List[Iterator]],
        model: Union[torch.nn.Module, List[torch.nn.Module]],
        num_microbatches: int,
        seq_length: int,
        micro_batch_size: int,
        decoder_seq_length: Optional[int] = None,
        forward_only: bool = False,
        collect_non_loss_data: bool = False,
    ) -> list: ...


def _calc_number_of_params(model: List[nn.Module]) -> int:
    assert isinstance(model, list)

    return sum([sum([p.nelement() for p in model_module.parameters()]) for model_module in model])


def _calc_number_of_trainable_params(model: List[nn.Module]) -> int:
    assert isinstance(model, list)

    return sum([sum([p.numel() for p in model_module.parameters() if p.requires_grad]) for model_module in model])


def is_list_of_iterators(var) -> bool:
    if not isinstance(var, list):
        return False

    return all(isinstance(item, collections.abc.Iterator) for item in var)


def _make_data_iterator_list(model, data_iterator: Iterator) -> List[Iterator]:
    """Convert data iterator into form expected by Megatron.

    With interleaved pipeline parallelism, Megatron expects a
    list of one data iterator per model chunk. Each model
    chunk independently gets data from its data iterator, so
    we need to interact with the data iterator multiple times
    for each microbatch step. Instead of incorporating this
    logic into the data loader, we cache the iterator's output
    to the first model chunk and reuse it in the other model
    chunks.
    """
    if not isinstance(model, list) or len(model) == 1:
        return data_iterator  # TODO @tmoon: Remove
        # TODO @tmoon: Use once available in Megatron-LM
        # return DataIteratorList([data_iterator])

    class CachingIterator:
        """Iterator wrapper that caches values."""

        class Proxy:
            """Returns values from caching iterator wrapper.

            Assumed to never advance past the caching iterator.
            """

            def __init__(self):
                self.cache = queue.Queue()

            def __iter__(self):
                return self

            def __next__(self):
                return self.cache.get_nowait()

        def __init__(self, iterator: Iterator):
            self.iterator = iterator
            self.proxies = []

        def make_proxy(self):
            self.proxies.append(CachingIterator.Proxy())
            return self.proxies[-1]

        def __iter__(self):
            return self

        def __next__(self):
            val = next(self.iterator)
            for proxy in self.proxies:
                proxy.cache.put(val)
            return val

    # Make list of iterator wrappers
    iters = [CachingIterator(data_iterator)]
    while len(iters) < len(model):
        iters.append(iters[0].make_proxy())
    return iters  # TODO @tmoon: Remove
    # TODO @tmoon: Use once available in Megatron-LM
    # return DataIteratorList(iters)


class MaskedTokenLossReduction(MegatronLossReduction):
    def __init__(self, validation_step: bool = False, val_drop_last: bool = True) -> None:
        super().__init__()
        self.validation_step = validation_step
        self.val_drop_last = val_drop_last

    def forward(
        self, batch: Dict[str, torch.Tensor], forward_out: torch.Tensor
    ) -> Tuple[torch.Tensor, Dict[str, torch.Tensor]]:
        """Taken from: https://github.com/NVIDIA/NeMo/blob/main/nemo/collections/nlp/models/language_modeling/megatron_gpt_model.py#L951-L976 ."""  # pylint: disable=line-too-long
        from megatron.core import parallel_state

        from nemo.collections.nlp.modules.common.megatron.utils import average_losses_across_data_parallel_group

        # neva returns (logits, loss_mask)
        if isinstance(forward_out, tuple):
            forward_out, loss_mask = forward_out
            batch["loss_mask"] = loss_mask
        cp_size = parallel_state.get_context_parallel_world_size()
        if cp_size == 1:
            loss_for_ub = masked_token_loss(forward_out, batch["loss_mask"])
        else:
            loss_for_ub = masked_token_loss_context_parallel(
                forward_out, batch["loss_mask"], batch['num_valid_tokens_in_ub']
            )

        if self.validation_step and not self.val_drop_last:
            num_valid_tokens_in_ub = batch["loss_mask"].sum()
            if loss_for_ub.isnan():
                assert batch["loss_mask"].count_nonzero() == 0, "Got NaN loss with non-empty input"
                loss_sum_for_ub = torch.zeros_like(num_valid_tokens_in_ub)
            else:
                loss_sum_for_ub = num_valid_tokens_in_ub * loss_for_ub

            loss_sum_and_ub_size_all_gpu = torch.cat(
                [
                    loss_sum_for_ub.clone().detach().view(1),
                    torch.tensor([num_valid_tokens_in_ub], device=torch.cuda.current_device()).clone().detach(),
                ]
            )
            torch.distributed.all_reduce(loss_sum_and_ub_size_all_gpu, group=parallel_state.get_data_parallel_group())
            return loss_for_ub * cp_size, {"loss_sum_and_ub_size": loss_sum_and_ub_size_all_gpu}

        reduced_loss = average_losses_across_data_parallel_group([loss_for_ub])
        return loss_for_ub * cp_size, {"avg": reduced_loss}

    def reduce(self, losses_reduced_per_micro_batch) -> torch.Tensor:
        """Taken from: https://github.com/NVIDIA/NeMo/blob/main/nemo/collections/nlp/models/language_modeling/megatron_gpt_model.py#L535-L552 ."""  # pylint: disable=line-too-long
        if losses_reduced_per_micro_batch:
            if "avg" in losses_reduced_per_micro_batch[0]:
                loss_tensors_list = [loss_reduced["avg"] for loss_reduced in losses_reduced_per_micro_batch]
                loss_tensor = torch.concat(loss_tensors_list)

                return loss_tensor.mean()

            # Get the total loss since micro batches sizes are not uniform
            loss_sum_tensors_list: List[torch.Tensor] = [
                loss_sum["loss_sum_and_ub_size"]
                for loss_sum in losses_reduced_per_micro_batch
                if loss_sum["loss_sum_and_ub_size"][1] > 0
            ]
            loss_sum = (
                torch.vstack(loss_sum_tensors_list).sum(dim=0)
                if len(loss_sum_tensors_list) > 0
                else torch.tensor([0.0, 0.0], device=torch.cuda.current_device())
            )
            return loss_sum

        return torch.tensor(0.0, device=torch.cuda.current_device())


class MaskedTokenLossReductionWithLossMask(MaskedTokenLossReduction):
    def forward(
        self,
        batch: Dict[str, torch.Tensor],
        forward_out: Tuple[torch.Tensor, torch.Tensor],
    ) -> Tuple[torch.Tensor, Dict[str, torch.Tensor]]:
        # expecting returns (token_level_loss, loss_mask)
        forward_out, loss_mask = forward_out
        batch["loss_mask"] = loss_mask

        return super().forward(batch, forward_out)


def masked_token_loss(tensor: Tensor, mask: Tensor):
    """
    The function takes as input per-token loss and masks non-required values.
    """
    losses = tensor.float()
    loss_mask = mask.view(-1).float()
    num_valid_tokens = loss_mask.sum()
    if num_valid_tokens < 0.5:  # no valid tokens
        num_valid_tokens += 1.0
    loss = torch.sum(losses.view(-1) * loss_mask) / num_valid_tokens  # sequence level nll

    return loss


def masked_token_loss_context_parallel(tensor: Tensor, mask: Tensor, num_valid_tokens_in_ub: int):
    """
    masked token loss for CP > 1 as a separate function for readability.
    """
    from megatron.core import parallel_state

    losses = tensor.float()
    loss_mask = mask.view(-1).float()
    if num_valid_tokens_in_ub is None:
        num_valid_tokens_in_ub = loss_mask.sum()
    if num_valid_tokens_in_ub < 0.5:  # no valid tokens
        num_valid_tokens_in_ub += 1.0
    loss = torch.sum(losses.view(-1) * loss_mask) / num_valid_tokens_in_ub  # sequence level nll
    torch.distributed.all_reduce(loss, group=parallel_state.get_context_parallel_group())

    return loss


@contextmanager
def moe_loss_tracker_ctx():
    from megatron.core.transformer.moe.moe_utils import (
        clear_aux_losses_tracker,
        reduce_aux_losses_tracker_across_ranks,
    )

    reduce_aux_losses_tracker_across_ranks()
    try:
        yield
    finally:
        clear_aux_losses_tracker()


@torch.no_grad()
def aggregate_moe_loss_stats(loss_scale=1.0):
    with moe_loss_tracker_ctx():
        tracker = parallel_state.get_moe_layer_wise_logging_tracker()
        aux_losses = {k: v['values'].float() * loss_scale for k, v in tracker.items()}
        total_loss_dict = {}
        for name, loss_list in aux_losses.items():
            if name not in total_loss_dict:
                total_loss_dict[name] = 0
            total_loss_dict[name] += loss_list.mean().item()
        return total_loss_dict<|MERGE_RESOLUTION|>--- conflicted
+++ resolved
@@ -624,14 +624,10 @@
                     )
         if self.convert_module_fn:
             self.apply_convert_module_fn()
-<<<<<<< HEAD
-        self.init_ddp()
-=======
 
         # Skip init_ddp for inference i.e testing as it can lead to OOM.
         if not self.trainer.state.fn == TrainerFn.TESTING:
             self.init_ddp()
->>>>>>> 3b3b15c3
 
     def apply_convert_module_fn(self):
         for i in range(len(self)):
