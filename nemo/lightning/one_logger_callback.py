"""
OneLogger callback for NeMo training.

This module provides a callback that integrates OneLogger telemetry with NeMo training.
"""

from typing import Any, Dict, Optional, List, Type

import pytorch_lightning as pl
from pytorch_lightning.callbacks import Callback
from pytorch_lightning.utilities import rank_zero_only
from pytorch_lightning.plugins.io import AsyncCheckpointIO

import nv_one_logger.training_telemetry.api.callbacks as CB

import torch
import logging
import functools


class OneLoggerNeMoCallback(Callback):
<<<<<<< HEAD
    """
    NeMo callback that integrates with OneLogger v2 for tracking metrics.
=======
    """NeMo callback that integrates with OneLogger for tracking metrics.
>>>>>>> 9f11d010

    This callback implements NeMo's callback group API and internally
    uses OneLogger's training telemetry functionality to track metrics.
    """

<<<<<<< HEAD
    def __init__(
        self,
        callback_config: Optional[Dict[str, Any]] = None,
        log_interval: int = 1,
        async_io_checkpoint_classes: List[Type[Any]] | None = None,
    ):
        """
        Initialize the OneLogger NeMo callback.

        Args:
            callback_config (dict): Configuration dictionary with metadata
                from MetaInfoManager(cfg).get_metadata()
            log_interval (int): How often to log metrics
            async_io_checkpoint_classes (List[Type]): Additional classes to identify as async checkpoints
=======
    def __init__(self, callback_config: Optional[Dict[str, Any]] = None, set_barrier: bool = False):
        """Initialize the OneLogger NeMo callback.

        Args:
            callback_config: Configuration dictionary with metadata from
                MetaInfoManager(cfg).get_metadata()
            set_barrier: Whether to use barriers for synchronization
>>>>>>> 9f11d010
        """
        super().__init__()
        self.log_interval = log_interval
        self.async_io_checkpoint_classes = async_io_checkpoint_classes or []
        self.state = {
            "is_async_checkpoint": None,
        }

        # Extract configuration values
        if callback_config is not None:
            self.app_name = callback_config.get("app_name", "")
            self.perf_tag = callback_config.get("perf_tag", "")
            self.session_tag = callback_config.get("session_tag", "")
            self.global_batch_size = callback_config.get("global_batch_size", 0)
        else:
            self.app_name = ""
            self.perf_tag = ""
            self.session_tag = ""
            self.global_batch_size = 0

    def __getattr__(self, name: str) -> Any:
<<<<<<< HEAD
        """Automatically forward any undefined method calls to the OneLogger v2 callbacks mainly for non-trainer methods.
        
=======
        """Automatically forward any undefined method calls to the underlying OneLogger instance.

>>>>>>> 9f11d010
        This eliminates the need for manually writing pass-through methods for each OneLogger API.
        Only methods that need custom logic (like those interacting with the trainer) need to be
        explicitly defined in this class.

        Args:
            name: The name of the method being called
<<<<<<< HEAD
        Returns:
            The method from the OneLogger v2 callbacks
        Raises:
            AttributeError: If the method is not found in the OneLogger callbacks
=======

        Returns:
            The method from the underlying OneLogger instance

        Raises:
            AttributeError: If the method is not found in the OneLogger instance
>>>>>>> 9f11d010
        """
        # Check if the method exists in the OneLogger callbacks module
        if hasattr(CB, name):
            # Get the original method
            original_method = getattr(CB, name)
            
            # Create a wrapper that adds rank_zero_only decorator
            @functools.wraps(original_method)
            def wrapper(*args, **kwargs):
                return rank_zero_only(original_method)(*args, **kwargs)
            
            return wrapper

        # If not found, raise AttributeError as normal
        raise AttributeError(f"'{self.__class__.__name__}' object has no attribute '{name}'")

    def _add_checkpoint_callbacks(self, trainer: pl.Trainer) -> None:
        """Add checkpoint callbacks to track checkpoint timing."""
        method = trainer.save_checkpoint

        def wrapper(filepath: Any, *args, **kwargs) -> None:
            self.on_start_save_checkpoint(trainer, filepath)
            exc = None
            try:
                method(filepath, *args, **kwargs)
            except Exception as e:
                exc = e
                raise e
            finally:
                self.on_end_save_checkpoint(trainer, exc)

        wrapper.orig_method = method
        trainer.save_checkpoint = wrapper

    @rank_zero_only
    def on_start_save_checkpoint(self, trainer: pl.Trainer, filepath: Any) -> None:
        """Called when checkpoint saving begins."""
        CB.on_save_checkpoint_start(global_step=trainer.global_step)

    @rank_zero_only
    def on_end_save_checkpoint(self, trainer: pl.Trainer, exception: Optional[Exception]) -> None:
        """Called when checkpoint saving ends."""
        CB.on_save_checkpoint_end()

    @rank_zero_only
    def teardown(self, trainer: pl.Trainer, pl_module: pl.LightningModule, stage: str) -> None:
        """Called when fit or test ends."""
        if stage != "fit":
            return

        CB.on_app_end()
        # Restore the save checkpoint method
        if trainer.save_checkpoint is not None and hasattr(trainer.save_checkpoint, "orig_method"):
            trainer.save_checkpoint = trainer.save_checkpoint.orig_method

    @rank_zero_only
    def on_train_start(self, trainer: pl.Trainer, pl_module: pl.LightningModule) -> None:
<<<<<<< HEAD
        """Called when training begins."""
=======
        """Called when training begins.

        Args:
            trainer: The PyTorch Lightning trainer
            pl_module: The PyTorch Lightning module
        """
        # Extract necessary information from the trainer
>>>>>>> 9f11d010
        current_step = trainer.global_step
        max_steps = trainer.max_steps if hasattr(trainer, 'max_steps') else 0
        CB.on_train_start(
            train_iterations_start=current_step,
            train_iterations_target_or_fn=max_steps
        )

    @rank_zero_only
    def on_train_end(self, trainer: pl.Trainer, pl_module: pl.LightningModule) -> None:
<<<<<<< HEAD
        """Called when training ends."""
        CB.on_train_end()
=======
        """Called when training ends.

        Args:
            trainer: The PyTorch Lightning trainer
            pl_module: The PyTorch Lightning module
        """
        self.one_logger.on_train_end(train_iterations_end=trainer.global_step)
>>>>>>> 9f11d010

    @rank_zero_only
    def on_train_batch_start(
        self, trainer: pl.Trainer, pl_module: pl.LightningModule, batch: Any, batch_idx: int
    ) -> None:
<<<<<<< HEAD
        """Called when a training batch begins."""
        CB.on_training_single_iteration_start()
=======
        """Called when a training batch begins.

        Args:
            trainer: The PyTorch Lightning trainer
            pl_module: The PyTorch Lightning module
            batch: The current batch of data
            batch_idx: The index of the current batch
        """
        self.one_logger.on_train_batch_start(train_iterations=trainer.global_step)
>>>>>>> 9f11d010

    @rank_zero_only
    def on_train_batch_end(
        self,
        trainer: pl.Trainer,
        pl_module: pl.LightningModule,
        outputs: Any,
        batch: Any,
        batch_idx: int,
    ) -> None:
<<<<<<< HEAD
        """Called when a training batch ends."""
        CB.on_training_single_iteration_end()
=======
        """Called when a training batch ends.

        Args:
            trainer: The PyTorch Lightning trainer
            pl_module: The PyTorch Lightning module
            outputs: The outputs from the training step
            batch: The current batch of data
            batch_idx: The index of the current batch
        """
        self.one_logger.on_train_batch_end()
>>>>>>> 9f11d010

    @rank_zero_only
    def on_validation_start(self, trainer: pl.Trainer, pl_module: pl.LightningModule) -> None:
<<<<<<< HEAD
        """Called when validation begins."""
        CB.on_validation_start()
=======
        """Called when validation begins.

        Args:
            trainer: The PyTorch Lightning trainer
            pl_module: The PyTorch Lightning module
        """
        self.one_logger.on_validation_start(val_iterations=trainer.global_step)
>>>>>>> 9f11d010

    @rank_zero_only
    def on_validation_end(self, trainer: pl.Trainer, pl_module: pl.LightningModule) -> None:
<<<<<<< HEAD
        """Called when validation ends."""
        CB.on_validation_end()
=======
        """Called when validation ends.

        Args:
            trainer: The PyTorch Lightning trainer
            pl_module: The PyTorch Lightning module
        """
        self.one_logger.on_validation_end(val_iterations=trainer.global_step)
>>>>>>> 9f11d010

    @rank_zero_only
    def on_test_start(self, trainer: pl.Trainer, pl_module: pl.LightningModule) -> None:
<<<<<<< HEAD
        """Called when testing begins."""
        CB.on_test_start()
=======
        """Called when testing begins.

        Args:
            trainer: The PyTorch Lightning trainer
            pl_module: The PyTorch Lightning module
        """
        self.one_logger.on_test_start(test_iterations=trainer.global_step)
>>>>>>> 9f11d010

    @rank_zero_only
    def on_test_end(self, trainer: pl.Trainer, pl_module: pl.LightningModule) -> None:
<<<<<<< HEAD
        """Called when testing ends."""
        CB.on_test_end()
=======
        """Called when testing ends.

        Args:
            trainer: The PyTorch Lightning trainer
            pl_module: The PyTorch Lightning module
        """
        self.one_logger.on_test_end(test_iterations=trainer.global_step)
>>>>>>> 9f11d010
<|MERGE_RESOLUTION|>--- conflicted
+++ resolved
@@ -19,18 +19,13 @@
 
 
 class OneLoggerNeMoCallback(Callback):
-<<<<<<< HEAD
     """
     NeMo callback that integrates with OneLogger v2 for tracking metrics.
-=======
-    """NeMo callback that integrates with OneLogger for tracking metrics.
->>>>>>> 9f11d010
 
     This callback implements NeMo's callback group API and internally
     uses OneLogger's training telemetry functionality to track metrics.
     """
 
-<<<<<<< HEAD
     def __init__(
         self,
         callback_config: Optional[Dict[str, Any]] = None,
@@ -45,15 +40,6 @@
                 from MetaInfoManager(cfg).get_metadata()
             log_interval (int): How often to log metrics
             async_io_checkpoint_classes (List[Type]): Additional classes to identify as async checkpoints
-=======
-    def __init__(self, callback_config: Optional[Dict[str, Any]] = None, set_barrier: bool = False):
-        """Initialize the OneLogger NeMo callback.
-
-        Args:
-            callback_config: Configuration dictionary with metadata from
-                MetaInfoManager(cfg).get_metadata()
-            set_barrier: Whether to use barriers for synchronization
->>>>>>> 9f11d010
         """
         super().__init__()
         self.log_interval = log_interval
@@ -75,32 +61,18 @@
             self.global_batch_size = 0
 
     def __getattr__(self, name: str) -> Any:
-<<<<<<< HEAD
         """Automatically forward any undefined method calls to the OneLogger v2 callbacks mainly for non-trainer methods.
         
-=======
-        """Automatically forward any undefined method calls to the underlying OneLogger instance.
-
->>>>>>> 9f11d010
         This eliminates the need for manually writing pass-through methods for each OneLogger API.
         Only methods that need custom logic (like those interacting with the trainer) need to be
         explicitly defined in this class.
 
         Args:
             name: The name of the method being called
-<<<<<<< HEAD
         Returns:
             The method from the OneLogger v2 callbacks
         Raises:
             AttributeError: If the method is not found in the OneLogger callbacks
-=======
-
-        Returns:
-            The method from the underlying OneLogger instance
-
-        Raises:
-            AttributeError: If the method is not found in the OneLogger instance
->>>>>>> 9f11d010
         """
         # Check if the method exists in the OneLogger callbacks module
         if hasattr(CB, name):
@@ -117,180 +89,70 @@
         # If not found, raise AttributeError as normal
         raise AttributeError(f"'{self.__class__.__name__}' object has no attribute '{name}'")
 
-    def _add_checkpoint_callbacks(self, trainer: pl.Trainer) -> None:
-        """Add checkpoint callbacks to track checkpoint timing."""
-        method = trainer.save_checkpoint
-
-        def wrapper(filepath: Any, *args, **kwargs) -> None:
-            self.on_start_save_checkpoint(trainer, filepath)
-            exc = None
-            try:
-                method(filepath, *args, **kwargs)
-            except Exception as e:
-                exc = e
-                raise e
-            finally:
-                self.on_end_save_checkpoint(trainer, exc)
-
-        wrapper.orig_method = method
-        trainer.save_checkpoint = wrapper
-
     @rank_zero_only
-    def on_start_save_checkpoint(self, trainer: pl.Trainer, filepath: Any) -> None:
-        """Called when checkpoint saving begins."""
-        CB.on_save_checkpoint_start(global_step=trainer.global_step)
-
-    @rank_zero_only
-    def on_end_save_checkpoint(self, trainer: pl.Trainer, exception: Optional[Exception]) -> None:
-        """Called when checkpoint saving ends."""
-        CB.on_save_checkpoint_end()
-
-    @rank_zero_only
-    def teardown(self, trainer: pl.Trainer, pl_module: pl.LightningModule, stage: str) -> None:
-        """Called when fit or test ends."""
-        if stage != "fit":
-            return
-
-        CB.on_app_end()
-        # Restore the save checkpoint method
-        if trainer.save_checkpoint is not None and hasattr(trainer.save_checkpoint, "orig_method"):
-            trainer.save_checkpoint = trainer.save_checkpoint.orig_method
-
-    @rank_zero_only
-    def on_train_start(self, trainer: pl.Trainer, pl_module: pl.LightningModule) -> None:
-<<<<<<< HEAD
+    def on_train_start(self, trainer: Trainer,
+                       pl_module: LightningModule) -> None:
         """Called when training begins."""
-=======
-        """Called when training begins.
-
-        Args:
-            trainer: The PyTorch Lightning trainer
-            pl_module: The PyTorch Lightning module
-        """
         # Extract necessary information from the trainer
->>>>>>> 9f11d010
         current_step = trainer.global_step
         max_steps = trainer.max_steps if hasattr(trainer, 'max_steps') else 0
+
         CB.on_train_start(
             train_iterations_start=current_step,
             train_iterations_target_or_fn=max_steps
         )
 
     @rank_zero_only
-    def on_train_end(self, trainer: pl.Trainer, pl_module: pl.LightningModule) -> None:
-<<<<<<< HEAD
-        """Called when training ends."""
+    def on_train_end(self, trainer: Trainer,
+                     pl_module: LightningModule) -> None:
         CB.on_train_end()
-=======
-        """Called when training ends.
-
-        Args:
-            trainer: The PyTorch Lightning trainer
-            pl_module: The PyTorch Lightning module
-        """
-        self.one_logger.on_train_end(train_iterations_end=trainer.global_step)
->>>>>>> 9f11d010
 
     @rank_zero_only
-    def on_train_batch_start(
-        self, trainer: pl.Trainer, pl_module: pl.LightningModule, batch: Any, batch_idx: int
-    ) -> None:
-<<<<<<< HEAD
-        """Called when a training batch begins."""
+    def on_train_batch_start(self, trainer: Trainer,
+                             pl_module: LightningModule, batch: Any,
+                             batch_idx: int) -> None:
         CB.on_training_single_iteration_start()
-=======
-        """Called when a training batch begins.
-
-        Args:
-            trainer: The PyTorch Lightning trainer
-            pl_module: The PyTorch Lightning module
-            batch: The current batch of data
-            batch_idx: The index of the current batch
-        """
-        self.one_logger.on_train_batch_start(train_iterations=trainer.global_step)
->>>>>>> 9f11d010
 
     @rank_zero_only
     def on_train_batch_end(
         self,
-        trainer: pl.Trainer,
-        pl_module: pl.LightningModule,
-        outputs: Any,
+        trainer: Trainer,
+        pl_module: LightningModule,
+        outputs: STEP_OUTPUT,
         batch: Any,
         batch_idx: int,
     ) -> None:
-<<<<<<< HEAD
-        """Called when a training batch ends."""
         CB.on_training_single_iteration_end()
-=======
-        """Called when a training batch ends.
-
-        Args:
-            trainer: The PyTorch Lightning trainer
-            pl_module: The PyTorch Lightning module
-            outputs: The outputs from the training step
-            batch: The current batch of data
-            batch_idx: The index of the current batch
-        """
-        self.one_logger.on_train_batch_end()
->>>>>>> 9f11d010
 
     @rank_zero_only
-    def on_validation_start(self, trainer: pl.Trainer, pl_module: pl.LightningModule) -> None:
-<<<<<<< HEAD
-        """Called when validation begins."""
+    def on_validation_start(self, trainer: Trainer,
+                            pl_module: LightningModule) -> None:
         CB.on_validation_start()
-=======
-        """Called when validation begins.
-
-        Args:
-            trainer: The PyTorch Lightning trainer
-            pl_module: The PyTorch Lightning module
-        """
-        self.one_logger.on_validation_start(val_iterations=trainer.global_step)
->>>>>>> 9f11d010
 
     @rank_zero_only
-    def on_validation_end(self, trainer: pl.Trainer, pl_module: pl.LightningModule) -> None:
-<<<<<<< HEAD
-        """Called when validation ends."""
+    def on_validation_end(self, trainer: Trainer,
+                          pl_module: LightningModule) -> None:
         CB.on_validation_end()
-=======
-        """Called when validation ends.
-
-        Args:
-            trainer: The PyTorch Lightning trainer
-            pl_module: The PyTorch Lightning module
-        """
-        self.one_logger.on_validation_end(val_iterations=trainer.global_step)
->>>>>>> 9f11d010
 
     @rank_zero_only
-    def on_test_start(self, trainer: pl.Trainer, pl_module: pl.LightningModule) -> None:
-<<<<<<< HEAD
-        """Called when testing begins."""
-        CB.on_test_start()
-=======
-        """Called when testing begins.
-
-        Args:
-            trainer: The PyTorch Lightning trainer
-            pl_module: The PyTorch Lightning module
-        """
-        self.one_logger.on_test_start(test_iterations=trainer.global_step)
->>>>>>> 9f11d010
+    def on_validation_batch_start(
+        self,
+        trainer: Trainer,
+        pl_module: LightningModule,
+        batch: Any,
+        batch_idx: int,
+        dataloader_idx: int = 0,
+    ) -> None:
+        CB.on_validation_single_iteration_start()
 
     @rank_zero_only
-    def on_test_end(self, trainer: pl.Trainer, pl_module: pl.LightningModule) -> None:
-<<<<<<< HEAD
-        """Called when testing ends."""
-        CB.on_test_end()
-=======
-        """Called when testing ends.
-
-        Args:
-            trainer: The PyTorch Lightning trainer
-            pl_module: The PyTorch Lightning module
-        """
-        self.one_logger.on_test_end(test_iterations=trainer.global_step)
->>>>>>> 9f11d010
+    def on_validation_batch_end(
+        self,
+        trainer: Trainer,
+        pl_module: LightningModule,
+        outputs: STEP_OUTPUT,
+        batch: Any,
+        batch_idx: int,
+        dataloader_idx: int = 0,
+    ) -> None:
+        CB.on_validation_single_iteration_end()