--- conflicted
+++ resolved
@@ -20,24 +20,18 @@
 
 class DeepEPCallback(Callback):
     """
-<<<<<<< HEAD
-        A PyTorch Lightning callback to enable DeepEP if the hardware is supported.
-        Per official documentation https://github.com/deepseek-ai/DeepEP,
-        DeepEP is supported for Ampere (SM80) and Hopper (SM90) GPUs.
-
-        Adding this callback is equivalent to setting the following flags in the recipe function:
-
-        recipe.model.config.moe_token_dispatcher_type = "flex"
-        recipe.model.config.moe_enable_deepep = True
-        recipe.model.config.moe_shared_expert_overlap = False
-
-        Since the recipe function may be run on a different machine, this callback is needed so that
-        configs are set during run time.
-=======
     A PyTorch Lightning callback to enable DeepEP if the hardware is supported.
     Per official documentation https://github.com/deepseek-ai/DeepEP,
     DeepEP is supported for Ampere (SM80) and Hopper (SM90) GPUs.
->>>>>>> 48e8cd72
+
+    Adding this callback is equivalent to setting the following flags in the recipe function:
+
+    recipe.model.config.moe_token_dispatcher_type = "flex"
+    recipe.model.config.moe_enable_deepep = True
+    recipe.model.config.moe_shared_expert_overlap = False
+
+    Since the recipe function may be run on a different machine, this callback is needed so that
+    configs are set during run time.
     """
 
     def setup(self, trainer: pl.Trainer, pl_module: pl.LightningModule, stage: str) -> None:
