# Copyright (c) 2024, NVIDIA CORPORATION.  All rights reserved.
#
# Licensed under the Apache License, Version 2.0 (the "License");
# you may not use this file except in compliance with the License.
# You may obtain a copy of the License at
#
#     http://www.apache.org/licenses/LICENSE-2.0
#
# Unless required by applicable law or agreed to in writing, software
# distributed under the License is distributed on an "AS IS" BASIS,
# WITHOUT WARRANTIES OR CONDITIONS OF ANY KIND, either express or implied.
# See the License for the specific language governing permissions and
# limitations under the License.

from typing import List, Tuple

import lightning.pytorch as pl
import numpy as np
import torch
from lightning.pytorch.callbacks import Callback

from nemo.collections.llm.gpt.model.base import GPTConfig
from nemo.lightning.pytorch.callbacks import PEFT
from nemo.utils import flops_formulas, logging
from nemo.utils.hyena_flops_formulas import hyena


__all__ = ["FLOPsMeasurementCallback", "MM_FLOPsMeasurementCallback"]

_model_flops_map = {
    "gpt3": flops_formulas.gpt3,
    "llama2": flops_formulas.llama2,
    "llama3": flops_formulas.llama3,
    "nemotron": flops_formulas.nemotron,
    "mixtral": flops_formulas.mixtral,
    "bert": flops_formulas.bert,
    "hyena": hyena,
<<<<<<< HEAD
    "deepseekv3": flops_formulas.deepseekv3,
=======
    "transformer": flops_formulas.transformer,
>>>>>>> 811bd0e6
}


class FLOPsMeasurementCallback(Callback):
    """
    Calculate and log FLOPs per second after every ``trainer.log_every_n_steps`` steps.

    Args:
        model_config (GPTConfig): Model parameters.
        data_config (pl.LightningDataModule): Data module being used in the experiment.
        model_name (str): Name of the model being run. The following models are supported:
            gpt3, llama2, llama3, nemotron, mixtral, bert, hyena.


    """

    higher_is_better = True

    def __init__(
        self,
        model_config: GPTConfig,
        data_config: pl.LightningDataModule,
        model_name: str,
    ):
        self.model_cfg = model_config
        self.data_cfg = data_config

        # use config params only when NOT provided explicitly
        self.model = model_name

        gbs = self.data_cfg.global_batch_size
        enc_seq_len = self.model_cfg.seq_length
        hs = self.model_cfg.hidden_size
        layers = self.model_cfg.num_layers
        ffn_hs = self.model_cfg.ffn_hidden_size
        attention_heads = self.model_cfg.num_attention_heads
        moe_router_topk = self.model_cfg.moe_router_topk
        model_pattern = getattr(self.model_cfg, "hybrid_override_pattern", None)
        vocab_size = self.data_cfg.tokenizer.vocab_size if hasattr(self.data_cfg, "tokenizer") else None

        # this handles both- 1. key is present, value is None; 2. key is absent
        query_groups = self.model_cfg.num_query_groups
        if query_groups is None:
            query_groups = attention_heads

        config_kwargs = {
            "gbs": gbs,
            "enc_seq_len": enc_seq_len,
            "hs": hs,
            "layers": layers,
            "ffn_hs": ffn_hs,
            "attention_heads": attention_heads,
            "moe_router_topk": moe_router_topk,
            "query_groups": query_groups,
            "vocab_size": vocab_size,
            "model_pattern": model_pattern,
        }

        from megatron.core.transformer.transformer_config import MLATransformerConfig

        if isinstance(self.model_cfg, MLATransformerConfig):
            config_kwargs["qk_head_dim"] = self.model_cfg.qk_head_dim
            config_kwargs["qk_pos_emb_head_dim"] = self.model_cfg.qk_pos_emb_head_dim
            config_kwargs["v_head_dim"] = self.model_cfg.v_head_dim
            config_kwargs["q_lora_rank"] = self.model_cfg.q_lora_rank
            config_kwargs["kv_lora_rank"] = self.model_cfg.kv_lora_rank
        config_kwargs["moe_layer_freq"] = self.model_cfg.moe_layer_freq
        config_kwargs["moe_shared_expert_intermediate_size"] = self.model_cfg.moe_shared_expert_intermediate_size
        config_kwargs["moe_ffn_hidden_size"] = self.model_cfg.moe_ffn_hidden_size

        self.flops_config = flops_formulas.FLOPSConfig(**config_kwargs)

        self.model = self.model.lower() if self.model is not None else self.model

        self.avg_train_step_time = 0

    def on_train_start(self, trainer, pl_module):
        """
        PyTorch Lightning callback hook. Ensures that user is not using PEFT
        as FLOPS callback does not support it.
        """
        for callback in trainer.callbacks:
            if isinstance(callback, PEFT):
                raise NotImplementedError("FLOPs measurement not supported for finetuning jobs")

    def on_train_batch_end(self, trainer, pl_module, outputs, batch, batch_idx: int):
        """
        PyTorch Lightning callback hook to calculate TFLOPs per sec per GPU after training
        """
        try:
            self.avg_train_step_time += trainer.progress_bar_metrics['train_step_timing in s']
        except KeyError:
            print("'train_step_timing in s' not found. Make sure to use TimingCallback with FLOPsMeasurementCallback.")
        n = trainer.strategy.current_epoch_step
        if n % trainer.log_every_n_steps == 0:
            # skip calculation if we haven't accumulated any timing data
            if self.avg_train_step_time == 0:
                return
            tflops_per_gpu = self.eval_tflops_per_sec_per_gpu(self.avg_train_step_time / trainer.log_every_n_steps)
            self.avg_train_step_time = 0
            pl_module.log(
                "TFLOPS_per_GPU",
                tflops_per_gpu,
                on_step=True,
                on_epoch=False,
                batch_size=1,
                prog_bar=True,
            )

    def eval_tflops_per_sec_per_gpu(self, train_step_time: List | float | int) -> float:
        """
        Args:
            train_step_time (Any[List, float, int]): Train step time (in seconds).
            Step time will be less stable for initial steps (~10 steps)- less
            accurate measurement
            Use average step time over several steps for higher accuracy
        Returns:
            (float): Model TFLOPs per sec per gpu
        """
        total_flops, flops_per_gpu = self.eval_model_flops()

        if not isinstance(train_step_time, list):
            train_step_time = [train_step_time]
        # efficient mean computation if num train steps is very large
        step_time_arr = np.array(train_step_time)
        train_step_time = np.mean(step_time_arr[len(step_time_arr) // 2 :])

        return flops_per_gpu / (1e12 * train_step_time)

    def eval_model_flops(self) -> Tuple[float, float]:
        """
        Calculate model FLOPs for a given model
        """
        if self.model is not None:
            model_matches = [model for model in _model_flops_map if model in self.model]
            self.model = model_matches[0] if len(model_matches) > 0 else self.model
        if self.model not in _model_flops_map:
            logging.info(f"FLOPs measurement supported for {list(_model_flops_map.keys())}")
            raise KeyError(f"Failed to extract valid model name from or missing FLOPs calculations for {self.model}")

        total_flops = _model_flops_map[self.model](self.flops_config)
        num_devices = torch.distributed.get_world_size() if torch.distributed.is_initialized() else 1
        flops_per_gpu = total_flops / num_devices

        return total_flops, flops_per_gpu


class MM_FLOPsMeasurementCallback(FLOPsMeasurementCallback):
    """
    Calculate and log FLOPs per second after every ``trainer.log_every_n_steps`` steps for multi-modal models.
    The following models are supported:
            hf_clip_vit_l, neva_projection, gpt3, llama2, llama3, nemotron, mixtral, bert, hyena

    Args:
        model_name_config_dict (dict):
            Dictionary containing all the individual model configs that make up the multi-modal model.
        data_config (pl.LightningDataModule): Data module being used in the experiment.
    """

    higher_is_better = True

    def __init__(
        self,
        model_name_config_dict: dict,
        data_config: pl.LightningDataModule,
    ):
        self.data_cfg = data_config
        self.flops_config_dict = dict()

        for model_name, model_cfg in model_name_config_dict.items():
            kwargs = dict()
            kwargs["gbs"] = self.data_cfg.global_batch_size
            kwargs["hs"] = model_cfg.hidden_size
            if model_name in ["hf_clip_vit_l"]:
                kwargs["layers"] = model_cfg.num_hidden_layers
                kwargs["img_seq_len"] = model_cfg.num_image_embeddings_per_tile
                kwargs["img_h"] = model_cfg.image_size
                kwargs["img_w"] = model_cfg.image_size
                kwargs["patch_dim"] = model_cfg.patch_size
                kwargs["in_channels"] = model_cfg.num_channels
                kwargs["class_token_len"] = 1  # TODO: Add directly to HFCLIPVisionConfig
            elif model_name in ["neva_projection"]:
                kwargs["projector_type"] = model_cfg.projector_type
                kwargs["ffn_hs"] = model_cfg.ffn_hidden_size
                kwargs["inp_s"] = model_cfg.input_size
                # TODO: Add img_seq_len directly to MultimodalProjectorConfig
                kwargs["img_seq_len"] = model_name_config_dict["hf_clip_vit_l"].num_image_embeddings_per_tile
            elif model_name in ["flux"]:
                kwargs["layers"] = [model_cfg.num_joint_layers, model_cfg.num_single_layers]
                kwargs["hs"] = model_cfg.hidden_size
                kwargs["model_channels"] = model_cfg.model_channels
                kwargs["inp_s"] = model_cfg.context_dim
                kwargs["in_channels"] = model_cfg.in_channels
                kwargs["vec_in_dim"] = model_cfg.vec_in_dim
            else:
                kwargs["enc_seq_len"] = model_cfg.seq_length
                kwargs["layers"] = model_cfg.num_layers
                kwargs["ffn_hs"] = model_cfg.ffn_hidden_size
                kwargs["attention_heads"] = model_cfg.num_attention_heads
                kwargs["moe_router_topk"] = model_cfg.moe_router_topk

            try:
                query_groups = model_cfg.num_query_groups
                if query_groups is None:
                    query_groups = model_cfg.num_attention_heads
                kwargs["query_groups"] = query_groups
            except:
                # Multi-modal models use HF model configs which may/may not define num_query_groups
                pass

            self.flops_config_dict[model_name] = flops_formulas.FLOPSConfig(**kwargs)

        self.avg_train_step_time = 0

    def eval_model_flops(self):
        """
        Calculate model FLOPs for a given model recursively when model has multiple sub-models
        """

        # Add Multimodal models supported only by MM_FLOPsMeasurementCallback
        mm_model_flops_map = {
            **_model_flops_map,
            "hf_clip_vit_l": flops_formulas.clip_vit_l,
            "neva_projection": flops_formulas.neva_projection,
            "flux": flops_formulas.flux,
        }

        total_flops = flops_per_gpu = 0
        for model_name, flops_cfg in self.flops_config_dict.items():
            if model_name not in mm_model_flops_map:
                logging.info(f"FLOPs measurement supported for {list(mm_model_flops_map.keys())}")
                raise KeyError(
                    f"Failed to extract valid model name from or missing FLOPs calculations for {model_name}"
                )
            total_flops += mm_model_flops_map[model_name](flops_cfg)
        num_devices = torch.distributed.get_world_size() if torch.distributed.is_initialized() else 1
        flops_per_gpu = total_flops / num_devices

        return total_flops, flops_per_gpu<|MERGE_RESOLUTION|>--- conflicted
+++ resolved
@@ -35,11 +35,8 @@
     "mixtral": flops_formulas.mixtral,
     "bert": flops_formulas.bert,
     "hyena": hyena,
-<<<<<<< HEAD
     "deepseekv3": flops_formulas.deepseekv3,
-=======
     "transformer": flops_formulas.transformer,
->>>>>>> 811bd0e6
 }
 
 
