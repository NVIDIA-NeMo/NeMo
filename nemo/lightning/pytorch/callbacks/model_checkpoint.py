# Copyright (c) 2023, NVIDIA CORPORATION.  All rights reserved.
#
# Licensed under the Apache License, Version 2.0 (the "License");
# you may not use this file except in compliance with the License.
# You may obtain a copy of the License at
#
#     http://www.apache.org/licenses/LICENSE-2.0
#
# Unless required by applicable law or agreed to in writing, software
# distributed under the License is distributed on an "AS IS" BASIS,
# WITHOUT WARRANTIES OR CONDITIONS OF ANY KIND, either express or implied.
# See the License for the specific language governing permissions and
# limitations under the License.

import os
import re
import shutil
from datetime import timedelta
from pathlib import Path
from typing import Any, Dict, Iterable, List, Optional, Union

import pytorch_lightning
import torch
from _weakref import proxy
from pytorch_lightning.callbacks.model_checkpoint import ModelCheckpoint as PTLModelCheckpoint
from pytorch_lightning.callbacks.model_checkpoint import _is_local_file_protocol
from pytorch_lightning.utilities import rank_zero_info

from nemo.lightning.io.pl import TrainerContext
from nemo.utils import logging
from nemo.utils.app_state import AppState
from nemo.utils.model_utils import ckpt_to_dir


class ModelCheckpoint(PTLModelCheckpoint):
    """Light wrapper around Lightning's ModelCheckpoint to force a saved checkpoint on train_end.
    Adds support for asyncronous checkpointing and provides some additional logic to clean up invalid checkpoints
    Args:
        monitor: Metric to monitor when saving top-k checkpoints.
        verbose: Verbosity mode.
        save_last: When ``True``, saves a `*-last` copy whenever a checkpoint file gets saved.
        save_top_k: When ``True``, saves the top-k checkpoints according to ``monitor``.
        save_weights_only:  if ``True``, then only the model's weights will be saved. Optimizer states will
            be omitted from all checkpoints.
        mode: One of {min, max}. Whether the objective is to minimize or maximize the monitored quantity.
        every_n_epochs: Number of epochs between checkpoints.
        every_n_train_steps: Number of train steps between checkpoints.
        train_time_interval: After each interval, monitor checkpoints. Not to be used with
            ``every_n_epochs`` or ``every_n_train_steps``.
        save_on_train_epoch_end: Whether to run checkpointing at the end of the training epoch
        save_optim_on_train_end: Whether to include the optimizer states in the final checkpoint
            at the end of training. Only applicable when save_weights_only is ``True``.
        always_save_context: Whether to dump the artifacts needed to reinintialize the current
            model, trainer, and dataloader to allow for reproducibility of experiments.
        save_context_on_train_end: Whether to dump the artifacts on_train_end regardless of whether
            ``always_save_context`` is ``True``.
        async_save: Whether to enable asynchronous checkpointing.
    """

    UNFINISHED_CHECKPOINT_SUFFIX = "-unfinished"
    WEIGHTS_PATH = "weights"

    def __init__(
        self,
        monitor: Optional[str] = "val_loss",
        verbose: bool = True,
        save_last: Optional[bool] = True,
        save_top_k: int = 3,
        save_weights_only: bool = False,  ## TODO: check support
        mode: str = "min",
        every_n_epochs: int = None,
        every_n_train_steps: Optional[int] = None,
        train_time_interval: Optional[timedelta] = None,
        save_on_train_epoch_end: Optional[bool] = False,  # Save after training, not after validation
        save_optim_on_train_end: Optional[bool] = False,
        always_save_context: bool = False,
        save_context_on_train_end: bool = True,
        **kwargs,
    ):
        self.always_save_context = always_save_context
        self.save_context_on_train_end = save_context_on_train_end
        self.save_optim_on_train_end = save_optim_on_train_end

        # Checkpoints which removal is deferred until async save is done.
        # Each element of `deferred_ckpts_to_remove` is a growing list
        # that `self._remove_checkpoint` adds to. Once `self._save_checkpoint`
        # is called, the last element is frozen and a new element is added.
        self.deferred_ckpts_to_remove: List[List[str]] = []

        # Call the parent class constructor with the remaining kwargs.
        super().__init__(
            monitor=monitor,
            verbose=verbose,
            save_last=save_last,
            save_top_k=save_top_k,
            save_weights_only=save_weights_only,
            mode=mode,
            every_n_epochs=every_n_epochs,
            every_n_train_steps=every_n_train_steps,
            train_time_interval=train_time_interval,
            save_on_train_epoch_end=save_on_train_epoch_end,
            **kwargs,
        )

    def on_train_start(self, trainer, pl_module):
        from nemo.utils.exp_manager import get_git_diff, get_git_hash
        from nemo.utils.get_rank import is_global_rank_zero
        from nemo.utils.lightning_logger_patch import add_filehandlers_to_pl_logger

        app_state = AppState()
        if self.save_top_k != -1 and app_state.restore:
            logging.debug("Checking previous runs")
            self.nemo_topk_check_previous_run()

        if is_global_rank_zero():
            log_dir = app_state.log_dir

            # Check to see if any files exist that need to be moved
            files_to_move = app_state.files_to_move

            if len(files_to_move) > 0:
                # Move old files to a new folder
                other_run_dirs = Path(log_dir).glob("run_*")
                run_count = 0
                for fold in other_run_dirs:
                    if fold.is_dir():
                        run_count += 1
                new_run_dir = Path(Path(log_dir) / f"run_{run_count}")
                if not new_run_dir.exists():
                    new_run_dir.mkdir()
                    for _file in files_to_move:
                        shutil.move(str(_file), str(new_run_dir))

            # Move files_to_copy to folder and add git information if present
            if app_state.files_to_copy:
                for _file in app_state.files_to_copy:
                    src_path = Path(_file)
                    dst_path = Path(log_dir) / src_path.name
                    if not dst_path.exists():
                        shutil.copy(src_path, dst_path)

            # Create files for cmd args and git info
            if app_state.cmd_args:
                cmd_args_file = log_dir / 'cmd-args.log'
                if not cmd_args_file.exists():
                    with open(cmd_args_file, 'w', encoding='utf-8') as _file:
                        _file.write(" ".join(app_state.cmd_args))

            # Try to get git hash
            git_repo, git_hash = get_git_hash()
            if git_repo:
                git_info_file = log_dir / 'git-info.log'
                if not git_info_file.exists():
                    with open(git_info_file, 'w', encoding='utf-8') as _file:
                        _file.write(f'commit hash: {git_hash}\n')
                        _file.write(get_git_diff())

            # Add err_file logging to global_rank zero
            logging.add_err_file_handler(log_dir / 'nemo_error_log.txt')

            # Add lightning file logging to global_rank zero
            add_filehandlers_to_pl_logger(log_dir / 'lightning_logs.txt', log_dir / 'nemo_error_log.txt')
        if torch.distributed.is_initialized():
            torch.distributed.barrier()

    def nemo_topk_check_previous_run(self):
        try:
            self.best_k_models
            self.kth_best_model_path
            self.best_model_score
            self.best_model_path
        except AttributeError:
            raise AttributeError(
                "Lightning's ModelCheckpoint was updated. NeMo's ModelCheckpoint will need an update."
            )
        self.best_k_models = {}
        self.kth_best_model_path = ""
        self.best_model_score = None
        self.best_model_path = ""

        checkpoints = list(path for path in self._saved_checkpoint_paths if not self._is_ema_filepath(path))
        for checkpoint in checkpoints:
            checkpoint = str(checkpoint)
            if checkpoint[-10:] == '-last.ckpt' or checkpoint[-5:] == '-last':
                continue
            index = checkpoint.find(self.monitor) + len(self.monitor) + 1  # Find monitor in str + 1 for '='
            if index != len(self.monitor):
                match = re.search('[A-z]', checkpoint[index:])
                if match:
                    value = checkpoint[index : index + match.start() - 1]  # -1 due to separator hyphen
                    self.best_k_models[checkpoint] = float(value)
        if len(self.best_k_models) < 1:
            return  # No saved checkpoints yet

        _reverse = False if self.mode == "min" else True

        best_k_models = sorted(self.best_k_models, key=self.best_k_models.get, reverse=_reverse)

        # This section should be ok as rank zero will delete all excess checkpoints, since all other ranks are
        # instantiated after rank zero. models_to_delete should be 0 for all other ranks.
        models_to_delete = len(best_k_models) - self.save_top_k
        models_to_delete = max(0, models_to_delete)
        logging.debug(f'Number of models to delete: {models_to_delete}')

        # If EMA enabled, delete the additional EMA weights
        ema_enabled = self._has_ema_ckpts(self._saved_checkpoint_paths)

        for _ in range(models_to_delete):
            model = best_k_models.pop(-1)
            self.best_k_models.pop(model)
            self._del_model_without_trainer(model)
            if ema_enabled and self._fs.exists(self._ema_format_filepath(model)):
                self._del_model_without_trainer(self._ema_format_filepath(model))
            logging.debug(f"Removed checkpoint: {model}")

        self.kth_best_model_path = best_k_models[-1]
        self.best_model_path = best_k_models[0]
        self.best_model_score = self.best_k_models[self.best_model_path]

    def _remove_invalid_entries_from_topk(self):
        # Removes invalid (incomplete or not existing) checkpoints from topk checkpoints.
        # This might be needed if the checkpointing was abruptly terminated.
        def __is_ckpt_ok(ckpt_path: str) -> bool:
            exists = os.path.isdir(ckpt_path.removesuffix('.ckpt'))
            return exists and not self.is_checkpoint_unfinished(ckpt_path)

        self.best_k_models = {k: v for k, v in self.best_k_models.items() if __is_ckpt_ok(k)}
        if len(self.best_k_models) > 0:
            reverse_arr = self.mode != "min"
            best_k_models_arr = sorted(self.best_k_models, key=self.best_k_models.get, reverse=reverse_arr)
            self.kth_best_model_path = best_k_models_arr[-1]
            self.kth_value = self.best_k_models[self.kth_best_model_path]
            self.best_model_path = best_k_models_arr[0]
            self.best_model_score = self.best_k_models[self.best_model_path]
        else:
            self.kth_best_model_path = ""
            self.kth_value = None
            self.best_model_path = ""
            self.best_model_score = None

    def load_state_dict(self, state_dict: Dict[str, Any]) -> None:
        super().load_state_dict(state_dict)
        self._remove_invalid_entries_from_topk()

    def setup(self, trainer, *args, **kwargs) -> None:
        from nemo.utils.get_rank import is_global_rank_zero

        if is_global_rank_zero():
            logging.debug("Removing unfinished checkpoints if any...")
            ModelCheckpoint._remove_unfinished_checkpoints(self.dirpath)
        # Ensure that all ranks continue with unfinished checkpoints removed
        if torch.distributed.is_initialized():
            torch.distributed.barrier()

        self.async_save = getattr(trainer.strategy, "async_save", False)
        super().setup(trainer, *args, **kwargs)

    def on_train_end(self, trainer, pl_module):
        from nemo.utils.get_rank import is_global_rank_zero

        if trainer.fast_dev_run:
            return None

        # check if we need to save a last checkpoint manually as validation isn't always run based on the interval
        if self.save_last and trainer.val_check_interval != 0:
            should_save_last_checkpoint = False
            if isinstance(trainer.val_check_interval, float) and trainer.val_check_interval % trainer.global_step != 0:
                should_save_last_checkpoint = True
            if isinstance(trainer.val_check_interval, int) and trainer.global_step % trainer.val_check_interval != 0:
                should_save_last_checkpoint = True
            if should_save_last_checkpoint:
                monitor_candidates = self._monitor_candidates(trainer)
                if self.last_model_path == self.format_checkpoint_name(monitor_candidates, self.CHECKPOINT_NAME_LAST):
                    logging.debug(f'Last checkpoint {self.last_model_path} already saved')
                else:
                    super()._save_last_checkpoint(trainer, monitor_candidates)
            if self.save_context_on_train_end and not self.always_save_context and is_global_rank_zero():
                TrainerContext.from_trainer(trainer).io_dump(ckpt_to_dir(self.last_model_path) / "context")
        # Call parent on_train_end() to save the -last checkpoint
        super().on_train_end(trainer, pl_module)

    def _del_model_without_trainer(self, filepath: str) -> None:
        from nemo.utils.get_rank import is_global_rank_zero

        filepath = Path(filepath)

        if is_global_rank_zero():
            try:
                dist_ckpt = ckpt_to_dir(filepath)
                shutil.rmtree(dist_ckpt, ignore_errors=True)
                logging.info(f"Removed distributed checkpoint: {dist_ckpt}")
            except:
                logging.info(f"Tried to remove distributed checkpoint: {dist_ckpt} but failed.")
        if torch.distributed.is_initialized():
            torch.distributed.barrier()

    def _ema_callback(self, trainer: 'pytorch_lightning.Trainer'):
        from nemo.collections.common.callbacks import EMA

        ema_callback = None
        for callback in trainer.callbacks:
            if isinstance(callback, EMA):
                ema_callback = callback
        return ema_callback

    @staticmethod
    def format_checkpoint_unfinished_marker_path(checkpoint_path: Union[Path, str]) -> Path:
        """Format the path to the unfinished checkpoint marker file.

        If the marker file exists, corresponding checkpoint is considered unfinished/incomplete.
        NOTE: Marker path for the EMA checkpoint part is the same as for the original checkpoint.

        Args:
            checkpoint_path: Path to the checkpoint file or dir.
              Does not need to exist.

        Returns:
            Path to the unfinished checkpoint marker file.
        """
        marker_filepath = str(checkpoint_path).removesuffix(".ckpt")
        marker_filepath = marker_filepath.removesuffix("-EMA")
        return Path(marker_filepath + ModelCheckpoint.UNFINISHED_CHECKPOINT_SUFFIX)

    @staticmethod
    def is_checkpoint_unfinished(checkpoint_path: Union[Path, str]) -> bool:
        """Check if the checkpoint is unfinished.

        Args:
            checkpoint_path: Path to the checkpoint file or dir.
              Does not need to exist.

        Returns:
            True if the checkpoint is unfinished, False otherwise.
        """
        return ModelCheckpoint.format_checkpoint_unfinished_marker_path(checkpoint_path).exists()

    @staticmethod
    def set_checkpoint_unfinished_marker(checkpoint_path: Union[Path, str], barrier_after=False) -> None:
        """Marks given checkpoint as unfinished.

        Args:
            checkpoint_filepath: Path to the checkpoint file or dir.
              Does not need to exist.
            barrier_after: Synchronize ranks after writing the marker file.
              Defaults to False.
        """
        from nemo.utils.get_rank import is_global_rank_zero

        if is_global_rank_zero():
            marker_path = ModelCheckpoint.format_checkpoint_unfinished_marker_path(checkpoint_path)
            marker_path.parent.mkdir(parents=True, exist_ok=True)
            marker_path.touch()
        if barrier_after and torch.distributed.is_initialized():
            torch.distributed.barrier()

    @staticmethod
    def remove_checkpoint_unfinished_marker(checkpoint_path: Union[Path, str], barrier_before=False) -> None:
        """Clear unfinished marker for given checkpoint.

        Args:
            checkpoint_path: Path to the checkpoint file or dir.
              Does not need to exist.
            barrier_before: Synchronize ranks before removing the marker file.
              Defaults to False.
        """
        from nemo.utils.get_rank import is_global_rank_zero

        try:
            if barrier_before and torch.distributed.is_initialized():
                torch.distributed.barrier()
            if is_global_rank_zero():
                marker_path = ModelCheckpoint.format_checkpoint_unfinished_marker_path(checkpoint_path)
                if marker_path.exists():
                    marker_path.unlink()
        except:
            return

    def file_exists(self, filepath: str, trainer: "pytorch_lightning.Trainer", check_dist_ckpt: bool = True) -> bool:
        """Checks if a file or a file without a suffix (distributed checkpoint) exists."""
        exists = self._fs.exists(filepath) or (check_dist_ckpt and self._fs.exists(ckpt_to_dir(filepath)))
        return trainer.strategy.broadcast(exists)

    def _monitor_candidates(self, trainer: "pl.Trainer") -> Dict[str, torch.Tensor]:
        """Broadcast loss from last pipeline stage."""
        monitor_candidates = super()._monitor_candidates(trainer)

        from nemo.lightning._strategy_lib import _sync_from_last_pipeline_stage

        keys = re.findall(r"[\{](.*?)[:\}]", self.filename)
        for loss_name in ['reduced_train_loss']:
            if loss_name in keys or loss_name == self.monitor:
                if loss_name not in monitor_candidates:
                    monitor_candidates[loss_name] = torch.tensor(0.0, device=torch.cuda.current_device())
                _sync_from_last_pipeline_stage(monitor_candidates[loss_name], broadcast=True)

        return monitor_candidates

    def _save_checkpoint(self, trainer: 'pytorch_lightning.Trainer', filepath: str) -> None:
        from nemo.utils.get_rank import is_global_rank_zero

        # barrier_after=True, so all ranks continue after the unfinished checkpoint marker is placed.
        # if anything goes wrong during checkpointing, we should be able to detect that data is incomplete.
        ckpt_filepath = ckpt_to_dir(filepath) / ModelCheckpoint.WEIGHTS_PATH
        self.set_checkpoint_unfinished_marker(filepath, barrier_after=True)
        ema_callback = self._ema_callback(trainer)

        self._last_global_step_saved = trainer.global_step

        if ema_callback is not None:
            if self.async_save:
                raise ValueError('async_save with EMA not supported')
            with ema_callback.save_original_optimizer_state(trainer):
                super()._save_checkpoint(trainer, ckpt_filepath)

            # save EMA copy of the model as well.
            with ema_callback.save_ema_model(trainer):
                rank_zero_info(f"Saving EMA weights to separate checkpoint {ckpt_filepath}")
                ckpt_filepath = self._ema_format_filepath(ckpt_filepath)
                if self.verbose:
                    rank_zero_info(f"Saving EMA weights to separate checkpoint {ckpt_filepath}")
                super()._save_checkpoint(trainer, ckpt_filepath)
            self.remove_checkpoint_unfinished_marker(filepath, barrier_before=True)
        else:
<<<<<<< HEAD
            ## Determine whether to include optimizer states in the checkpoint
            ## optimizer states are included when
            ## 1. save_weights_only is False and
            ## 2. either save_optim_on_train_end is True, or save_optim_on_train_end is False but the checkpoint
            ##    is an intermediate checkpoint.
            save_weights_only = self.save_weights_only or (not self.save_optim_on_train_end and trainer.global_step == trainer.max_steps)
=======
            ## Whether to include optimizer states
            save_weights_only = self.save_weights_only or (
                not self.save_optim_on_train_end and trainer.global_step == trainer.max_steps
            )
>>>>>>> 57451051

            # Async save passes the finalization function to checkpoint_io,
            # sync save calls the finalization function immediately after save.
            finalize_fn = self._get_finalize_save_checkpoint_callback(trainer, filepath, trainer.global_step)
            if self.async_save:
                checkpoint_io = trainer.strategy.checkpoint_io
                from nemo.utils.callbacks.dist_ckpt_io import AsyncFinalizableCheckpointIO

                if not isinstance(checkpoint_io, AsyncFinalizableCheckpointIO):
                    raise ValueError('Async save requires async compatible CheckpointIO')
                storage_options = dict(finalize_fn=finalize_fn)
                # Each upcoming ckpt removal request will be executed as part of this save finalization
                self.deferred_ckpts_to_remove.append([])
            else:
                storage_options = None
            trainer.save_checkpoint(ckpt_filepath, save_weights_only, storage_options=storage_options)

            if self.always_save_context and is_global_rank_zero():
                TrainerContext.from_trainer(trainer).io_dump(ckpt_to_dir(filepath) / "context")

            if self.async_save:
                logging.info(f'Scheduled async checkpoint save for {filepath}')
            else:
                finalize_fn()

    def _get_finalize_save_checkpoint_callback(
        self, trainer: 'pytorch_lightning.Trainer', filepath: str, global_step: int
    ):
        """Creates a callback that can be used to finalize async (and sync) ckpt saves."""

        def _cb():
            logging.debug(f'Finalize callback called for step {global_step}, filepath {filepath}')
            self._last_checkpoint_saved = filepath

            # notify loggers
            if trainer.is_global_zero:
                for logger in trainer.loggers:
                    logger.after_save_checkpoint(proxy(self))

            # barrier_before=True, so all ranks synchronize before removing the unfinished checkpoint marker
            # we don't want to remove the marker until all checkpointing is done.
            self.remove_checkpoint_unfinished_marker(filepath, barrier_before=True)

            if not self.async_save:
                return

            logging.info(f'Async checkpoint save for step {global_step} ({filepath}) finalized successfully.')

            # Remove checkpoints marked for removal by `self._remove_checkpoint`
            # For each finalization there is exactly one entry in self.deferred_ckpts_to_remove
            assert self.deferred_ckpts_to_remove
            ckpts_to_remove = self.deferred_ckpts_to_remove.pop(0)
            logging.debug(f'Checkpoints to remove: {ckpts_to_remove}')
            for ckpt_to_remove in ckpts_to_remove:
                self._remove_checkpoint(trainer, ckpt_to_remove, override_async=True)

        return _cb

    def _remove_checkpoint(self, trainer: "pytorch_lightning.Trainer", filepath: str, override_async=False) -> None:
        """Performs checkpoint removal.

        With async save, `self._remove_checkpoint` is called before the checkpoint
        is actually finished so we can't remove it. Instead we add it to
        `self.deferred_ckpts_to_remove` for future removal.
        """
        if self.async_save and not override_async:
            # Register checkpoint removal in the last (active) checkpoint removal list
            self.deferred_ckpts_to_remove[-1].append(filepath)
            return
        # barrier_after=True, so all ranks continue after the unfinished checkpoint marker is placed.
        # if anything goes wrong during removal, we should be able to detect that data is incomplete.
        self.set_checkpoint_unfinished_marker(filepath, barrier_after=True)
        super()._remove_checkpoint(trainer, filepath)
        ema_callback = self._ema_callback(trainer)
        if ema_callback is not None:
            # remove EMA copy of the state dict as well.

            filepath = self._ema_format_filepath(filepath)
            super()._remove_checkpoint(trainer, filepath)
        # barrier_before=True, so all ranks synchronize before removing the unfinished checkpoint marker
        # we don't want to remove the marker until the checkpoint is actually removed.
        self.remove_checkpoint_unfinished_marker(filepath, barrier_before=True)

    def _ema_format_filepath(self, filepath: str) -> str:
        return filepath.replace(self.FILE_EXTENSION, f'-EMA{self.FILE_EXTENSION}')

    def _has_ema_ckpts(self, checkpoints: Iterable[Path]) -> bool:
        return any(self._is_ema_filepath(checkpoint_path) for checkpoint_path in checkpoints)

    def _is_ema_filepath(self, filepath: Union[Path, str]) -> bool:
        return str(filepath).endswith(f'-EMA{self.FILE_EXTENSION}')

    @property
    def _saved_checkpoint_paths(self) -> Iterable[Path]:
        # distributed checkpoints are directories so we check for them here
        # we filter out unfinished checkpoints, these should be deleted during next cleanup
        dist_checkpoints = [d for d in Path(self.dirpath).glob("*") if d.is_dir()]
        if dist_checkpoints:
            return filter(lambda p: not self.is_checkpoint_unfinished(p), dist_checkpoints)
        else:
            checkpoint_files = [f for f in Path(self.dirpath).rglob("*.ckpt")]
            return filter(lambda p: not self.is_checkpoint_unfinished(p), checkpoint_files)

    @staticmethod
    def _remove_unfinished_checkpoints(checkpoint_dir: Union[Path, str]) -> None:
        from nemo.utils.get_rank import is_global_rank_zero

        # Delete unfinished checkpoints from the filesystems.
        # "Unfinished marker" files are removed as well.

        if not is_global_rank_zero():
            raise AssertionError("_remove_unfinished_checkpoints should run only on rank 0")

        checkpoint_dir = Path(checkpoint_dir)

        existing_marker_filepaths = {
            f.resolve() for f in checkpoint_dir.glob(f"*{ModelCheckpoint.UNFINISHED_CHECKPOINT_SUFFIX}") if f.is_file()
        }

        checkpoint_filepaths = {f.resolve() for f in checkpoint_dir.rglob("*.ckpt")}
        for ckpt_filepath in checkpoint_filepaths:
            possible_marker_path = ModelCheckpoint.format_checkpoint_unfinished_marker_path(ckpt_filepath)
            if possible_marker_path in existing_marker_filepaths:
                logging.warning(f'Removing unfinished checkpoint: {ckpt_filepath}')
                os.remove(ckpt_filepath)

        # some directories might be distributed checkpoints, we remove these if they have a unfinished marker
        all_dirpaths = {d.resolve() for d in checkpoint_dir.glob("*") if d.is_dir()}
        for ckpt_dirpath in all_dirpaths:
            possible_marker_path = ModelCheckpoint.format_checkpoint_unfinished_marker_path(ckpt_dirpath)
            if possible_marker_path in existing_marker_filepaths:
                logging.warning(f'Removing unfinished dist checkpoint: {ckpt_dirpath}')
                shutil.rmtree(ckpt_dirpath)

        # delete markers
        for marker_path in existing_marker_filepaths:
            os.remove(marker_path)

    def _should_remove_checkpoint(self, trainer: "pl.Trainer", previous: str, current: str) -> bool:
        """Checks if the previous checkpoint should be deleted.
        A checkpoint won't be deleted if any of the cases apply:
        - The previous checkpoint is the same as the current checkpoint (means the old was already overwritten by new)
        - The previous checkpoint is not in the current checkpoint directory and the filesystem is local
        - The previous checkpoint is the checkpoint the Trainer resumed from and the filesystem is local
            and the resumed from checkpoint is not the last checkpoint
        """
        if previous == current:
            return False
        if not _is_local_file_protocol(previous):
            return True
        previous = Path(previous).absolute()
        resume_path = Path(trainer.ckpt_path).absolute() if trainer.ckpt_path is not None else None

        if resume_path is not None and previous == resume_path:
            if str(current).endswith("-last.ckpt") and resume_path.name.endswith("-last.ckpt"):
                # delete the previous `-last.ckpt` checkpoint when current saved checkpoint is also `-last.ckpt`, if they're in the same directory
                pass
            else:
                return False
        if self.dirpath is None:
            raise ValueError(f"{self.__class__}.dirpath is None.")
        dirpath = Path(self.dirpath).absolute()
        return dirpath in previous.parents<|MERGE_RESOLUTION|>--- conflicted
+++ resolved
@@ -421,19 +421,14 @@
                 super()._save_checkpoint(trainer, ckpt_filepath)
             self.remove_checkpoint_unfinished_marker(filepath, barrier_before=True)
         else:
-<<<<<<< HEAD
             ## Determine whether to include optimizer states in the checkpoint
             ## optimizer states are included when
             ## 1. save_weights_only is False and
             ## 2. either save_optim_on_train_end is True, or save_optim_on_train_end is False but the checkpoint
             ##    is an intermediate checkpoint.
-            save_weights_only = self.save_weights_only or (not self.save_optim_on_train_end and trainer.global_step == trainer.max_steps)
-=======
-            ## Whether to include optimizer states
             save_weights_only = self.save_weights_only or (
                 not self.save_optim_on_train_end and trainer.global_step == trainer.max_steps
             )
->>>>>>> 57451051
 
             # Async save passes the finalization function to checkpoint_io,
             # sync save calls the finalization function immediately after save.
