--- conflicted
+++ resolved
@@ -32,8 +32,7 @@
 from nemo.utils.model_utils import ckpt_to_dir
 
 
-<<<<<<< HEAD
-class ModelCheckpoint(PTLModelCheckpoint, IOMixin):
+class ModelCheckpoint(PTLModelCheckpoint):
     """Light wrapper around Lightning's ModelCheckpoint to force a saved checkpoint on train_end.
     Adds support for asyncronous checkpointing and provides some additional logic to clean up invalid checkpoints
     Args:
@@ -54,9 +53,6 @@
         async_save: Whether to enable asynchronous checkpointing.
         try_restore_best_ckpt: Whether to restore the best model path.
     """
-=======
-class ModelCheckpoint(PTLModelCheckpoint):
->>>>>>> e0583149
 
     UNFINISHED_CHECKPOINT_SUFFIX = "-unfinished"
 
