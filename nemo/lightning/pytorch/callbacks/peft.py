import json
from abc import ABC, abstractmethod
from pathlib import Path
from typing import TYPE_CHECKING, Any, Callable, Dict, Optional, Tuple

import pytorch_lightning as pl
import torch.nn as nn
from lightning_fabric.utilities.types import _PATH
from pytorch_lightning.plugins.io.wrapper import _WrappingCheckpointIO
from pytorch_lightning.trainer.states import TrainerFn
from typing_extensions import override

from nemo.lightning.io.pl import ckpt_to_dir
from nemo.lightning.pytorch.callbacks.model_transform import ModelTransform
from nemo.utils import logging

if TYPE_CHECKING:
    from megatron.core.dist_checkpointing.mapping import ShardedStateDict


_ADAPTER_META_FILENAME = "adapter_metadata.json"


class PEFT(ABC, ModelTransform):
    """Abstract base class for Parameter-Efficient Fine-Tuning (PEFT) methods.

    This class defines the interface for PEFT methods, which are used to fine-tune
    large language models efficiently by modifying only a small subset of the model's
    parameters.

    Example:
        class MyPEFT(PEFT):
            def transform(self, module, name=None, prefix=None):
                # Implement the transform logic
                pass


        peft = MyPEFT()
        peft_model = LargeLanguageModel(model_transform=peft)
    """

    @abstractmethod
    def transform(self, module, name=None, prefix=None):
        """Transform a single module according to the PEFT method.

        This method is called for each module in the model during the PEFT application process.
        It should be implemented by subclasses to define how individual modules are transformed
        for the specific PEFT technique.

        Args:
            module (nn.Module): The individual module to be transformed.
            name (Optional[str]): The name of the module within the model structure. Defaults to None.
            prefix (Optional[str]): A prefix to be added to the module name, typically used for
                                    nested modules. Defaults to None.

        Returns:
            nn.Module: The transformed module. This can be the original module with modifications,
                       a new module replacing the original, or the original module if no
                       transformation is needed for this specific module.

        Note:
            This method is automatically called for each module in the model when the PEFT
            instance is applied to the model using the __call__ method.
        """
        raise NotImplementedError("The transform method should be implemented by subclasses.")

    def __call__(self, model: nn.Module) -> nn.Module:
        """Apply the PEFT method to the entire model.

        This method freezes the model parameters and walks through the model
        structure, applying the transform method to each module.

        Args:
            model (nn.Module): The model to be fine-tuned.

        Returns:
            nn.Module: The transformed model with PEFT applied.
        """

        model.freeze()
        model.walk(self.transform)

        return model

    def setup(self, trainer: pl.Trainer, pl_module: pl.LightningModule, stage: str) -> None:
        super().setup(trainer, pl_module, stage=stage)

        trainer.strategy.trainer = trainer
        self.wrapped_io = WrappedAdapterIO(trainer.strategy.checkpoint_io)
        trainer.strategy._checkpoint_io = self.wrapped_io
        trainer.strategy._init_model_parallel = False
        trainer.strategy._setup_optimizers = False

    def apply_transform(self, trainer):
        super().apply_transform(trainer)

        if self.wrapped_io.adapter_ckpt_path is not None:
            logging.info(f"Loading adapters from {self.wrapped_io.adapter_ckpt_path}")
            adapter_state = self.wrapped_io.load_checkpoint(self.wrapped_io.adapter_ckpt_path)
            trainer.strategy.load_model_state_dict(adapter_state, strict=False)

        if hasattr(trainer.strategy, "init_model_parallel"):
            logging.info("Initializing model parallel")
            trainer.strategy.init_model_parallel()

<<<<<<< HEAD
        if trainer.state.fn == TrainerFn.FITTING:
            logging.info("Setting up optimizers")
            trainer.strategy.setup_optimizers(trainer)

    def on_save_checkpoint(
=======
        logging.info("Setting up optimizers")
        trainer.strategy.setup_optimizers(trainer)

    def on_load_checkpoint(
>>>>>>> 8e9ef944
        self, trainer: pl.Trainer, pl_module: pl.LightningModule, checkpoint: Dict[str, Any]
    ) -> None:
        # Filter out non-trainable parameters
        trainable_params = set(name for name, param in pl_module.named_parameters() if param.requires_grad)
        filtered_state_dict = {}
        for name, value in checkpoint['state_dict'].items():
            if name in trainable_params:
                filtered_state_dict[name] = value
            elif self.adapter_key_filter(name):  # Include all adapter-related parameters
                filtered_state_dict[name] = value

        checkpoint['state_dict'] = filtered_state_dict

    def adapter_key_filter(self, key: str) -> bool:
        return ".adapter." in key or key.endswith(".adapters")


class AdapterWrapper(nn.Module):
    """Abstract base class for wrapping modules with adapters in Parameter-Efficient Fine-Tuning (PEFT).

    This class wraps a module and its associated adapter, providing methods for
    managing the state dictionaries of both the main module and the adapter. It does not
    implement the forward method, which must be implemented by concrete subclasses.

    Attributes:
        to_wrap (nn.Module): The main module to be wrapped.
        adapter (nn.Module): The adapter module to be applied.

    Note:
        This class is abstract and cannot be instantiated directly. Subclasses must
        implement the forward method.

    Example:
        class AdapterParallelAdd(AdapterWrapper):
            def __init__(self, to_wrap, adapter):
                super().__init__(to_wrap, adapter)

            def forward(self, x):
                return self.to_wrap(x) + self.adapter(x)

        main_module = nn.Linear(100, 100)
        adapter = nn.Linear(100, 100)
        parallel_adapter = AdapterParallelAdd(main_module, adapter)
    """

    def __init__(self, to_wrap: nn.Module, adapter: nn.Module):
        super(AdapterWrapper, self).__init__()
        self.to_wrap = to_wrap
        self.adapter = adapter

    def state_dict(self, destination=None, prefix='', keep_vars=False):
        """Retrieve the state dictionary of the wrapped module and adapter.

        This method overrides the default state_dict behavior to include both
        the main module's state and the adapter's state under a special 'adapters' key.

        Args:
            destination (Optional[dict]): A dictionary to store the state. If None, a new
                                          dictionary is created. Defaults to None.
            prefix (str): A prefix added to parameter and buffer names. Defaults to ''.
            keep_vars (bool): If True, returns variables instead of tensor values.
                              Defaults to False.

        Returns:
            dict: The state dictionary containing both the main module and adapter states.
        """

        if destination is None:
            destination = {}

        # Get state dict of the main module
        main_state_dict = self.to_wrap.state_dict(destination, prefix, keep_vars)

        # Store adapter state dict under the special "adapters" key in the destination dict
        adapter_state_dict = self.adapter.state_dict(None, prefix, keep_vars)
        destination[f'{prefix}adapters'] = adapter_state_dict
        return main_state_dict

    def sharded_state_dict(
        self,
        prefix: str = '',
        sharded_offsets: Tuple[Tuple[int, int, int]] = (),
        metadata: Optional[dict] = None,
    ) -> "ShardedStateDict":
        """Retrieve the sharded state dictionary of the wrapped module and adapter.

        This method is used for distributed checkpointing, combining the sharded states
        of both the main module and the adapter.

        Args:
            prefix (str): A prefix added to parameter and buffer names. Defaults to ''.
            sharded_offsets (Tuple[Tuple[int, int, int]]): Offsets for sharded parameters.
                                                           Defaults to an empty tuple.
            metadata (Optional[dict]): Additional metadata for the sharded state.
                                       Defaults to None.

        Returns:
            ShardedStateDict: The combined sharded state dictionary.
        """
        sharded_state_dict = {}
        sharded_state_dict.update(self.to_wrap.sharded_state_dict(prefix, sharded_offsets, metadata))
        sharded_state_dict.update(self.adapter.sharded_state_dict(f"{prefix}adapter.", sharded_offsets, metadata))
        return sharded_state_dict

    def load_state_dict(self, state_dict, strict=True):
        """Load a state dictionary into the wrapped module and adapter.

        This method overrides the default load_state_dict behavior to handle
        loading states for both the main module and the adapter.

        Args:
            state_dict (dict): The state dictionary to load.
            strict (bool): Whether to strictly enforce that the keys in state_dict
                           match the keys returned by this module's state_dict()
                           function. Defaults to True.
        """
        # Check if the 'adapters' key is present in the state_dict
        if 'adapters' in state_dict:
            adapter_state_dict = state_dict.pop('adapters')
        else:
            adapter_state_dict = {}

        # Load the main module state dict
        self.to_wrap.load_state_dict(state_dict, strict)

        # Load the adapter module state dict if present
        if adapter_state_dict:
            self.adapter.load_state_dict(adapter_state_dict, strict)


class WrappedAdapterIO(_WrappingCheckpointIO):
    model_ckpt_path: Optional[Path] = None
    adapter_ckpt_path: Optional[Path] = None

    @override
    def save_checkpoint(self, checkpoint: Dict[str, Any], path: _PATH, storage_options: Optional[Any] = None) -> None:
        assert self.checkpoint_io is not None

        self.checkpoint_io.save_checkpoint(checkpoint, path, storage_options=storage_options)

        from nemo.utils.get_rank import is_global_rank_zero

        if is_global_rank_zero():
            metadata = {"model_ckpt_path": str(self.model_ckpt_path)}
            adapter_meta_path = ckpt_to_dir(path) / _ADAPTER_META_FILENAME
            with open(adapter_meta_path, "w") as f:
                json.dump(metadata, f)

    @override
    def load_checkpoint(
        self, path: _PATH, sharded_state_dict=None, map_location: Optional[Callable] = None
    ) -> Dict[str, Any]:
        assert self.checkpoint_io is not None

        adapter_meta_path = ckpt_to_dir(path) / _ADAPTER_META_FILENAME
        if getattr(path, "adapter_path", None):
            self.model_ckpt_path = path
            self.adapter_ckpt_path = path.adapter_path
        elif adapter_meta_path.exists():
            with open(adapter_meta_path, "r") as f:
                metadata = json.load(f)
            self.model_ckpt_path = Path(metadata['model_ckpt_path'])
            self.adapter_ckpt_path = path
        else:
            self.model_ckpt_path = path

        # Note: this will include the Trainer-state of the model-checkpoint
        model_ckpt = self.checkpoint_io.load_checkpoint(path, sharded_state_dict, map_location)

        return model_ckpt<|MERGE_RESOLUTION|>--- conflicted
+++ resolved
@@ -103,18 +103,11 @@
             logging.info("Initializing model parallel")
             trainer.strategy.init_model_parallel()
 
-<<<<<<< HEAD
         if trainer.state.fn == TrainerFn.FITTING:
             logging.info("Setting up optimizers")
             trainer.strategy.setup_optimizers(trainer)
 
     def on_save_checkpoint(
-=======
-        logging.info("Setting up optimizers")
-        trainer.strategy.setup_optimizers(trainer)
-
-    def on_load_checkpoint(
->>>>>>> 8e9ef944
         self, trainer: pl.Trainer, pl_module: pl.LightningModule, checkpoint: Dict[str, Any]
     ) -> None:
         # Filter out non-trainable parameters
