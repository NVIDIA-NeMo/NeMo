--- conflicted
+++ resolved
@@ -25,13 +25,9 @@
 from pytorch_lightning.trainer.states import TrainerFn
 from typing_extensions import override
 
-<<<<<<< HEAD
-from nemo.lightning.io.pl import ckpt_to_dir, ckpt_to_weights_subdir
-=======
 from nemo.lightning.ckpt_utils import ADAPTER_META_FILENAME
 from nemo.lightning.io.mixin import IOMixin
-from nemo.lightning.io.pl import ckpt_to_dir
->>>>>>> 90d82dce
+from nemo.lightning.io.pl import ckpt_to_dir, ckpt_to_weights_subdir
 from nemo.lightning.pytorch.callbacks.model_transform import ModelTransform
 from nemo.utils import logging
 from nemo.utils.callbacks.dist_ckpt_io import AsyncCompatibleCheckpointIO
@@ -315,11 +311,7 @@
 
         if is_global_rank_zero():
             metadata = {"model_ckpt_path": str(self.model_ckpt_path)}
-<<<<<<< HEAD
             adapter_meta_path = ckpt_to_weights_subdir(path, is_saving=True) / _ADAPTER_META_FILENAME
-=======
-            adapter_meta_path = ckpt_to_dir(path) / ADAPTER_META_FILENAME
->>>>>>> 90d82dce
             with open(adapter_meta_path, "w") as f:
                 json.dump(metadata, f)
         return request
