<<<<<<< HEAD
=======
import sys
from typing import Any

>>>>>>> 38fed49b
import torch
from collections import defaultdict
from megatron.core.num_microbatches_calculator import get_num_microbatches
from pytorch_lightning.callbacks.progress import ProgressBar
from pytorch_lightning.utilities.types import STEP_OUTPUT
from typing_extensions import override


## helpers from megatron core
def is_last_rank():
    return torch.distributed.get_rank() == (torch.distributed.get_world_size() - 1)


def print_rank_last(message):
    """If distributed is initialized, print only on last rank."""
    if torch.distributed.is_initialized():
        if is_last_rank():
            print(message, flush=True)
    else:
        print(message, flush=True)


class MegatronProgress(ProgressBar):
    """
    Callback for logging progress in Megatron. Prints status in terms of global batches rather than microbatches.
    """

    _train_description = "Training"
    _validation_description = "Validation"
    _test_description = "Testing"
    _log_interval = 1
    # most recent "global_step" will be logged
    # rather than averaging over last log_interval steps
    _skip_accumulate_metrics = ["global_step"]

    total_metrics_dict = defaultdict(lambda: 0.)

    def format_string(self, prefix, metrics):
        log_string = prefix
        for metric, val in metrics.items():
            if val.is_integer():
                val = int(val)
                log_string += f' | {metric}: {val}'
            else:
                log_string += f' | {metric}: {val:.4}'
        return log_string

    def get_current_epoch_step(self, trainer) -> int:
        """
        Get the value of step within an epoch.
        """
        return max(
            trainer.fit_loop.epoch_loop.automatic_optimization.optim_progress.optimizer.step.current.completed,
            trainer.fit_loop.epoch_loop.manual_optimization.optim_step_progress.current.completed,
        )

    @property
    def average_metrics_dict(self):
        average_dict = {}
        for key in self.total_metrics_dict:
            if key in self.skip_accumulate_metrics:
                average_dict[key] = self.total_metrics_dict[key]
            else:
                average_dict[key] = self.total_metrics_dict[key] / self.log_interval
        return average_dict

    @property
    def train_description(self):
        return self._train_description

    @property
    def validation_description(self):
        return self._validation_description

    @property
    def test_description(self):
        return self._test_description

    @property
    def log_interval(self):
        return self._log_interval

    @log_interval.setter
    def log_interval(self, val):
        self._log_interval = val

    @property
    def skip_accumulate_metrics(self):
        return self._skip_accumulate_metrics

    @skip_accumulate_metrics.setter
    def skip_accumulate_metrics(self, val):
         self._skip_accumulate_metrics = val

    @override
    def on_sanity_check_start(self, *_: Any) -> None:
        self._validation_description = "Sanity checking " + self.validation_description

    @override
    def on_sanity_check_end(self, *_: Any) -> None:
        self._validation_description = "Validation"

    @override
    def on_train_epoch_start(self, trainer, *_):
        if trainer.max_steps > 0:
            # while resuming from a ckpt use trainer.max_steps as the total for progress bar as trainer.num_training_batches
            # is truncated to max_steps - step being resumed at
            self.total = trainer.max_steps
        else:
            self.total = trainer.num_training_batches

    ## TODO: handle nan losses!
    @override
    def on_train_batch_end(self, trainer, pl_module, *_, **__):
        n = self.get_current_epoch_step(trainer)
        metrics = self.get_metrics(trainer, pl_module)
        for key in metrics:
            if key in self.skip_accumulate_metrics:
                self.total_metrics_dict[key] = metrics[key]
            else:
                self.total_metrics_dict[key] += metrics[key]

        if n % self.log_interval == 0:
            prefix = self.train_description + f" epoch {trainer.current_epoch}, iteration {n}/{self.total}:"
            log_string = self.format_string(prefix, self.average_metrics_dict)
            print_rank_last(log_string)

            self.total_metrics_dict = defaultdict(lambda: 0.)

    @override
    def on_validation_batch_start(
        self,
        trainer: "pl.Trainer",
        pl_module: "pl.LightningModule",
        batch: Any,
        batch_idx: int,
        dataloader_idx: int = 0,
    ) -> None:
        if not self.has_dataloader_changed(dataloader_idx):
            return
        self.total_validation_steps = int(self.total_val_batches_current_dataloader / get_num_microbatches())

    @override
    def on_validation_batch_end(
        self,
        trainer: "pl.Trainer",
        pl_module: "pl.LightningModule",
        outputs: STEP_OUTPUT,
        batch: Any,
        batch_idx: int,
        dataloader_idx: int = 0,
    ) -> None:
        n = int((batch_idx + 1) / get_num_microbatches())
        print_rank_last(self.validation_description + f": iteration {n}/{self.total_validation_steps}")

    @override
    def on_test_batch_start(
        self,
        trainer: "pl.Trainer",
        pl_module: "pl.LightningModule",
        batch: Any,
        batch_idx: int,
        dataloader_idx: int = 0,
    ) -> None:
        if not self.has_dataloader_changed(dataloader_idx):
            return
        self.total_test_steps = int(self.total_test_batches_current_dataloader / get_num_microbatches())

    @override
    def on_test_batch_end(
        self,
        trainer: "pl.Trainer",
        pl_module: "pl.LightningModule",
        outputs: STEP_OUTPUT,
        batch: Any,
        batch_idx: int,
        dataloader_idx: int = 0,
    ) -> None:
        n = int((batch_idx + 1) / get_num_microbatches())
        print_rank_last(self.test_description + f": iteration {n}/{self.total_validation_steps}")<|MERGE_RESOLUTION|>--- conflicted
+++ resolved
@@ -1,14 +1,9 @@
-<<<<<<< HEAD
-=======
-import sys
-from typing import Any
-
->>>>>>> 38fed49b
 import torch
 from collections import defaultdict
 from megatron.core.num_microbatches_calculator import get_num_microbatches
 from pytorch_lightning.callbacks.progress import ProgressBar
 from pytorch_lightning.utilities.types import STEP_OUTPUT
+from typing import Any
 from typing_extensions import override
 
 
