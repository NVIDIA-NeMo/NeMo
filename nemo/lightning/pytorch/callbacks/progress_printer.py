--- conflicted
+++ resolved
@@ -111,15 +111,7 @@
         self._validation_description = "Validation"
 
     @override
-<<<<<<< HEAD
-    def on_fit_start(self, trainer, pl_module) -> None:
-        self.on_train_epoch_start(trainer, pl_module)
-
-    @override
-    def on_train_epoch_start(self, trainer, *_):
-=======
     def on_train_start(self, trainer, *_):
->>>>>>> 1626ddde
         if trainer.max_steps > 0:
             # while resuming from a ckpt use trainer.max_steps as the total for progress bar as trainer.num_training_batches
             # is truncated to max_steps - step being resumed at
