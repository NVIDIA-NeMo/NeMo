# Copyright (c) 2024, NVIDIA CORPORATION.  All rights reserved.
#
# Licensed under the Apache License, Version 2.0 (the "License");
# you may not use this file except in compliance with the License.
# You may obtain a copy of the License at
#
#     http://www.apache.org/licenses/LICENSE-2.0
#
# Unless required by applicable law or agreed to in writing, software
# distributed under the License is distributed on an "AS IS" BASIS,
# WITHOUT WARRANTIES OR CONDITIONS OF ANY KIND, either express or implied.
# See the License for the specific language governing permissions and
# limitations under the License.

import dataclasses
import logging
from typing import List, Literal, Optional

import pytorch_lightning as pl
from torch.utils.data import DataLoader

from nemo.lightning.megatron_parallel import MegatronStep


class DataSampler:
    def connect(self, trainer: pl.Trainer):
        self.trainer = trainer

    def setup(self, global_rank: int) -> None:
        raise NotImplementedError()

    def transform_dataloader(self, dataloader: DataLoader, consumed_samples: int = 0) -> DataLoader:
        raise NotImplementedError()


class MegatronDataSampler(DataSampler):
    def __init__(
        self,
        seq_len: int,
        micro_batch_size: int = 4,
        global_batch_size: int = 8,
        rampup_batch_size: Optional[List[int]] = None,
        dataloader_type: Literal["single", "cyclic", "batch"] = "single",
        init_consumed_samples: int = 0,
        init_global_step: int = 0,
        output_log: bool = True,
    ):
        self.seq_len = seq_len
        self.output_log = output_log
        self.micro_batch_size = micro_batch_size
        self.global_batch_size = global_batch_size
        self.rampup_batch_size = rampup_batch_size
        self.dataloader_type = dataloader_type
        self.init_consumed_samples = init_consumed_samples
        self.prev_consumed_samples = self.init_consumed_samples
        self.if_first_step = 0
        self.prev_global_batch_size = None
        self.init_global_step = init_global_step

    def setup(self, global_rank: int) -> None:
        from nemo.lightning.data import setup_microbatch_calculator

        setup_microbatch_calculator(global_rank, self.micro_batch_size, self.global_batch_size, self.rampup_batch_size)

    def transform_dataloader(self, dataloader: DataLoader, consumed_samples: int = 0) -> DataLoader:
        from megatron.core import parallel_state

        from nemo.lightning.data import add_megatron_sampler

        mode = getattr(dataloader, 'mode', 'train')

        data_parallel_rank = parallel_state.get_data_parallel_rank()
        data_parallel_size = parallel_state.get_data_parallel_world_size()
        return add_megatron_sampler(
            dataloader,
            micro_batch_size=self.micro_batch_size,
            global_batch_size=self.global_batch_size,
            rampup_batch_size=self.rampup_batch_size,
            consumed_samples=self.init_consumed_samples if mode == 'train' else 0,
            dataloader_type=self.dataloader_type,
<<<<<<< HEAD
            drop_last=mode not in ["test", "predict"],  # don't drop the incomplete batch in test and predict methods
            dataloader_mode=mode,  # dataloader wrapped with nemo.lightning.data.WrappedDataLoader has mode attribute
=======
            drop_last=self.drop_last,
            rank=data_parallel_rank,
            world_size=data_parallel_size,
>>>>>>> ed37d19d
        )

    def compute_consumed_samples(self, steps_since_resume=0) -> int:
        from nemo.lightning.pytorch.strategies import MegatronStrategy
        from nemo.utils import AppState

        if not hasattr(self, "trainer") or not isinstance(self.trainer.strategy, MegatronStrategy):
            return 0

        app_state = AppState()
        if self.rampup_batch_size is not None:
            consumed_samples = self.prev_consumed_samples + self.if_first_step * self.current_global_batch_size
        else:
            consumed_samples = (
                self.init_consumed_samples
                + steps_since_resume * app_state.data_parallel_size * self.micro_batch_size * self.num_microbatches
            )

        return int(consumed_samples)

    # Megatron callbacks

    def on_megatron_step_start(self, step: MegatronStep) -> MegatronStep:
        return dataclasses.replace(
            step,
            seq_length=self.seq_len,
            micro_batch_size=self.micro_batch_size,
            num_microbatches=self.num_microbatches,
        )

    def on_megatron_microbatches_start(self, step: MegatronStep) -> None:
        if not step.trainer:
            return

        # do validation and save the checkpoint when gbs is changed
        if (
            self.rampup_batch_size is not None
            and self.prev_global_batch_size != self.current_global_batch_size
            and self.prev_global_batch_size
        ):
            step.trainer.should_stop = True

    def on_megatron_step_end(self, step: MegatronStep) -> None:
        trainer = step.trainer
        pl_module = step.pl_module

        try:
            from megatron.core.num_microbatches_calculator import update_num_microbatches

        except (ImportError, ModuleNotFoundError):
            logging.warning("Megatron num_microbatches_calculator not found, using Apex version.")
            from apex.transformer.pipeline_parallel.utils import update_num_microbatches

        self.prev_global_batch_size = self.current_global_batch_size

        if step.step_i:
            consumed_samples = self.compute_consumed_samples(step.step_i + 1 - self.init_global_step)
            if self.output_log and trainer and getattr(trainer, "training", False):
                # You may need to turn off logging, for example when doing trainer.predict(model, data)
                pl_module.log(
                    'consumed_samples',
                    consumed_samples,
                    prog_bar=True,
                    batch_size=1,
                )

            self.prev_consumed_samples = consumed_samples

            update_num_microbatches(
                consumed_samples=consumed_samples,
                consistency_check=False,
            )
        if self.output_log and trainer:
            # You may need to turn off logging, for example when doing trainer.predict(model, data)
            pl_module.log(
                "global_batch_size",
                self.current_global_batch_size,
                prog_bar=True,
                batch_size=1,
            )
        self.if_first_step = 1

    @property
    def num_microbatches(self) -> int:
        try:
            from megatron.core.num_microbatches_calculator import get_num_microbatches

        except (ImportError, ModuleNotFoundError):
            logging.warning("Megatron num_microbatches_calculator not found, using Apex version.")
            from apex.transformer.pipeline_parallel.utils import get_num_microbatches

        return get_num_microbatches()

    @property
    def current_global_batch_size(self) -> int:
        try:
            from megatron.core.num_microbatches_calculator import get_current_global_batch_size

        except (ImportError, ModuleNotFoundError):
            logging.warning("Megatron num_microbatches_calculator not found, using Apex version.")
            from apex.transformer.pipeline_parallel.utils import get_current_global_batch_size

        if get_current_global_batch_size():
            current_global_batch_size = get_current_global_batch_size()
        else:
            current_global_batch_size = 1

        return current_global_batch_size<|MERGE_RESOLUTION|>--- conflicted
+++ resolved
@@ -78,14 +78,10 @@
             rampup_batch_size=self.rampup_batch_size,
             consumed_samples=self.init_consumed_samples if mode == 'train' else 0,
             dataloader_type=self.dataloader_type,
-<<<<<<< HEAD
             drop_last=mode not in ["test", "predict"],  # don't drop the incomplete batch in test and predict methods
             dataloader_mode=mode,  # dataloader wrapped with nemo.lightning.data.WrappedDataLoader has mode attribute
-=======
-            drop_last=self.drop_last,
             rank=data_parallel_rank,
             world_size=data_parallel_size,
->>>>>>> ed37d19d
         )
 
     def compute_consumed_samples(self, steps_since_resume=0) -> int:
