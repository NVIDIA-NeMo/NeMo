--- conflicted
+++ resolved
@@ -33,12 +33,8 @@
 from nemo.lightning import _strategy_lib, io
 from nemo.lightning.io.pl import MegatronCheckpointIO
 from nemo.lightning.megatron_parallel import CallbackConnector, MegatronParallel, _ModuleStepFunction
-<<<<<<< HEAD
-from nemo.lightning.pytorch.callbacks import MegatronProgressBar
+from nemo.lightning.pytorch.callbacks import MegatronProgressBar, ModelTransform
 from nemo.utils.callbacks.dist_ckpt_io import AsyncFinalizableCheckpointIO, AsyncFinalizerCallback
-=======
-from nemo.lightning.pytorch.callbacks import MegatronProgressBar, ModelTransform
->>>>>>> d481674c
 
 if TYPE_CHECKING:
     from nemo.lightning.pytorch.plugins.data_sampler import DataSampler
@@ -546,7 +542,6 @@
     @override
     def checkpoint_io(self) -> CheckpointIO:
         if self._checkpoint_io is None:
-<<<<<<< HEAD
             checkpoint_callback = self.trainer.checkpoint_callback
             async_save = getattr(checkpoint_callback, "async_save", False)
             if async_save:
@@ -565,9 +560,6 @@
                 self._checkpoint_io = MegatronCheckpointIO()
         elif isinstance(self._checkpoint_io, _WrappingCheckpointIO):
             self._checkpoint_io.checkpoint_io = MegatronCheckpointIO()
-=======
-            self._checkpoint_io = MegatronCheckpointIO()
->>>>>>> d481674c
 
         return self._checkpoint_io
 
