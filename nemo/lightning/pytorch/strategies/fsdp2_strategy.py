# Copyright (c) 2024, NVIDIA CORPORATION.  All rights reserved.
#
# Licensed under the Apache License, Version 2.0 (the "License");
# you may not use this file except in compliance with the License.
# You may obtain a copy of the License at
#
#     http://www.apache.org/licenses/LICENSE-2.0
#
# Unless required by applicable law or agreed to in writing, software
# distributed under the License is distributed on an "AS IS" BASIS,
# WITHOUT WARRANTIES OR CONDITIONS OF ANY KIND, either express or implied.
# See the License for the specific language governing permissions and
# limitations under the License.

import atexit
import logging as _logging
import os
import shutil
from contextlib import contextmanager
from pathlib import Path
from typing import Any, Dict, Literal, Optional, Union

import lightning.pytorch as pl
import torch
import torch.distributed as dist
from lightning.fabric.plugins import CheckpointIO
from lightning.fabric.utilities.rank_zero import rank_zero_info
from lightning.fabric.utilities.seed import reset_seed
from lightning.pytorch.strategies.model_parallel import ModelParallelStrategy as PLModelParallelStrategy
from lightning.pytorch.trainer.states import TrainerFn
from lightning.pytorch.utilities.types import STEP_OUTPUT
from typing_extensions import override

from nemo.lightning import io
from nemo.lightning.pytorch.strategies.utils import (
    _destroy_dist_connection,
    ckpt_to_dir,
    create_checkpoint_io,
    fsdp2_strategy_parallelize,
<<<<<<< HEAD
    setup_data_sampler,
    warmup_torch_dist,
=======
>>>>>>> 99ea53dc
)
from nemo.utils import logging
from nemo.utils.import_utils import safe_import_from
from nemo.utils.inprocess_restart import get_prefix_store

try:
    from torch.distributed.tensor._api import distribute_tensor
    from torch.distributed.tensor.placement_types import Shard
except ImportError:
    from torch.distributed._tensor.api import distribute_tensor
    from torch.distributed._tensor.placement_types import Shard

MixedPrecisionPolicy, HAS_MIXED_PRECISION_POLICY = safe_import_from(
    "torch.distributed._composable.fsdp", "MixedPrecisionPolicy"
)

CPUOffloadPolicy, HAS_CPU_OFFLOAD_POLICY = safe_import_from(
    "torch.distributed.fsdp", "CPUOffloadPolicy", fallback_module="torch.distributed._composable.fsdp"
)

_logger = _logging.getLogger(__name__)


class FSDP2Strategy(PLModelParallelStrategy, io.IOMixin):
    """FSDP2Strategy implementing FSDP via FSDP 2.

    Notes:
    - TP + FSDP2 is currently not supported.
    """

    def __init__(
        self,
        data_parallel_size: Union[Literal["auto"], int] = "auto",
        tensor_parallel_size: Union[Literal["auto"], int] = "auto",
        offload_policy: 'CPUOffloadPolicy' = None,
        data_sampler=None,
        checkpoint_io=None,
        mp_policy=None,
        parallelize_fn=fsdp2_strategy_parallelize,
        **kwargs,
    ):
        """Initializes the FSDP2Strategy with specified parallelization settings.

        Args:
            data_parallel_size (Union[Literal["auto"], int]): Number of data-parallel replicas.
            tensor_parallel_size (Union[Literal["auto"], int]): Number of tensor-parallel groups.
            data_sampler (optional): Custom data sampler to process dataloaders.
            mp_policy (optional): Mixed precision policy for parameter and operation casting.
                Defaults to:
                ```python
                MixedPrecisionPolicy(
                    param_dtype=torch.bfloat16,
                    reduce_dtype=torch.float32,
                    output_dtype=None,
                    cast_forward_inputs=True,
                )
                ```
            parallelize_fn (callable, optional): Function for parallelizing the model. Defaults to None.
            **kwargs: Additional arguments for base class initialization.
        """
        super().__init__(data_parallel_size=data_parallel_size, tensor_parallel_size=tensor_parallel_size, **kwargs)
        self._checkpoint_io = checkpoint_io
        self.data_sampler = data_sampler
        self.checkpoint = None
        self.mp_policy = mp_policy
        if self.mp_policy is None:
            assert HAS_MIXED_PRECISION_POLICY is not None, "Expected to have MixedPrecisionPolicy"
            self.mp_policy = MixedPrecisionPolicy(
                param_dtype=torch.bfloat16,
                reduce_dtype=torch.bfloat16,
                output_dtype=torch.bfloat16,
                cast_forward_inputs=True,
            )
<<<<<<< HEAD
        self.parallelize_fn = parallelize_fn or fsdp2_strategy_parallelize

        # Used for in process restart
        self.store: Optional[torch.distributed.Store] = None
        self.inprocess_call_wrapper = None
=======
        self.store: Optional[torch.distributed.Store] = None
        self.parallelize_fn = parallelize_fn
        self.offload_policy = offload_policy
>>>>>>> 99ea53dc

    @property
    @override
    def lightning_restore_optimizer(self) -> bool:
        """Optim state restoration is enabled"""
        return True

    def load_optimizer_state_dict(self, checkpoint) -> None:
        """Stores a reference to the optimizer state-dict for later restoration.

        Instead of immediately restoring the optimizer's state, this method saves the checkpoint
        reference and defers the restoration until the first training step. This is necessary
        because, in NeMo 2.0, PeFT adapters are added dynamically just before the first training
        step. Attempting to restore the optimizer state-dict before the adapters are initialized
        would result in an error.

        Args:
            checkpoint (dict): A dictionary containing the trainer's checkpoint,
                            including the optimizer state-dict.
        """
        # TODO(@akoumparouli): refactor.
        self.checkpoint = checkpoint

    def _load_optimizer_state_dict(self) -> None:
        """Restores the optimizer state-dict from the stored checkpoint.

        This method applies the optimizer state stored in the checkpoint to the corresponding
        optimizers. It ensures that the optimizer states are correctly restored after the
        PeFT adapters have been added in the first training step.

        If no checkpoint is stored, the method exits without performing any restoration.

        Note: This operation runs only once, as the checkpoint reference is cleared after execution.
        """
        from torch.distributed.checkpoint.state_dict import set_optimizer_state_dict

        if self.checkpoint is None:
            for optimizer, opt_state in zip(self.optimizers, self.checkpoint["optimizer_states"]):
                set_optimizer_state_dict(
                    self.lightning_module,
                    optimizer,
                    optim_state_dict=opt_state,
                    options={},
                )
            # run this only once
            self.checkpoint = None

    @override
    def setup_environment(self) -> None:
        """setup distributed environment and device mesh"""
        from torch.distributed.device_mesh import init_device_mesh

        self.accelerator.setup_device(self.root_device)

        self._setup_distributed()
        if self._data_parallel_size == "auto":
            self._data_parallel_size = self.num_nodes
        if self._tensor_parallel_size == "auto":
            self._tensor_parallel_size = self.num_processes
        # No TP currently
        self._device_mesh = init_device_mesh(
            device_type=self.root_device.type,
            mesh_shape=(self._data_parallel_size,),
            mesh_dim_names=("data_parallel",),
        )
        self.lightning_module._device_mesh = self._device_mesh

    @override
    def setup(self, trainer: pl.Trainer) -> None:
        """Configures the strategy within the PyTorch Lightning trainer.

        Args:
            trainer (pl.Trainer): The PyTorch Lightning trainer instance.
        """
        self.trainer = trainer
        # connect trainer to accelerator.
        self.accelerator.setup(trainer)
        # Parallelize model
        if getattr(self, '_init_model_parallel', True):
            self.parallelize()
        # Corner case, as FSDP2 expected to be used multi-device.
        if self._data_parallel_size == 1:
            self._lightning_module = self._lightning_module.to(self.root_device)

        # setup optim
        if getattr(self, '_setup_optimizers', True) and trainer.state.fn == TrainerFn.FITTING:
            super().setup_optimizers(trainer)

    def parallelize(self):
        """Applies fully_shard on model"""
        if self.parallelize_fn is not None:
            # TODO(@akoumparouli): self.lightning_module is an nn.Module child, use it directly?
            # Apply FSDP2 and TP to the model
            self.parallelize_fn(
                self.lightning_module.model,
                device_mesh=self._device_mesh,
                mp_policy=self.mp_policy,
                offload_policy=self.offload_policy,
            )
            # Apply this only once
            self.parallelize_fn = None
        else:
            logging.warning("Called parallelize more than once.")

    @override
    def _setup_distributed(self) -> None:
        """Initializes process group for communications."""

        # Implementation from superclass copied below in order to pass the store to the process group init
        reset_seed()
        self.set_world_ranks()
        self._process_group_backend = self._get_process_group_backend()
        # See https://github.com/pytorch/pytorch/issues/148532 for details.
        if self.offload_policy is not None:
            self._process_group_backend = "cuda:nccl,cpu:gloo"

        assert self.cluster_environment is not None
        if not torch.distributed.is_available():
            raise RuntimeError("torch.distributed is not available. Cannot initialize distributed process group")
        if torch.distributed.is_initialized():
            _logger.debug("torch.distributed is already initialized. Exiting early")
            return

        global_rank = self.cluster_environment.global_rank()
        world_size = self.cluster_environment.world_size()
        os.environ["MASTER_ADDR"] = self.cluster_environment.main_address
        os.environ["MASTER_PORT"] = str(self.cluster_environment.main_port)
        _logger.info(f"Initializing distributed: GLOBAL_RANK: {global_rank}, MEMBER: {global_rank + 1}/{world_size}")

        store = self.store
        if self.inprocess_call_wrapper is not None:
            assert self.store is not None
            store = get_prefix_store(store, self.inprocess_call_wrapper)

        torch.distributed.init_process_group(
            self._process_group_backend, rank=global_rank, world_size=world_size, store=store
        )
        warmup_torch_dist(self.root_device)

        if self._process_group_backend == "nccl":
            atexit.register(_destroy_dist_connection)

        # On rank=0 let everyone know training is starting
        rank_zero_info(
            f"{'-' * 100}\n"
            f"distributed_backend={self._process_group_backend}\n"
            f"All distributed processes registered. Starting with {world_size} processes\n"
            f"{'-' * 100}\n"
        )

    def _get_loss_reduction(self, step_type: str):
        """Retrieves the loss reduction method for a given step type.

        Args:
            step_type (str): The type of step (e.g., "training", "validation").

        Returns:
            Callable: The loss reduction function, if defined; otherwise, None.
        """
        for fn_name in [f"{step_type}_loss_reduction", "loss_reduction"]:
            if hasattr(self.lightning_module, fn_name):
                return getattr(self.lightning_module, fn_name)
        return None

    def _step_proxy(self, step_type, batch, batch_idx=None):
        """Executes a training, validation, or test step and applies loss reduction if available.

        Args:
            step_type (str): The step type ("training", "validation", "test", "predict").
            batch: The input batch.
            batch_idx (optional): Index of the batch.

        Returns:
            Tuple: The computed loss and a dictionary with reduced loss metrics.
        """
        method_name = f"{step_type}_step"
        if self.model != self.lightning_module:
            loss = self._forward_redirection(self.model, self.lightning_module, method_name, batch, batch_idx)
        else:
            loss = getattr(self.lightning_module, method_name)(batch, batch_idx)

        _loss_reduction = self._get_loss_reduction(step_type)
        if _loss_reduction:
            return _loss_reduction.forward(batch, loss)
        return loss, {'avg': loss}

    @override
    def optimizer_state(self, optimizer):
        """returns the sharded optim state"""
        return optimizer.state_dict()

    @override
    def training_step(self, batch, batch_idx=None) -> STEP_OUTPUT:
        """Defines the training step, logging relevant metrics.

        Args:
            batch: The input batch.
            batch_idx (optional): The index of the batch.

        Returns:
            STEP_OUTPUT: The loss for backpropagation.
        """

        # See load_optimizer_state_dict to understand why we call this here.
        if self.checkpoint is not None:
            self._load_optimizer_state_dict()

        assert self.lightning_module is not None
        assert self.model is not None

        loss = self.lightning_module.training_step(batch, batch_idx)
        self.lightning_module.log(
            'global_step',
            self.trainer.global_step,
            prog_bar=True,
            rank_zero_only=True,
            batch_size=1,
        )

        self.lightning_module.log(
            'step',
            self.trainer.global_step,
        )

        return loss

    @override
    def validation_step(self, batch, batch_idx=None) -> Any:
        """Defines the validation step, logging validation loss.

        Args:
            batch: The input batch.
            batch_idx (optional): The index of the batch.

        Returns:
            Any: The validation loss.
        """
        assert self.lightning_module is not None
        assert self.model is not None
        with self.precision_plugin.val_step_context():
            loss, reduced = self._step_proxy("validation", batch, batch_idx)
            if reduced["avg"]:
                self.lightning_module.log('val_loss', reduced['avg'], rank_zero_only=True, batch_size=1)
            return loss

    @override
    def test_step(self, batch, batch_idx=None) -> STEP_OUTPUT:
        """Defines the test step, logging test loss.

        Args:
            batch: The input batch.
            batch_idx (optional): The index of the batch.

        Returns:
            Any: The test loss.
        """
        assert self.lightning_module is not None
        assert self.model is not None
        with self.precision_plugin.test_step_context():
            loss, reduced = self._step_proxy("test", batch, batch_idx)
            self.lightning_module.log('test_loss', reduced['avg'], rank_zero_only=True, batch_size=1)

            return loss

    @override
    def predict_step(self, batch, batch_idx=None) -> STEP_OUTPUT:
        """Runs one predict step.

        Args:
            batch (dict): the batch to use for pred.
            batch_idx (int, optional): the batch index. Defaults to None.

        Returns:
            STEP_OUTPUT: the reduced loss.
        """
        assert self.lightning_module is not None
        assert self.model is not None
        with self.precision_plugin.predict_step_context():
            loss, reduced = self._step_proxy("predict", batch, batch_idx)
            return reduced

    @contextmanager
    @override
    def tensor_init_context(self, empty_init: Optional[bool] = None):
        """Context manager used for initialization"""
        # Materializaton happens in `setup()`
        # @akoumparouli: using Parent's tensor_init_context causes mcore
        # parameters to be initialized on GPU instead of (assumed) CPU.
        yield

    @property
    @override
    def checkpoint_io(self) -> CheckpointIO:
        """CheckpointIO getter

        Returns:
            CheckpointIO: _description_
        """
        if self._checkpoint_io is None:
            self._checkpoint_io = create_checkpoint_io()

        return self._checkpoint_io

    @checkpoint_io.setter
    def checkpoint_io(self, io: CheckpointIO) -> None:
        """CheckpointIO setter

        Args:
            io (CheckpointIO): the checkpointio to use.
        """
        self._checkpoint_io = io

    @property
    def current_epoch_step(self) -> int:
        """Gets the current step within an epoch.

        Returns:
            int: The step index within the epoch.
        """
        return max(
            self.trainer.fit_loop.epoch_loop.automatic_optimization.optim_progress.optimizer.step.current.completed,
            self.trainer.fit_loop.epoch_loop.manual_optimization.optim_step_progress.current.completed,
        )

    @override
    def remove_checkpoint(self, filepath: Union[str, Path]) -> None:
        """Removes a checkpoint from the filesystem.

        Args:
            filepath (Union[str, Path]): Path to the checkpoint to be removed.
        """
        ckpt = ckpt_to_dir(filepath)
        if self.is_global_zero:
            if os.path.islink(ckpt):
                os.unlink(ckpt)
            elif os.path.exists(ckpt):
                shutil.rmtree(ckpt)

    @override
    def lightning_module_state_dict(self) -> Dict[str, Any]:
        """Collects the state dict of the model."""
        from nemo.lightning.pytorch.strategies.utils import to_cpu

        assert self.lightning_module is not None
        state_dict = self.lightning_module.state_dict()
        is_adapter_only = getattr(self._checkpoint_io, 'adapter_only', False)
        name_has_lora = lambda x: 'lora' in x.lower()

        module_names = list(state_dict.keys())
        for name in module_names:
            param = state_dict.pop(name)
            # @akoumparouli: refactor this.
            # if any key has "lora" in FQN, then it will only move lora keys to cpu, since only
            # the adapter weights are saved.
            if (is_adapter_only and name_has_lora(name)) or not is_adapter_only:
                state_dict[name] = to_cpu(param)
        dist.barrier()
        return state_dict

    @override
    def save_checkpoint(
        self, checkpoint: Dict[str, Any], filepath: Union[str, Path], storage_options: Optional[Any] = None
    ) -> None:
        """
        Unshards FSDP2 checkpoint and passes it to checkpoint_io for saving to a file.
        """

        if self.is_global_zero:
            self.checkpoint_io.save_checkpoint(checkpoint, filepath, storage_options=storage_options)

    @override
    def load_checkpoint(self, checkpoint_path: str | Path) -> Dict[str, Any]:
        """Loads checkpoint with checkpoint_io"""
        return self.checkpoint_io.load_checkpoint(checkpoint_path)

    @override
    @torch.no_grad
    def load_model_state_dict(self, ckpt, strict=False):
        """Shards a full state dict"""
        # TODO(@akoumparouli): update `placements` value once TP is enabled.
        sharded_state = {
            k: distribute_tensor(v, self.device_mesh, placements=(Shard(dim=0),))
            for k, v in ckpt['state_dict'].items()
        }
        self.lightning_module.load_state_dict(sharded_state, strict=strict)<|MERGE_RESOLUTION|>--- conflicted
+++ resolved
@@ -37,11 +37,7 @@
     ckpt_to_dir,
     create_checkpoint_io,
     fsdp2_strategy_parallelize,
-<<<<<<< HEAD
-    setup_data_sampler,
     warmup_torch_dist,
-=======
->>>>>>> 99ea53dc
 )
 from nemo.utils import logging
 from nemo.utils.import_utils import safe_import_from
@@ -115,17 +111,12 @@
                 output_dtype=torch.bfloat16,
                 cast_forward_inputs=True,
             )
-<<<<<<< HEAD
-        self.parallelize_fn = parallelize_fn or fsdp2_strategy_parallelize
+        self.parallelize_fn = parallelize_fn
+        self.offload_policy = offload_policy
 
         # Used for in process restart
         self.store: Optional[torch.distributed.Store] = None
         self.inprocess_call_wrapper = None
-=======
-        self.store: Optional[torch.distributed.Store] = None
-        self.parallelize_fn = parallelize_fn
-        self.offload_policy = offload_policy
->>>>>>> 99ea53dc
 
     @property
     @override
