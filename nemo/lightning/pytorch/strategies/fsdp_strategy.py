--- conflicted
+++ resolved
@@ -70,12 +70,8 @@
         self,
         auto_wrap_policy={TransformerLayer},
         state_dict_type="sharded",
-<<<<<<< HEAD
-        ckpt_include_optimizer=True,
-=======
         ckpt_load_optimizer: bool = True,
         ckpt_save_optimizer: bool = True,
->>>>>>> 19f904e1
         data_sampler=None,
         **kwargs,
     ):
@@ -212,19 +208,11 @@
         checkpoint["sharded_state_dict"] = pyt_to_mcore_state_dict(checkpoint.pop("state_dict"))
         checkpoint["state_dict"] = OrderedDict([])
 
-<<<<<<< HEAD
         ## replace unsharded optimizer_states with sharded dict.
         ## note that if trainer.save_checkpoint(path, save_weights_only=True) is called,
         ## the checkpoint will contain only model weights. Optimizer states will be omitted.
-        if "optimizer_states" in checkpoint:
+        if "optimizer_states" in checkpoint and self.trainer.state.fn == TrainerFn.FITTING and self.ckpt_save_optimizer:
             del checkpoint["optimizer_states"]
-=======
-        # TODO: do we still need to keep this?
-        for optim_state in checkpoint['optimizer_states']:
-            optim_state.pop("state")
-
-        if self.trainer.state.fn == TrainerFn.FITTING and self.ckpt_save_optimizer:
->>>>>>> 19f904e1
             checkpoint['optimizer'] = get_optimizer_state_dict(self.model, self.optimizers)
             pyt_to_mcore_state_dict(checkpoint['optimizer']['state'], prefix="optimizer.state.")
 
@@ -255,13 +243,7 @@
             pyt_to_mcore_state_dict(msd)
             sharded_state_dict["sharded_state_dict"] = msd
 
-<<<<<<< HEAD
-        if (
-            self.ckpt_include_optimizer and self.trainer.state.fn == TrainerFn.FITTING
-        ):  ## TODO: remove ckpt_include_optimizer
-=======
         if self.ckpt_load_optimizer and self.trainer.state.fn == TrainerFn.FITTING:
->>>>>>> 19f904e1
             osd = get_optimizer_state_dict(self.model, self.optimizers, options=StateDictOptions(cpu_offload=True))
             pyt_to_mcore_state_dict(osd['state'], prefix="optimizer.state.")
             sharded_state_dict["optimizer"] = osd
