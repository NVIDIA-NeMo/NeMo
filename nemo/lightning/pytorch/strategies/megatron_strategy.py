# Copyright (c) 2024, NVIDIA CORPORATION.  All rights reserved.
#
# Licensed under the Apache License, Version 2.0 (the "License");
# you may not use this file except in compliance with the License.
# You may obtain a copy of the License at
#
#     http://www.apache.org/licenses/LICENSE-2.0
#
# Unless required by applicable law or agreed to in writing, software
# distributed under the License is distributed on an "AS IS" BASIS,
# WITHOUT WARRANTIES OR CONDITIONS OF ANY KIND, either express or implied.
# See the License for the specific language governing permissions and
# limitations under the License.

import functools
import inspect
import os
import shutil
from collections import OrderedDict
from contextlib import ExitStack, contextmanager
from dataclasses import dataclass
from pathlib import Path
from typing import (
    TYPE_CHECKING,
    Any,
    Callable,
    ContextManager,
    Dict,
    List,
    Literal,
    Mapping,
    Optional,
    TypeVar,
    Union,
    cast,
)

import lightning.pytorch as pl
import torch
import torch.distributed
from lightning.fabric.plugins import CheckpointIO, ClusterEnvironment
from lightning.fabric.utilities.optimizer import _optimizer_to_device, _optimizers_to_device
from lightning.pytorch.accelerators import CPUAccelerator
from lightning.pytorch.loops import _AutomaticOptimization, evaluation_loop, fit_loop, prediction_loop
from lightning.pytorch.loops.fetchers import _DataLoaderIterDataFetcher
from lightning.pytorch.overrides.distributed import _sync_module_states
from lightning.pytorch.strategies.ddp import DDPStrategy
from lightning.pytorch.trainer.states import RunningStage, TrainerFn
from lightning.pytorch.utilities.types import STEP_OUTPUT
from megatron.core import Timers
from megatron.core.dist_checkpointing.validation import StrictHandling
from megatron.core.distributed import DistributedDataParallelConfig
from megatron.core.optimizer import OptimizerConfig
from torch import nn
from torch.distributed.algorithms.ddp_comm_hooks.debugging_hooks import noop_hook
from torch.distributed.checkpoint.utils import CheckpointException
from torch.nn.parallel import DistributedDataParallel
from torch.utils.data import DataLoader
from typing_extensions import override

from nemo.core.optim.mcore_optim import McoreDistributedOptimizer
from nemo.lightning import _strategy_lib, io
from nemo.lightning.megatron_parallel import CallbackConnector, MegatronParallel, aggregate_moe_loss_stats
from nemo.lightning.pytorch.callbacks import ModelTransform
from nemo.lightning.pytorch.strategies.utils import (
    RestoreConfig,
    ckpt_to_dir,
    create_checkpoint_io,
    fix_progress_bar,
    init_model_parallel,
    setup_data_sampler,
    setup_parallel_ranks,
)
from nemo.utils import logging
from nemo.utils.callbacks.dist_ckpt_io import AsyncFinalizerCallback

if TYPE_CHECKING:
    from nemo.lightning.pytorch.plugins.data_sampler import DataSampler

ConfigT = TypeVar("ConfigT")


DDPLiteral = Literal["megatron", "pytorch"]


URL = "https://docs.nvidia.com/nemo-framework/user-guide/latest/knownissues.html"
LOAD_ERROR = f"""
    (1) To resolve this issue, try to set `trainer.strategy.ckpt_load_strictness` to False. This setting enables loading older checkpoints.
    (2) For more details and troubleshooting guidance, please refer to the framework documentation: {URL}.
"""


@dataclass
class ParallelismConfig:
    """
    POD containing parallelism configuration.
    Parallelism configuration is passed to MegatronStrategy via constructor arguments,
    then copied to model's config during model setup.
    """

    tensor_model_parallel_size: int
    pipeline_model_parallel_size: int
    virtual_pipeline_model_parallel_size: int
    microbatch_group_size_per_vp_stage: int
    context_parallel_size: int
    sequence_parallel: bool
    expert_model_parallel_size: int
    moe_extended_tp: bool
    pipeline_dtype: torch.dtype
    encoder_tensor_model_parallel_size: int = 0
    encoder_pipeline_model_parallel_size: int = 0
<<<<<<< HEAD
    pipeline_model_parallel_comm_backend: str = 'nccl'
=======
    account_for_embedding_in_pipeline_split: bool = False
    account_for_loss_in_pipeline_split: bool = False
>>>>>>> dcc7b5e2
    use_te_rng_tracker: bool = False
    expert_tensor_parallel_size: int = None
    use_tp_pp_dp_mapping: bool = False


class MegatronStrategy(DDPStrategy, io.IOMixin):
    """Megatron plugin for Pytorch Lightning.

    This strategy implements model parallelism using NVIDIA's Megatron-LM framework. It supports
    various forms of parallelism including tensor model parallelism, pipeline model parallelism,
    sequence parallelism, and expert parallelism for efficient training of large language models.

    Args:
        tensor_model_parallel_size (int): Intra-layer model parallelism. Splits tensors across GPU ranks.
            Defaults to 1.
        pipeline_model_parallel_size (int): Inter-layer model parallelism. Splits transformer layers
            across GPU ranks. Defaults to 1.
        virtual_pipeline_model_parallel_size (Optional[int]): Interleaved pipeline parallelism used to
            improve performance by reducing the pipeline bubble. Defaults to None.
        microbatch_group_size_per_vp_stage (Optional[int]): the number of micro-batches that are executed
            at a time for a given virtual stage (both forward and backward). Defaults to None and convert
            to pipeline_parallel_size. which specifies a depth-first schedule.
        context_parallel_size (int): Splits network input along sequence dimension across GPU ranks.
            Defaults to 1.
        sequence_parallel (bool): Makes tensor parallelism more memory efficient for LLMs (20B+) by
            parallelizing layer norms and dropout sequentially. Defaults to False.
        expert_model_parallel_size (int): Distributes MoE Experts across sub data parallel dimension.
            Defaults to 1.
        expert_tensor_parallel_size (Optional[int]): Sets MoE Experts tensor parallelism size. Defaults to None.
        moe_extended_tp (bool): Alternative parallelization strategy for expert parallelism. Defaults to False.
        account_for_embedding_in_pipeline_split (bool): If set, *input* embedding layer will be treated as a standard
            transformer layer in the context of partition and placement for pipeline parallelism.
        account_for_loss_in_pipeline_split (bool): If set, loss layer will be treated as a standard transformer
            layer in the context of partition and placement for pipeline parallelism.
        data_sampler (Optional['DataSampler']): Custom data sampler for distributed training. Defaults to None.
        parallel_devices (Optional[List[torch.device]]): List of devices to use for parallelism. Defaults to None.
        cluster_environment: Cluster environment for distributed training. Defaults to None.
        checkpoint_io: Checkpoint I/O handler. Defaults to None.
        find_unused_parameters (bool): Find unused parameters in DDP. Defaults to False.
        ckpt_type (TrainerCkptProtocol): Checkpoint type. Defaults to TrainerCheckpoint.
        ckpt_load_optimizer (bool): Load optimizer state from trainer.ckpt_path. Defaults to True.
        ckpt_save_optimizer (bool): Save optimizer states in checkpoint. Defaults to True.
        ddp (Union[DDPLiteral, DistributedDataParallelConfig]): DDP configuration. Defaults to "megatron".
        lazy_init (bool): Use lazy initialization for model parallel parameters. Defaults to False.
        pipeline_dtype (Optional[torch.dtype]): Data type for pipeline parallelism. Defaults to None.
        save_ckpt_format (str): Distributed checkpoint format to use for checkpoint saving. Should be one of
            'torch_dist' or 'zarr'. Defaults to 'torch_dist'.
        ckpt_async_save (bool): Whether to save checkpoints asynchronously to reduce checkpointing overhead.
            Defaults to True.
        ckpt_torch_dist_multiproc (int): Number of extra processes per rank used during ckpt save
            with PyTorch distributed format. Defaults to None.
        ckpt_assume_constant_structure (bool): Allows caching some computation across checkpoint saves.
            Set to True only if the state dict structure doesn't change within a single job.
        ckpt_parallel_save (bool): If true, each worker will write its own part of the dist checkpoint.
            Defaults to True.
        ckpt_parallel_save_within_dp (bool): If true, save will be parallelized only within a DP group
            (whole world otherwise), which might slightly reduce the save overhead. Defaults to False.
        ckpt_parallel_load (bool): If true, each worker will load part of the dist checkpoint
            and exchange with NCCL. Might use some extra GPU memory. Defaults to True.
        ckpt_parallel_save_optim (bool): Parallel save/load of a DistributedOptimizer. 'True'
            allows performant save and reshardable checkpoints. Set to 'False' only in order to minimize
            the number of checkpoint files.
        ckpt_load_directly_on_device (bool): if True, loads the weights directly on GPU.
            Has effect only for `zarr` based checkpoints (PyT Distributed always loads on device).
            Defaults to True.
        ckpt_load_strictness (StrictHandling, optional): defines loading strictness.
            If not None, overwrites the `strict` flag passed to `load_checkpoint`.
            Defaults to None. For a list of supported values, refer to the Megatron Core documentation:
            https://github.com/NVIDIA/Megatron-LM/blob/d4e72c0d33edc0c53aeb624f617eb77cebce6ae9/megatron/core/dist_checkpointing/validation.py#L46
        setup_optimizers (bool): Whether to call the trainer's setup_optimizers function to perform any
            necessary conversions of optimizer parameters and move optimizer parameters to the correct device.
            Defaults to True.
        init_model_parallel (bool): Whether to initialize the model parallel groups. Defaults to True.
        replace_progress_bar (bool): Whether to replace the TQDM progress bar with a megatron-style logger
            that prints the metrics to stdout. Suitable for non-interactive settings.
        progress_interval (int): How frequently to print progress to stdout. Only used when
            replace_progress_bar is True.
        megatron_log_level (int): Granularity level to measure and report timing.
            0: report only iteration time and make sure timing does not introduce extra overhead.
            1: report timing for operations that are executed very limited times (basically once) during
               each iteration (such as gradient all-reduce)
            2: report timing for operations that migh be executed numerous times during each iteration.
            Note that setting the level to 1 or 2 might cause increase in iteration time.
        use_tp_pp_dp_mapping (bool): Whether to use TP-PP-DP mapping instead of TP-DP-PP mapping.
            Defaults to False.
        **kwargs: Additional keyword arguments.

    Note:
        This strategy is designed to work with NVIDIA's Megatron-LM framework and requires
        specific model implementations that are compatible with Megatron's parallelism techniques.
    """

    trainer: pl.Trainer

    def __init__(
        self,
        tensor_model_parallel_size: int = 1,
        pipeline_model_parallel_size: int = 1,
        pipeline_model_parallel_comm_backend: str = 'nccl',
        virtual_pipeline_model_parallel_size: Optional[int] = None,
        microbatch_group_size_per_vp_stage: Optional[int] = None,
        context_parallel_size: int = 1,
        sequence_parallel: bool = False,
        expert_model_parallel_size: int = 1,
        moe_extended_tp: bool = False,
        expert_tensor_parallel_size: int = None,
        encoder_tensor_model_parallel_size: Optional[int] = 0,
        encoder_pipeline_model_parallel_size: Optional[int] = 0,
        account_for_embedding_in_pipeline_split: bool = False,
        account_for_loss_in_pipeline_split: bool = False,
        data_sampler: Optional["DataSampler"] = None,
        parallel_devices: Optional[List[torch.device]] = None,
        cluster_environment=None,  # TODO: Add type-hint
        checkpoint_io=None,  # TODO: Add type-hint
        find_unused_parameters: bool = False,
        ckpt_load_optimizer: bool = True,
        ckpt_save_optimizer: bool = True,
        ddp: Union[DDPLiteral, DistributedDataParallelConfig] = "megatron",
        lazy_init: bool = False,
        pipeline_dtype: Optional[torch.dtype] = None,
        use_te_rng_tracker: bool = False,
        save_ckpt_format: str = "torch_dist",
        ckpt_async_save: bool = True,
        ckpt_torch_dist_multiproc: int = None,  ## TODO(ashors): put elsewhere?
        ckpt_assume_constant_structure: bool = False,
        ckpt_parallel_save: bool = True,
        ckpt_parallel_save_within_dp: bool = False,
        ckpt_parallel_load: bool = True,
        ckpt_parallel_save_optim: bool = True,
        ckpt_load_directly_on_device: bool = True,
        ckpt_load_strictness: Optional['StrictHandling'] = None,
        setup_optimizers: bool = True,
        init_model_parallel: bool = True,
        replace_progress_bar: bool = True,
        progress_interval: int = 1,
        restore_config: Optional[RestoreConfig] = None,
        megatron_log_level: int = 0,
        use_tp_pp_dp_mapping: bool = False,
        **kwargs,
    ) -> None:
        super().__init__(
            parallel_devices=parallel_devices,
            cluster_environment=cluster_environment,
            checkpoint_io=checkpoint_io,
            find_unused_parameters=find_unused_parameters,
            **kwargs,
        )

        self.megatron_callbacks = CallbackConnector()
        self.data_sampler: Optional["DataSampler"] = data_sampler
        self.tensor_model_parallel_size = tensor_model_parallel_size
        self.pipeline_model_parallel_size = pipeline_model_parallel_size
        self.pipeline_model_parallel_comm_backend = pipeline_model_parallel_comm_backend
        self.microbatch_group_size_per_vp_stage = (
            microbatch_group_size_per_vp_stage
            if microbatch_group_size_per_vp_stage is not None
            else pipeline_model_parallel_size
        )
        self.context_parallel_size = context_parallel_size
        self.expert_model_parallel_size = expert_model_parallel_size
        self.expert_tensor_parallel_size = expert_tensor_parallel_size
        self.moe_extended_tp = moe_extended_tp
        self.virtual_pipeline_model_parallel_size = virtual_pipeline_model_parallel_size
        self.sequence_parallel = sequence_parallel
        self.encoder_tensor_model_parallel_size = encoder_tensor_model_parallel_size
        self.encoder_pipeline_model_parallel_size = encoder_pipeline_model_parallel_size
        self.account_for_embedding_in_pipeline_split = account_for_embedding_in_pipeline_split
        self.account_for_loss_in_pipeline_split = account_for_loss_in_pipeline_split
        self.lazy_init = lazy_init
        self.ckpt_load_optimizer = ckpt_load_optimizer
        self.ckpt_save_optimizer = ckpt_save_optimizer
        self.ckpt_load_strictness = ckpt_load_strictness
        self.use_te_rng_tracker = use_te_rng_tracker
        self._pipeline_dtype = pipeline_dtype
        self._setup_optimizers = setup_optimizers
        self._init_model_parallel = init_model_parallel
        self.log_train_loss = bool(int(os.getenv("NEMO_LOG_TRAIN_LOSS", 1)))
        self.log_memory_usage = bool(int(os.getenv("NEMO_LOG_MEMORY_USAGE", 0)))
        self.use_tp_pp_dp_mapping = use_tp_pp_dp_mapping
        self.save_ckpt_format = save_ckpt_format
        self.async_save = ckpt_async_save
        self.torch_dist_multiproc = ckpt_torch_dist_multiproc
        self.assume_constant_structure = ckpt_assume_constant_structure
        self.parallel_save = ckpt_parallel_save
        self.parallel_save_within_dp = ckpt_parallel_save_within_dp
        self.parallel_load = ckpt_parallel_load
        self.parallel_save_optim = ckpt_parallel_save_optim
        self.load_directly_on_device = ckpt_load_directly_on_device

        self.replace_progress_bar = replace_progress_bar
        self.progress_interval = progress_interval

        self.restore_config = restore_config
        self.timers = Timers(megatron_log_level, "minmax")  ## could also set this for optimizer if we want

        self._ddp = ddp
        if ddp == "megatron":
            self.ddp_config = DistributedDataParallelConfig(check_for_nan_in_grad=True)
        elif isinstance(ddp, DistributedDataParallelConfig):
            self.ddp_config = ddp
        elif ddp == "pytorch":
            self.ddp_config = None
            self.no_ddp_communication_hook = False
        else:
            raise ValueError(f"Invalid DDP type: {ddp}")

        # used in NVIDIA NGC PyTorch containers
        _strategy_lib.enable_nvidia_optimizations()

    @property
    def pipeline_dtype(self):
        """ """
        if self._pipeline_dtype is None:
            dtype_config = getattr(self._precision_plugin, "dtype_config", None)
            if dtype_config is not None:
                self._pipeline_dtype = dtype_config.pipeline_dtype
        return self._pipeline_dtype

    @pipeline_dtype.setter
    def pipeline_dtype(self, value):
        self._pipeline_dtype = value

    @override
    def connect(self, model: pl.LightningModule) -> None:
        """Attaches a model to strategy."""
        super().connect(model)

        assert not 'is_hf_model' in model.__dict__, "Cannot use HFAutoModelForCausalLM with MegatronParallel"

        dtype_config = getattr(self._precision_plugin, "dtype_config", None)
        if self.pipeline_dtype is None and dtype_config:
            self.pipeline_dtype = dtype_config.pipeline_dtype

        _maybe_mcore_config = _strategy_lib.set_model_parallel_attributes(model, self.parallelism)
        if _maybe_mcore_config:
            self._mcore_config = _maybe_mcore_config

        if dtype_config:
            from nemo.lightning.pytorch.plugins.mixed_precision import update_config_with_dtype_overrides

            model.config = update_config_with_dtype_overrides(dtype_config, model.config)

        # add megatron timer to config
        if hasattr(model, "config"):
            model.config.timers = self.timers

        has_optim = getattr(model, "optim", None)
        if has_optim and self._setup_optimizers:
            opt_config = getattr(model.optim, "config", None)
            if isinstance(opt_config, OptimizerConfig):
                mcore_opt_config: OptimizerConfig = cast(OptimizerConfig, opt_config)
                if not self.ddp_config:
                    raise ValueError("PyTorch DDP is not enabled for mcore optimizer")
                ddp_config = cast(DistributedDataParallelConfig, self.ddp_config)

                if dtype_config:
                    model.optim.config = update_config_with_dtype_overrides(dtype_config, model.optim.config)
                    self.ddp_config = update_config_with_dtype_overrides(dtype_config, self.ddp_config)

                if mcore_opt_config.use_distributed_optimizer != ddp_config.use_distributed_optimizer:
                    logging.info("Fixing mis-match between ddp-config & mcore-optimizer config")
                    ddp_config.use_distributed_optimizer = mcore_opt_config.use_distributed_optimizer

    @override
    def setup(self, trainer: pl.Trainer) -> None:
        """Setups the strategy"""
        assert self.accelerator is not None
        self.accelerator.setup(trainer)
        self.trainer = trainer

        try:
            self.model.optim.lr_scheduler.max_steps = trainer.max_steps
            logging.info(f"Copying Trainer's 'max_steps' ({trainer.max_steps}) to LR scheduler's 'max_steps'.")
        except AttributeError:
            logging.warning(
                "Could not copy Trainer's 'max_steps' to LR scheduler's 'max_steps'. "
                "If you are not using an LR scheduler, this warning can safely be ignored."
            )

        # move the model to the correct device
        # self.model_to_device()

        # skip wrapping the model if we are not fitting as no gradients need to be exchanged
        trainer_fn = trainer.state.fn

        if trainer_fn == TrainerFn.FITTING and self._layer_sync:
            assert self.model is not None
            self.model = self._layer_sync.apply(self.model)

        setup_data_sampler(self.trainer)
        fix_progress_bar(trainer, self.replace_progress_bar, self.progress_interval)

        self.setup_megatron_parallel(trainer)
        self.setup_precision_plugin()

        if getattr(self.lightning_module, "model_transform", None):
            # Ensure the ModelTransform callback is pass to the trainer.
            # Callback.setup() is called before the current Strategy.setup(), so we can
            # only perform a check here; adding the callback here would not be sufficient
            if not any(isinstance(cb, ModelTransform) for cb in trainer.callbacks):
                raise ValueError(
                    "You specified a model_transform function in the model, but no"
                    "ModelTransform callback was found in the trainer. "
                    "Please initialize the trainer with "
                    "`trainer = Trainer(..., callbacks=[ModelTransform()])`"
                )

        if trainer.num_sanity_val_steps > 1 and self.pipeline_model_parallel_size > 1:
            # TODO: log here
            trainer.num_sanity_val_steps = 0

        for loop in [fit_loop, evaluation_loop, prediction_loop]:
            loop._select_data_fetcher = _data_fetcher_wrapper(loop._select_data_fetcher)  # noqa: SLF001

        if trainer_fn == TrainerFn.FITTING:
            # TODO: Make sure we don't always wrap the model in data-parallel
            # See: https://github.com/NVIDIA/NeMo/blob/main/nemo/collections/nlp/parts/nlp_overrides.py#L215-L217

            # do not wrap with DDP if not fitting as there's no gradients to reduce
            self.configure_ddp()

            trainer.fit_loop.epoch_loop.automatic_optimization = _MegatronAutomaticOptimization(trainer)

            import torch.distributed.algorithms.ddp_comm_hooks.post_localSGD_hook as post_localSGD

            if isinstance(self._ddp_comm_state, post_localSGD.PostLocalSGDState):
                self._enable_model_averaging()
        else:
            # we need to manually synchronize the module's states since we aren't using the DDP wrapper
            assert self.model is not None
            _sync_module_states(self.model)

        # add AsyncFinalizerCallback if using async
        if self.async_save:
            have_async_callback = False
            for callback in self.trainer.callbacks:
                if isinstance(callback, AsyncFinalizerCallback):
                    have_async_callback = True
                    break
            if not have_async_callback:
                self.trainer.callbacks.append(AsyncFinalizerCallback())

        # Restore model weights and optimizer states if needed
        if self.restore_config and not self.trainer.ckpt_path:
            self.selective_restore()

    @override
    def setup_distributed(self) -> None:
        """Setups dist env"""
        setup_parallel_ranks(self)
        super().setup_distributed()
        init_model_parallel(self.model)

        if self.data_sampler:
            assert isinstance(self.cluster_environment, ClusterEnvironment), "Cluster environment not initialized"
            self.data_sampler.setup(self.cluster_environment.global_rank())

    @override
    def process_dataloader(self, dataloader: DataLoader) -> DataLoader:
        """Setups dataloader"""
        if self.data_sampler:
            return self.data_sampler.transform_dataloader(dataloader)

        return dataloader

    def setup_megatron_parallel(self, trainer: pl.Trainer) -> None:
        """Configures megatron parallel"""
        assert self.model is not None, "Model is not set"

        convert_module_fn = None
        if hasattr(self.precision_plugin, "convert_module"):
            convert_module_fn = self.precision_plugin.convert_module

        self.megatron_parallel = MegatronParallel(
            self.model,
            precision_plugin=self.precision_plugin,
            vp_size=self.virtual_pipeline_model_parallel_size,
            cpu=isinstance(trainer.accelerator, CPUAccelerator),
            ddp_config=self.ddp_config,
            convert_module_fn=convert_module_fn,
        )

        if self._init_model_parallel:
            self.init_model_parallel()

        self.megatron_parallel.trainer = trainer

        # check signature-def of self.model.configure_optimizers to check if there's an optional arg: megatron_parallel
        sig = inspect.signature(self.model.configure_optimizers)
        if "megatron_parallel" in sig.parameters:
            self.model.configure_optimizers = functools.partial(
                self.model.configure_optimizers, megatron_parallel=self.megatron_parallel
            )

        if self._setup_optimizers:
            self.setup_optimizers(trainer)

        self.model = self.megatron_parallel
        trainer_callbacks = getattr(trainer, "callbacks", None)
        if trainer_callbacks:
            self.model.callbacks.add(*trainer_callbacks)

        if self.data_sampler:
            self.model.callbacks.add(self.data_sampler)

        datamodule = getattr(trainer, "datamodule", None)
        if datamodule:
            self.model.callbacks.add(datamodule)

    def init_model_parallel(self):
        """Initializes megatron parallel"""
        self.megatron_parallel.init_model_parallel()

    @override
    def configure_ddp(self) -> None:
        """Configures ddp"""
        logging.debug(f"{self.__class__.__name__}: configuring MegatronParallel")
        self.model = self._setup_model(self.model)
        if self.ddp_config is None:
            self._register_ddp_hooks()

    @override
    def _setup_model(self, model: nn.Module) -> nn.Module:
        """Only called when we need to wrap the model for pytorch's ddp."""
        from megatron.core import parallel_state

        from nemo.utils import AppState

        app_state = AppState()
        if app_state.model_parallel_size is not None:
            self._ddp_kwargs["process_group"] = parallel_state.get_data_parallel_group()

        # Only wrap the model if we are not using Megatron's DDP
        if not self.ddp_config:
            dist_data_parallel: DistributedDataParallel = super()._setup_model(model)
            if self.no_ddp_communication_hook:
                # When using custom gradient accumulation and allreduce, disable
                # DDP communication hook that works on the gradient bucket.
                # Instead, use the custom gradient function and communication hook,
                # which is defined in the master optimizer wrapper.
                dist_data_parallel.require_backward_grad_sync = False
                dist_data_parallel.register_comm_hook(None, noop_hook)
            model = dist_data_parallel

        return model

    @override
    def setup_optimizers(self, trainer: "pl.Trainer") -> None:
        """Setups optimizers"""
        super().setup_optimizers(trainer)
        if hasattr(self.precision_plugin, "convert_optimizer"):
            _optimizers = [*self.optimizers]
            _optimizers[0] = self.precision_plugin.convert_optimizer(self.optimizers[0])
            self.optimizers = _optimizers

        _optimizers_to_device(self.optimizers, self.root_device)

    @override
    def training_step(self, dataloader_iter, *args: Any, **kwargs: Any) -> STEP_OUTPUT:
        """Runs one training step"""
        assert self.lightning_module is not None
        assert isinstance(self.model, MegatronParallel)

        with self.precision_plugin.train_step_context():  # TODO: Do we need this?
            # Set grad to zero.
            for model_chunk in self.model:
                model_chunk.zero_grad_buffer()
            for opt in self.optimizers:
                opt.zero_grad()

            out = self.model.training_step(dataloader_iter, *args, **kwargs)

            if torch.is_tensor(out):
                reduced_train_loss = out
            else:
                if not isinstance(out, dict):
                    raise ValueError(f"Expected dict or tensor for reduced_train_loss, got {type(out)}")

                if "loss" not in out:
                    raise ValueError(f"Expected 'loss' in output dict, got {out.keys()}")

                reduced_train_loss = out["loss"]

            self.lightning_module.log(
                "global_step",
                self.trainer.global_step,
                prog_bar=True,
                batch_size=1,
            )

            self.lightning_module.log(
                "step",
                self.trainer.global_step,
            )

            if self.log_memory_usage:
                max_memory_reserved = torch.cuda.max_memory_reserved()
                memory_allocated = torch.cuda.memory_allocated()
                self.lightning_module.log(
                    "peak_memory_usage",
                    max_memory_reserved,
                    prog_bar=True,
                    batch_size=1,
                )
                self.lightning_module.log(
                    "memory_allocated",
                    memory_allocated,
                    prog_bar=True,
                    batch_size=1,
                )

            if self.log_train_loss:
                # p2p now, broadcast later at ckpt. only with pp, some ranks will log 0.0
                # WHICH IS OK because we broadcast later at checkpoint time
                _strategy_lib._sync_from_last_pipeline_stage(reduced_train_loss, broadcast=False)
                self.lightning_module.log(
                    "reduced_train_loss", reduced_train_loss, prog_bar=True, batch_size=1, sync_dist=False
                )
                # Log any MoE losses.
                # TODO(@akoumparouli): loss_scale depends on the GBS.
                for loss_name, loss_value in aggregate_moe_loss_stats(loss_scale=1.0).items():
                    self.lightning_module.log(loss_name, loss_value, prog_bar=True, rank_zero_only=True, batch_size=1)

            return out

    @override
    def optimizer_step(
        self,
        optimizer: torch.optim.Optimizer,
        closure: Callable[[], Any],
        model: Optional[Union["pl.LightningModule", nn.Module]] = None,
        **kwargs: Any,
    ) -> Any:
        """Runs one optimizer step"""
        optimizer_output = super().optimizer_step(optimizer, closure, model, **kwargs)

        if isinstance(optimizer, McoreDistributedOptimizer):
            optimizer_output, grad_norm, num_zeros_in_grad = optimizer_output
            if grad_norm is not None:
                self.lightning_module.log('grad_norm', grad_norm, batch_size=1)
            if num_zeros_in_grad is not None:
                self.lightning_module.log('num_zeros_in_grad', num_zeros_in_grad, batch_size=1)

        return optimizer_output

    @override
    def validation_step(self, dataloader_iter, *args: Any, **kwargs: Any) -> STEP_OUTPUT:
        """Runs one validation step"""
        assert self.lightning_module is not None
        assert isinstance(self.model, MegatronParallel)

        with self.precision_plugin.val_step_context():  # TODO: Do we need this?
            out = self.model.validation_step(dataloader_iter, *args, **kwargs)

            from megatron.core import parallel_state

            pp_size = parallel_state.get_pipeline_model_parallel_world_size()
            if pp_size > 1:
                # ranks that are not final pp stage have 0 for loss, and out will be mean-reduced over pp
                # groups (due to sync_dist), which divides val_loss by pp_size. so we multiply by pp_size to cancel out
                self.lightning_module.log(
                    "val_loss",
                    out * pp_size,
                    prog_bar=True,
                    sync_dist=True,
                    sync_dist_group=parallel_state.get_pipeline_model_parallel_group(),
                    on_epoch=True,
                )
            else:
                self.lightning_module.log("val_loss", out, prog_bar=True, on_epoch=True)

            return out

    @override
    def test_step(self, dataloader_iter, *args: Any, **kwargs: Any) -> STEP_OUTPUT:
        """Runs one test step"""
        assert self.lightning_module is not None
        assert isinstance(self.model, MegatronParallel)

        with self.precision_plugin.test_step_context():  # TODO: Do we need this?
            return self.model.test_step(dataloader_iter, *args, **kwargs)

    @override
    def predict_step(self, dataloader_iter, *args: Any, **kwargs: Any) -> STEP_OUTPUT:
        """Runs one prediction step"""
        assert self.lightning_module is not None
        assert isinstance(self.model, MegatronParallel)

        with self.precision_plugin.predict_step_context():  # TODO: Do we need this?
            return self.model.predict_step(dataloader_iter, *args, **kwargs)

    @override
    def teardown(self) -> None:
        """Tearsdown the strategy"""
        super().teardown()

    @override
    def model_sharded_context(self) -> ContextManager:
        """Model sharded context"""
        if self.lazy_init and hasattr(self, "_mcore_config"):
            stack = ExitStack()
            stack.enter_context(_strategy_lib.megatron_lazy_init_context(self._mcore_config))
            return stack

        return super().model_sharded_context()

    def _update_step_kwargs(self, dataloader_iter, kwargs, step_name: str):
        if "data_step" not in kwargs:
            kwargs["data_step"] = self._get_data_step(step_name)
        if "forward_step" not in kwargs:
            kwargs["forward_step"] = self._get_forward_step(step_name)
        if "loss_reduction" not in kwargs:
            kwargs["loss_reduction"] = self._get_loss_reduction(step_name)

        return kwargs

    def optimizer_sharded_state_dict(self, is_loading=False):
        """
        Sharded state dictionary for an MainParamsOptimizerWrapper.
        Used to save and load the optimizer state when training with distributed_checkpoint.

        Returns
        -------
            dict: The sharded state dictionary for the optimizer
        Raises:
            ValueError: If a parameter ID does not match any model sharded parameter.
        """
        # TODO: Fix when MainParamsOptimizerWrapper is not used

        optimizer = self.lightning_module.optimizers(use_pl_optimizer=False)
        sharding_type = "fully_sharded_model_space" if self.parallel_save_optim else "dp_zero_gather_scatter"

        return _strategy_lib.optimizer_sharded_state_dict(
            self.megatron_parallel, optimizer, is_loading=is_loading, sharding_type=sharding_type
        )

    @override
    def save_checkpoint(
        self, checkpoint: Dict[str, Any], filepath: Union[str, Path], storage_options: Optional[Any] = None
    ) -> None:
        """Saves checkpoint"""
        if (
            isinstance(self.ddp_config, DistributedDataParallelConfig)
            and self.ddp_config.use_distributed_optimizer
            and self.ddp_config.overlap_param_gather
        ):
            self.megatron_parallel.force_param_sync()

        checkpoint["state_dict"] = OrderedDict([])  # remove device state_dict
        # retrieve `sharded_state_dict` if it has not already been configured in `on_save_checkpoint`
        if "sharded_state_dict" not in checkpoint:
            checkpoint["sharded_state_dict"] = self.megatron_parallel.sharded_state_dict()

        if "optimizer_states" in checkpoint and self.trainer.state.fn == TrainerFn.FITTING:
            # Clear the optimizer states. This handles the case where ckpt_save_optimizer=False
            # Ideally, the optimizer state dicts should not be generated in this case
            checkpoint["optimizer_states"] = {}

            # replace unsharded optimizer_states with sharded dict.
            # note that if trainer.save_checkpoint(path, save_weights_only=True) is called,
            # the checkpoint will contain only model weights. Optimizer states will be omitted.
            if self.ckpt_save_optimizer:
                checkpoint["optimizer"] = [self.optimizer_sharded_state_dict()]

        self.checkpoint_io.save_checkpoint(checkpoint, filepath, storage_options=storage_options)

    def should_restore_optimizer_states(self, selective_restore: bool = False) -> bool:
        """Determines whether to restore optimizer states or not"""
        if selective_restore:
            return self.restore_config.load_optim_state if self.restore_config else False

        return self.ckpt_load_optimizer

    @override
    def load_checkpoint(self, checkpoint_path: Union[str, Path], selective_restore: bool = False) -> Dict[str, Any]:
        """PTL method which we override to integrate distributed checkpoints for model parallel models.
        In order to load distributed checkpoints we need to provide the sharded_state_dict to
        the distributed load function. We get the sharded_state_dict from self.lightning_module
        which makes it convenient to have the loading logic happen at the strategy level.
        """
        torch.cuda.empty_cache()

        # After dist_checkpointing.load, sharded tensors will be replaced with tensors
        sharded_state_dict = {}
        sharded_state_dict["state_dict"] = self.megatron_parallel.sharded_state_dict()

        if (
            self.should_restore_optimizer_states(selective_restore=selective_restore)
            and self.trainer.state.fn == TrainerFn.FITTING
        ):
            if self.lightning_module.optimizers(use_pl_optimizer=False):
                sharded_state_dict["optimizer"] = [self.optimizer_sharded_state_dict(is_loading=True)]

        strict = (
            self.lightning_module.strict_loading if self.ckpt_load_strictness is None else self.ckpt_load_strictness
        )

        try:
            checkpoint = self.checkpoint_io.load_checkpoint(
                checkpoint_path, sharded_state_dict=sharded_state_dict, strict=strict
            )
        except CheckpointException as e:
            error_message = f"{e}\n{LOAD_ERROR}"
            raise RuntimeError(error_message)

        if selective_restore:
            final_checkpoint = {}
            for key in sharded_state_dict.keys():
                final_checkpoint[key] = checkpoint[key]

            return final_checkpoint

        return checkpoint

    def selective_restore(self) -> None:
        """Implements selective restoration of checkpoint"""
        if not self.restore_config:
            return

        logging.info(f"Doing selective restore from {self.restore_config}")

        checkpoint = self.load_checkpoint(checkpoint_path=self.restore_config.path, selective_restore=True)

        if self.restore_config.load_model_state:
            logging.info(f"Restoring model weights from {self.restore_config}")
            strict = True if self.ckpt_load_strictness is None else self.ckpt_load_strictness
            self.load_model_state_dict(checkpoint=checkpoint, strict=strict)

        if self.restore_config.load_optim_state:
            logging.info(f"Restoring optimizer states from {self.restore_config}")
            self.load_optimizer_state_dict(checkpoint=checkpoint, selective_restore=True)

        logging.info(f"Finished restoring from {self.restore_config}, cleaning up.")
        torch.cuda.empty_cache()
        # wait for all to catch up
        self.trainer.strategy.barrier("MegatronStrategy.restore_end")

    @override
    def load_optimizer_state_dict(self, checkpoint: Mapping[str, Any], selective_restore: bool = False) -> None:
        """Loads optimizer state-dict"""
        if not self.should_restore_optimizer_states(selective_restore=selective_restore):
            return

        optimizer_states = checkpoint["optimizer"]
        for optimizer, opt_state in zip(self.optimizers, optimizer_states):
            optimizer.load_state_dict(opt_state)
            _optimizer_to_device(optimizer, self.root_device)

    def remove_checkpoint(self, filepath: Union[str, Path]) -> None:
        """Deletes checkpoint"""
        ckpt = ckpt_to_dir(filepath)
        if self.is_global_zero:
            if os.path.islink(ckpt):
                os.unlink(ckpt)
            else:
                shutil.rmtree(ckpt)

    def load_model_state_dict(self, checkpoint: Mapping[str, Any], strict: bool = True) -> None:
        """loads model state dict"""
        assert self.megatron_parallel is not None

        strict = strict if self.ckpt_load_strictness is None else self.ckpt_load_strictness
        _strategy_lib.load_model_state_dict(self.megatron_parallel, checkpoint, strict=strict)

        if not 'optimizer' in checkpoint:
            for opt in self.optimizers:
                opt.reload_model_params()

    @property
    @override
    def checkpoint_io(self) -> CheckpointIO:
        """Creates & returns checkpoint io"""
        if not self._checkpoint_io:
            self._checkpoint_io = create_checkpoint_io(
                save_ckpt_format=self.save_ckpt_format,
                async_save=self.async_save,
                torch_dist_multiproc=self.torch_dist_multiproc,
                assume_constant_structure=self.assume_constant_structure,
                parallel_save=self.parallel_save,
                parallel_save_within_dp=self.parallel_save_within_dp,
                parallel_load=self.parallel_load,
                load_directly_on_device=self.load_directly_on_device,
            )

        return self._checkpoint_io

    @checkpoint_io.setter
    def checkpoint_io(self, io: CheckpointIO) -> None:
        """CheckpointIO setter"""
        self._checkpoint_io = io

    @property
    def current_epoch_step(self) -> int:
        """
        Get the value of step within an epoch.
        """
        return max(
            self.trainer.fit_loop.epoch_loop.automatic_optimization.optim_progress.optimizer.step.current.completed,
            self.trainer.fit_loop.epoch_loop.manual_optimization.optim_step_progress.current.completed,
        )

    @property
    def distributed_sampler_kwargs(self) -> Dict[str, Any]:
        """Returns dist-sampler's kwargs"""
        from nemo.utils import AppState

        app_state = AppState()
        if app_state.model_parallel_size is not None:
            # When using model parallel, data parallel groups are non-trivial and they
            # correspond to the logical GPUs. This means that the GPUs that form a
            # single logical GPU all need to get the same batch of data.
            distributed_sampler_kwargs = dict(
                num_replicas=app_state.data_parallel_size, rank=app_state.data_parallel_rank
            )
            return distributed_sampler_kwargs

        else:
            return super().distributed_sampler_kwargs

    @property
    def restore_checkpoint_after_setup(self) -> bool:
        """Needs to be True for distributed checkpointing because
        we require the model to have configured the optimizer before
        deserializing the checkpoint.
        """
        return True

    @property
    def parallelism(self) -> ParallelismConfig:
        """Returns parallelism config from class attrs as a POD"""
        return ParallelismConfig(
            tensor_model_parallel_size=self.tensor_model_parallel_size,
            pipeline_model_parallel_size=self.pipeline_model_parallel_size,
            pipeline_model_parallel_comm_backend=self.pipeline_model_parallel_comm_backend,
            virtual_pipeline_model_parallel_size=self.virtual_pipeline_model_parallel_size,
            microbatch_group_size_per_vp_stage=self.microbatch_group_size_per_vp_stage,
            context_parallel_size=self.context_parallel_size,
            sequence_parallel=self.sequence_parallel,
            expert_model_parallel_size=self.expert_model_parallel_size,
            expert_tensor_parallel_size=self.expert_tensor_parallel_size,
            moe_extended_tp=self.moe_extended_tp,
            encoder_tensor_model_parallel_size=self.encoder_tensor_model_parallel_size,
            encoder_pipeline_model_parallel_size=self.encoder_pipeline_model_parallel_size,
            account_for_embedding_in_pipeline_split=self.account_for_embedding_in_pipeline_split,
            account_for_loss_in_pipeline_split=self.account_for_loss_in_pipeline_split,
            pipeline_dtype=self.pipeline_dtype,
            use_te_rng_tracker=self.use_te_rng_tracker,
            use_tp_pp_dp_mapping=self.use_tp_pp_dp_mapping,
        )

    @contextmanager
    @override
    def tensor_init_context(self, empty_init: Optional[bool] = None):
        """Context manager used for initialization"""
        # Materializaton happens in `setup()`
        # @akoumparouli: using Parent's tensor_init_context causes mcore
        # parameters to be initialized on GPU instead of (assumed) CPU.
        yield


def _data_fetcher_wrapper(fn):
    @functools.wraps(fn)
    def wrapped(trainer: pl.Trainer, stage: RunningStage):
        if isinstance(trainer.strategy, MegatronStrategy):
            return _DataLoaderIterDataFetcher()

    return wrapped


class _MegatronAutomaticOptimization(_AutomaticOptimization):
    """
    Custom loop for automatic optimization, tailored to work with a specific training_step
    implementation that involves custom data preparation, forward pass, and loss reduction steps.
    """

    def __init__(self, trainer: "pl.Trainer") -> None:
        super().__init__(trainer)
        self._skip_backward = True  # megatron will do the backward pass<|MERGE_RESOLUTION|>--- conflicted
+++ resolved
@@ -109,12 +109,9 @@
     pipeline_dtype: torch.dtype
     encoder_tensor_model_parallel_size: int = 0
     encoder_pipeline_model_parallel_size: int = 0
-<<<<<<< HEAD
     pipeline_model_parallel_comm_backend: str = 'nccl'
-=======
     account_for_embedding_in_pipeline_split: bool = False
     account_for_loss_in_pipeline_split: bool = False
->>>>>>> dcc7b5e2
     use_te_rng_tracker: bool = False
     expert_tensor_parallel_size: int = None
     use_tp_pp_dp_mapping: bool = False
