--- conflicted
+++ resolved
@@ -123,12 +123,9 @@
     pipeline_dtype: torch.dtype
     encoder_tensor_model_parallel_size: int = 0
     encoder_pipeline_model_parallel_size: int = 0
-<<<<<<< HEAD
     pipeline_model_parallel_comm_backend: str = None
-=======
     num_layers_in_first_pipeline_stage: Optional[int] = None
     num_layers_in_last_pipeline_stage: Optional[int] = None
->>>>>>> bcf355ea
     account_for_embedding_in_pipeline_split: bool = False
     account_for_loss_in_pipeline_split: bool = False
     use_te_rng_tracker: bool = False
@@ -231,12 +228,9 @@
         self,
         tensor_model_parallel_size: int = 1,
         pipeline_model_parallel_size: int = 1,
-<<<<<<< HEAD
         pipeline_model_parallel_comm_backend: str = None,
-=======
         num_layers_in_first_pipeline_stage: Optional[int] = None,
         num_layers_in_last_pipeline_stage: Optional[int] = None,
->>>>>>> bcf355ea
         virtual_pipeline_model_parallel_size: Optional[int] = None,
         microbatch_group_size_per_vp_stage: Optional[int] = None,
         context_parallel_size: int = 1,
@@ -291,12 +285,9 @@
         self.data_sampler: Optional["DataSampler"] = data_sampler
         self.tensor_model_parallel_size = tensor_model_parallel_size
         self.pipeline_model_parallel_size = pipeline_model_parallel_size
-<<<<<<< HEAD
         self.pipeline_model_parallel_comm_backend = pipeline_model_parallel_comm_backend
-=======
         self.num_layers_in_first_pipeline_stage = num_layers_in_first_pipeline_stage
         self.num_layers_in_last_pipeline_stage = num_layers_in_last_pipeline_stage
->>>>>>> bcf355ea
         self.microbatch_group_size_per_vp_stage = (
             microbatch_group_size_per_vp_stage
             if microbatch_group_size_per_vp_stage is not None
@@ -1115,12 +1106,9 @@
         return ParallelismConfig(
             tensor_model_parallel_size=self.tensor_model_parallel_size,
             pipeline_model_parallel_size=self.pipeline_model_parallel_size,
-<<<<<<< HEAD
             pipeline_model_parallel_comm_backend=self.pipeline_model_parallel_comm_backend,
-=======
             num_layers_in_first_pipeline_stage=self.num_layers_in_first_pipeline_stage,
             num_layers_in_last_pipeline_stage=self.num_layers_in_last_pipeline_stage,
->>>>>>> bcf355ea
             virtual_pipeline_model_parallel_size=self.virtual_pipeline_model_parallel_size,
             microbatch_group_size_per_vp_stage=self.microbatch_group_size_per_vp_stage,
             context_parallel_size=self.context_parallel_size,
