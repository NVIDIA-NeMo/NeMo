# Copyright (c) 2024, NVIDIA CORPORATION.  All rights reserved.
#
# Licensed under the Apache License, Version 2.0 (the "License");
# you may not use this file except in compliance with the License.
# You may obtain a copy of the License at
#
#     http://www.apache.org/licenses/LICENSE-2.0
#
# Unless required by applicable law or agreed to in writing, software
# distributed under the License is distributed on an "AS IS" BASIS,
# WITHOUT WARRANTIES OR CONDITIONS OF ANY KIND, either express or implied.
# See the License for the specific language governing permissions and
# limitations under the License.

import functools
import inspect
import os
import shutil
from collections import OrderedDict
from contextlib import ExitStack, contextmanager
from dataclasses import dataclass
from pathlib import Path
from typing import (
    TYPE_CHECKING,
    Any,
    Callable,
    ContextManager,
    Dict,
    List,
    Literal,
    Mapping,
    Optional,
    TypeVar,
    Union,
    cast,
)

import lightning.pytorch as pl
import torch
import torch.distributed
from lightning.fabric.plugins import CheckpointIO, ClusterEnvironment
from lightning.fabric.utilities.optimizer import _optimizer_to_device, _optimizers_to_device
from lightning.pytorch.accelerators import CPUAccelerator
from lightning.pytorch.loops import _AutomaticOptimization, evaluation_loop, fit_loop, prediction_loop
from lightning.pytorch.loops.fetchers import _DataLoaderIterDataFetcher
from lightning.pytorch.overrides.distributed import _sync_module_states
from lightning.pytorch.strategies.ddp import DDPStrategy
from lightning.pytorch.trainer.states import RunningStage, TrainerFn
from lightning.pytorch.utilities.types import STEP_OUTPUT
from megatron.core.distributed import DistributedDataParallelConfig
from megatron.core.optimizer import OptimizerConfig
from torch import nn
from torch.distributed.algorithms.ddp_comm_hooks.debugging_hooks import noop_hook
from torch.nn.parallel import DistributedDataParallel
from torch.utils.data import DataLoader
from typing_extensions import override

from nemo.core.optim.mcore_optim import McoreDistributedOptimizer
from nemo.lightning import _strategy_lib, io
from nemo.lightning.megatron_parallel import CallbackConnector, MegatronParallel, aggregate_moe_loss_stats
from nemo.lightning.pytorch.callbacks import ModelTransform
from nemo.lightning.pytorch.strategies.utils import (
    RestoreConfig,
    ckpt_to_dir,
    create_checkpoint_io,
    fix_progress_bar,
    init_model_parallel,
    setup_data_sampler,
    setup_parallel_ranks,
)
from nemo.utils import logging
from nemo.utils.callbacks.dist_ckpt_io import AsyncFinalizerCallback

if TYPE_CHECKING:
    from nemo.lightning.pytorch.plugins.data_sampler import DataSampler

ConfigT = TypeVar("ConfigT")


DDPLiteral = Literal["megatron", "pytorch"]


@dataclass
class ParallelismConfig:
    """
    POD containing parallelism configuration.
    Parallelism configuration is passed to MegatronStrategy via constructor arguments,
    then copied to model's config during model setup.
    """

    tensor_model_parallel_size: int
    pipeline_model_parallel_size: int
    virtual_pipeline_model_parallel_size: int
    microbatch_group_size_per_vp_stage: int
    context_parallel_size: int
    sequence_parallel: bool
    expert_model_parallel_size: int
    moe_extended_tp: bool
    pipeline_dtype: torch.dtype
    encoder_tensor_model_parallel_size: int = 0
    encoder_pipeline_model_parallel_size: int = 0
    use_te_rng_tracker: bool = False
<<<<<<< HEAD
    expert_tensor_parallel_size: Optional[int] = None
=======
    expert_tensor_parallel_size: int = None
>>>>>>> 1e96841b


class MegatronStrategy(DDPStrategy, io.IOMixin):
    """Megatron plugin for Pytorch Lightning.

    This strategy implements model parallelism using NVIDIA's Megatron-LM framework. It supports
    various forms of parallelism including tensor model parallelism, pipeline model parallelism,
    sequence parallelism, and expert parallelism for efficient training of large language models.

    Args:
        tensor_model_parallel_size (int): Intra-layer model parallelism. Splits tensors across GPU ranks.
            Defaults to 1.
        pipeline_model_parallel_size (int): Inter-layer model parallelism. Splits transformer layers
            across GPU ranks. Defaults to 1.
        virtual_pipeline_model_parallel_size (Optional[int]): Interleaved pipeline parallelism used to
            improve performance by reducing the pipeline bubble. Defaults to None.
        microbatch_group_size_per_vp_stage (Optional[int]): the number of micro-batches that are executed
            at a time for a given virtual stage (both forward and backward). Defaults to None and convert
            to pipeline_parallel_size. which specifies a depth-first schedule.
        context_parallel_size (int): Splits network input along sequence dimension across GPU ranks.
            Defaults to 1.
        sequence_parallel (bool): Makes tensor parallelism more memory efficient for LLMs (20B+) by
            parallelizing layer norms and dropout sequentially. Defaults to False.
        expert_model_parallel_size (int): Distributes MoE Experts across sub data parallel dimension.
            Defaults to 1.
        expert_tensor_parallel_size (Optional[int]): Sets MoE Experts tensor parallelism size. Defaults to None.
        moe_extended_tp (bool): Alternative parallelization strategy for expert parallelism. Defaults to False.
        data_sampler (Optional['DataSampler']): Custom data sampler for distributed training. Defaults to None.
        parallel_devices (Optional[List[torch.device]]): List of devices to use for parallelism. Defaults to None.
        cluster_environment: Cluster environment for distributed training. Defaults to None.
        checkpoint_io: Checkpoint I/O handler. Defaults to None.
        find_unused_parameters (bool): Find unused parameters in DDP. Defaults to False.
        ckpt_type (TrainerCkptProtocol): Checkpoint type. Defaults to TrainerCheckpoint.
        ckpt_load_optimizer (bool): Load optimizer state from trainer.ckpt_path. Defaults to True.
        ckpt_save_optimizer (bool): Save optimizer states in checkpoint. Defaults to True.
        ddp (Union[DDPLiteral, DistributedDataParallelConfig]): DDP configuration. Defaults to "megatron".
        lazy_init (bool): Use lazy initialization for model parallel parameters. Defaults to False.
        pipeline_dtype (Optional[torch.dtype]): Data type for pipeline parallelism. Defaults to None.
        save_ckpt_format (str): Distributed checkpoint format to use for checkpoint saving. Should be one of
            'torch_dist' or 'zarr'. Defaults to 'torch_dist'.
        ckpt_async_save (bool): Whether to save checkpoints asynchronously to reduce checkpointing overhead.
            Defaults to True.
        ckpt_torch_dist_multiproc (int): Number of extra processes per rank used during ckpt save
            with PyTorch distributed format. Defaults to None.
        ckpt_assume_constant_structure (bool): Allows caching some computation across checkpoint saves.
            Set to True only if the state dict structure doesn't change within a single job.
        ckpt_parallel_save (bool): If true, each worker will write its own part of the dist checkpoint.
            Defaults to True.
        ckpt_parallel_save_within_dp (bool): If true, save will be parallelized only within a DP group
            (whole world otherwise), which might slightly reduce the save overhead. Defaults to False.
        ckpt_parallel_load (bool): If true, each worker will load part of the dist checkpoint
            and exchange with NCCL. Might use some extra GPU memory. Defaults to True.
        ckpt_parallel_save_optim (bool): Parallel save/load of a DistributedOptimizer. 'True'
            allows performant save and reshardable checkpoints. Set to 'False' only in order to minimize
            the number of checkpoint files.
        ckpt_load_directly_on_device (bool): if True, loads the weights directly on GPU.
            Has effect only for `zarr` based checkpoints (PyT Distributed always loads on device).
            Defaults to True.
        ckpt_load_strictness (StrictHandling, optional): defines loading strictness.
            If not None, overwrites the `strict` flag passed to `load_checkpoint`.
            Defaults to None. For a list of supported values, refer to the Megatron Core documentation:
            https://github.com/NVIDIA/Megatron-LM/blob/d4e72c0d33edc0c53aeb624f617eb77cebce6ae9/megatron/core/dist_checkpointing/validation.py#L46
        setup_optimizers (bool): Whether to call the trainer's setup_optimizers function to perform any
            necessary conversions of optimizer parameters and move optimizer parameters to the correct device.
            Defaults to True.
        init_model_parallel (bool): Whether to initialize the model parallel groups. Defaults to True.
        replace_progress_bar (bool): Whether to replace the TQDM progress bar with a megatron-style logger
            that prints the metrics to stdout. Suitable for non-interactive settings.
        progress_interval (int): How frequently to print progress to stdout. Only used when
            replace_progress_bar is True.
        **kwargs: Additional keyword arguments.

    Note:
        This strategy is designed to work with NVIDIA's Megatron-LM framework and requires
        specific model implementations that are compatible with Megatron's parallelism techniques.
    """

    trainer: pl.Trainer

    def __init__(
        self,
        tensor_model_parallel_size: int = 1,
        pipeline_model_parallel_size: int = 1,
        virtual_pipeline_model_parallel_size: Optional[int] = None,
        microbatch_group_size_per_vp_stage: Optional[int] = None,
        context_parallel_size: int = 1,
        sequence_parallel: bool = False,
        expert_model_parallel_size: int = 1,
        expert_tensor_parallel_size: Optional[int] = None,
        moe_extended_tp: bool = False,
        expert_tensor_parallel_size: int = None,
        encoder_tensor_model_parallel_size: Optional[int] = 0,
        encoder_pipeline_model_parallel_size: Optional[int] = 0,
        data_sampler: Optional["DataSampler"] = None,
        parallel_devices: Optional[List[torch.device]] = None,
        cluster_environment=None,  # TODO: Add type-hint
        checkpoint_io=None,  # TODO: Add type-hint
        find_unused_parameters: bool = False,
        ckpt_load_optimizer: bool = True,
        ckpt_save_optimizer: bool = True,
        ddp: Union[DDPLiteral, DistributedDataParallelConfig] = "megatron",
        lazy_init: bool = False,
        pipeline_dtype: Optional[torch.dtype] = None,
        use_te_rng_tracker: bool = False,
        save_ckpt_format: str = "torch_dist",
        ckpt_async_save: bool = True,
        ckpt_torch_dist_multiproc: int = None,  ## TODO(ashors): put elsewhere?
        ckpt_assume_constant_structure: bool = False,
        ckpt_parallel_save: bool = True,
        ckpt_parallel_save_within_dp: bool = False,
        ckpt_parallel_load: bool = True,
        ckpt_parallel_save_optim: bool = True,
        ckpt_load_directly_on_device: bool = True,
        ckpt_load_strictness: Optional['StrictHandling'] = None,
        setup_optimizers: bool = True,
        init_model_parallel: bool = True,
        replace_progress_bar: bool = True,
        progress_interval: int = 1,
        restore_config: Optional[RestoreConfig] = None,
        **kwargs,
    ) -> None:
        super().__init__(
            parallel_devices=parallel_devices,
            cluster_environment=cluster_environment,
            checkpoint_io=checkpoint_io,
            find_unused_parameters=find_unused_parameters,
            **kwargs,
        )

        self.megatron_callbacks = CallbackConnector()
        self.data_sampler: Optional["DataSampler"] = data_sampler
        self.tensor_model_parallel_size = tensor_model_parallel_size
        self.pipeline_model_parallel_size = pipeline_model_parallel_size
        self.microbatch_group_size_per_vp_stage = (
            microbatch_group_size_per_vp_stage
            if microbatch_group_size_per_vp_stage is not None
            else pipeline_model_parallel_size
        )
        self.context_parallel_size = context_parallel_size
        self.expert_model_parallel_size = expert_model_parallel_size
        self.expert_tensor_parallel_size = expert_tensor_parallel_size
        self.moe_extended_tp = moe_extended_tp
        self.virtual_pipeline_model_parallel_size = virtual_pipeline_model_parallel_size
        self.sequence_parallel = sequence_parallel
        self.encoder_tensor_model_parallel_size = encoder_tensor_model_parallel_size
        self.encoder_pipeline_model_parallel_size = encoder_pipeline_model_parallel_size
        self.lazy_init = lazy_init
        self.ckpt_load_optimizer = ckpt_load_optimizer
        self.ckpt_save_optimizer = ckpt_save_optimizer
        self.ckpt_load_strictness = ckpt_load_strictness
        self.use_te_rng_tracker = use_te_rng_tracker
        self._pipeline_dtype = pipeline_dtype
        self._setup_optimizers = setup_optimizers
        self._init_model_parallel = init_model_parallel
        self.log_train_loss = bool(int(os.getenv("NEMO_LOG_TRAIN_LOSS", 1)))
        self.log_memory_usage = bool(int(os.getenv("NEMO_LOG_MEMORY_USAGE", 0)))

        self.save_ckpt_format = save_ckpt_format
        self.async_save = ckpt_async_save
        self.torch_dist_multiproc = ckpt_torch_dist_multiproc
        self.assume_constant_structure = ckpt_assume_constant_structure
        self.parallel_save = ckpt_parallel_save
        self.parallel_save_within_dp = ckpt_parallel_save_within_dp
        self.parallel_load = ckpt_parallel_load
        self.parallel_save_optim = ckpt_parallel_save_optim
        self.load_directly_on_device = ckpt_load_directly_on_device

        self.replace_progress_bar = replace_progress_bar
        self.progress_interval = progress_interval

        self.restore_config = restore_config

        self._ddp = ddp
        if ddp == "megatron":
            self.ddp_config = DistributedDataParallelConfig(check_for_nan_in_grad=True)
        elif isinstance(ddp, DistributedDataParallelConfig):
            self.ddp_config = ddp
        elif ddp == "pytorch":
            self.ddp_config = None
            self.no_ddp_communication_hook = False
        else:
            raise ValueError(f"Invalid DDP type: {ddp}")

        # used in NVIDIA NGC PyTorch containers
        _strategy_lib.enable_nvidia_optimizations()

    @property
    def pipeline_dtype(self):
        if self._pipeline_dtype is None:
            dtype_config = getattr(self._precision_plugin, "dtype_config", None)
            if dtype_config is not None:
                self._pipeline_dtype = dtype_config.pipeline_dtype
        return self._pipeline_dtype

    @pipeline_dtype.setter
    def pipeline_dtype(self, value):
        self._pipeline_dtype = value

    @override
    def connect(self, model: pl.LightningModule) -> None:
        """Attaches a model to strategy."""
        super().connect(model)

        assert not 'is_hf_model' in model.__dict__, "Cannot use HFAutoModelForCausalLM with MegatronParallel"

        dtype_config = getattr(self._precision_plugin, "dtype_config", None)
        if self.pipeline_dtype is None and dtype_config:
            self.pipeline_dtype = dtype_config.pipeline_dtype

        _maybe_mcore_config = _strategy_lib.set_model_parallel_attributes(model, self.parallelism)
        if _maybe_mcore_config:
            self._mcore_config = _maybe_mcore_config

        if dtype_config:
            from nemo.lightning.pytorch.plugins.mixed_precision import update_config_with_dtype_overrides

            model.config = update_config_with_dtype_overrides(dtype_config, model.config)

        has_optim = getattr(model, "optim", None)
        if has_optim and self._setup_optimizers:
            opt_config = getattr(model.optim, "config", None)
            if isinstance(opt_config, OptimizerConfig):
                mcore_opt_config: OptimizerConfig = cast(OptimizerConfig, opt_config)
                if not self.ddp_config:
                    raise ValueError("PyTorch DDP is not enabled for mcore optimizer")
                ddp_config = cast(DistributedDataParallelConfig, self.ddp_config)

                if dtype_config:
                    model.optim.config = update_config_with_dtype_overrides(dtype_config, model.optim.config)
                    self.ddp_config = update_config_with_dtype_overrides(dtype_config, self.ddp_config)

                if mcore_opt_config.use_distributed_optimizer != ddp_config.use_distributed_optimizer:
                    logging.info("Fixing mis-match between ddp-config & mcore-optimizer config")
                    ddp_config.use_distributed_optimizer = mcore_opt_config.use_distributed_optimizer

    @override
    def setup(self, trainer: pl.Trainer) -> None:
        """Setups the strategy"""
        assert self.accelerator is not None
        self.accelerator.setup(trainer)
        self.trainer = trainer

        try:
            self.model.optim.lr_scheduler.max_steps = trainer.max_steps
            logging.info(f"Copying Trainer's 'max_steps' ({trainer.max_steps}) to LR scheduler's 'max_steps'.")
        except AttributeError:
            logging.warning(
                "Could not copy Trainer's 'max_steps' to LR scheduler's 'max_steps'. "
                "If you are not using an LR scheduler, this warning can safely be ignored."
            )

        # move the model to the correct device
        # self.model_to_device()

        # skip wrapping the model if we are not fitting as no gradients need to be exchanged
        trainer_fn = trainer.state.fn

        if trainer_fn == TrainerFn.FITTING and self._layer_sync:
            assert self.model is not None
            self.model = self._layer_sync.apply(self.model)

        setup_data_sampler(self.trainer)
        fix_progress_bar(trainer, self.replace_progress_bar, self.progress_interval)

        self.setup_megatron_parallel(trainer)
        self.setup_precision_plugin()

        if getattr(self.lightning_module, "model_transform", None):
            # Ensure the ModelTransform callback is pass to the trainer.
            # Callback.setup() is called before the current Strategy.setup(), so we can
            # only perform a check here; adding the callback here would not be sufficient
            if not any(isinstance(cb, ModelTransform) for cb in trainer.callbacks):
                raise ValueError(
                    "You specified a model_transform function in the model, but no"
                    "ModelTransform callback was found in the trainer. "
                    "Please initialize the trainer with "
                    "`trainer = Trainer(..., callbacks=[ModelTransform()])`"
                )

        if trainer.num_sanity_val_steps > 1 and self.pipeline_model_parallel_size > 1:
            # TODO: log here
            trainer.num_sanity_val_steps = 0

        for loop in [fit_loop, evaluation_loop, prediction_loop]:
            loop._select_data_fetcher = _data_fetcher_wrapper(loop._select_data_fetcher)  # noqa: SLF001

        if trainer_fn == TrainerFn.FITTING:
            # TODO: Make sure we don't always wrap the model in data-parallel
            # See: https://github.com/NVIDIA/NeMo/blob/main/nemo/collections/nlp/parts/nlp_overrides.py#L215-L217

            # do not wrap with DDP if not fitting as there's no gradients to reduce
            self.configure_ddp()

            trainer.fit_loop.epoch_loop.automatic_optimization = _MegatronAutomaticOptimization(trainer)

            import torch.distributed.algorithms.ddp_comm_hooks.post_localSGD_hook as post_localSGD

            if isinstance(self._ddp_comm_state, post_localSGD.PostLocalSGDState):
                self._enable_model_averaging()
        else:
            # we need to manually synchronize the module's states since we aren't using the DDP wrapper
            assert self.model is not None
            _sync_module_states(self.model)

        ## add AsyncFinalizerCallback if using async
        if self.async_save:
            have_async_callback = False
            for callback in self.trainer.callbacks:
                if isinstance(callback, AsyncFinalizerCallback):
                    have_async_callback = True
                    break
            if not have_async_callback:
                self.trainer.callbacks.append(AsyncFinalizerCallback())

        ## Restore model weights and optimizer states if needed
        if self.restore_config and not self.trainer.ckpt_path:
            self.selective_restore()

    @override
    def setup_distributed(self) -> None:
        """Setups dist env"""
        setup_parallel_ranks(self)
        super().setup_distributed()
        init_model_parallel(self.model)

        if self.data_sampler:
            assert isinstance(self.cluster_environment, ClusterEnvironment), "Cluster environment not initialized"
            self.data_sampler.setup(self.cluster_environment.global_rank())

    @override
    def process_dataloader(self, dataloader: DataLoader) -> DataLoader:
        """Setups dataloader"""
        if self.data_sampler:
            return self.data_sampler.transform_dataloader(dataloader)

        return dataloader

    def setup_megatron_parallel(self, trainer: pl.Trainer) -> None:
        """Configures megatron parallel"""
        assert self.model is not None, "Model is not set"

        convert_module_fn = None
        if hasattr(self.precision_plugin, "convert_module"):
            convert_module_fn = self.precision_plugin.convert_module

        self.megatron_parallel = MegatronParallel(
            self.model,
            precision_plugin=self.precision_plugin,
            vp_size=self.virtual_pipeline_model_parallel_size,
            cpu=isinstance(trainer.accelerator, CPUAccelerator),
            ddp_config=self.ddp_config,
            convert_module_fn=convert_module_fn,
        )

        if self._init_model_parallel:
            self.init_model_parallel()

        self.megatron_parallel.trainer = trainer

        # check signature-def of self.model.configure_optimizers to check if there's an optional arg: megatron_parallel
        sig = inspect.signature(self.model.configure_optimizers)
        if "megatron_parallel" in sig.parameters:
            self.model.configure_optimizers = functools.partial(
                self.model.configure_optimizers, megatron_parallel=self.megatron_parallel
            )

        if self._setup_optimizers:
            self.setup_optimizers(trainer)

        self.model = self.megatron_parallel
        trainer_callbacks = getattr(trainer, "callbacks", None)
        if trainer_callbacks:
            self.model.callbacks.add(*trainer_callbacks)

        if self.data_sampler:
            self.model.callbacks.add(self.data_sampler)

        datamodule = getattr(trainer, "datamodule", None)
        if datamodule:
            self.model.callbacks.add(datamodule)

    def init_model_parallel(self):
        """Initializes megatron parallel"""
        self.megatron_parallel.init_model_parallel()

    @override
    def configure_ddp(self) -> None:
        """Configures ddp"""
        logging.debug(f"{self.__class__.__name__}: configuring MegatronParallel")
        self.model = self._setup_model(self.model)
        if self.ddp_config is None:
            self._register_ddp_hooks()

    @override
    def _setup_model(self, model: nn.Module) -> nn.Module:
        """Only called when we need to wrap the model for pytorch's ddp."""
        from megatron.core import parallel_state

        from nemo.utils import AppState

        app_state = AppState()
        if app_state.model_parallel_size is not None:
            self._ddp_kwargs["process_group"] = parallel_state.get_data_parallel_group()

        # Only wrap the model if we are not using Megatron's DDP
        if not self.ddp_config:
            dist_data_parallel: DistributedDataParallel = super()._setup_model(model)
            if self.no_ddp_communication_hook:
                # When using custom gradient accumulation and allreduce, disable
                # DDP communication hook that works on the gradient bucket.
                # Instead, use the custom gradient function and communication hook,
                # which is defined in the master optimizer wrapper.
                dist_data_parallel.require_backward_grad_sync = False
                dist_data_parallel.register_comm_hook(None, noop_hook)
            model = dist_data_parallel

        return model

    @override
    def setup_optimizers(self, trainer: "pl.Trainer") -> None:
        """Setups optimizers"""
        super().setup_optimizers(trainer)
        if hasattr(self.precision_plugin, "convert_optimizer"):
            _optimizers = [*self.optimizers]
            _optimizers[0] = self.precision_plugin.convert_optimizer(self.optimizers[0])
            self.optimizers = _optimizers

        _optimizers_to_device(self.optimizers, self.root_device)

    @override
    def training_step(self, dataloader_iter, *args: Any, **kwargs: Any) -> STEP_OUTPUT:
        """Runs one training step"""
        assert self.lightning_module is not None
        assert isinstance(self.model, MegatronParallel)

        with self.precision_plugin.train_step_context():  # TODO: Do we need this?
            # Set grad to zero.
            for model_chunk in self.model:
                model_chunk.zero_grad_buffer()
            for opt in self.optimizers:
                opt.zero_grad()

            out = self.model.training_step(dataloader_iter, *args, **kwargs)

            if torch.is_tensor(out):
                reduced_train_loss = out
            else:
                if not isinstance(out, dict):
                    raise ValueError(f"Expected dict or tensor for reduced_train_loss, got {type(out)}")

                if "loss" not in out:
                    raise ValueError(f"Expected 'loss' in output dict, got {out.keys()}")

                reduced_train_loss = out["loss"]

            self.lightning_module.log(
                "global_step",
                self.trainer.global_step,
                prog_bar=True,
                batch_size=1,
            )

            self.lightning_module.log(
                "step",
                self.trainer.global_step,
            )

            if self.log_memory_usage:
                max_memory_reserved = torch.cuda.max_memory_reserved()
                memory_allocated = torch.cuda.memory_allocated()
                self.lightning_module.log(
                    "peak_memory_usage",
                    max_memory_reserved,
                    prog_bar=True,
                    batch_size=1,
                )
                self.lightning_module.log(
                    "memory_allocated",
                    memory_allocated,
                    prog_bar=True,
                    batch_size=1,
                )

            if self.log_train_loss:
                # p2p now, broadcast later at ckpt. only with pp, some ranks will log 0.0
                # WHICH IS OK because we broadcast later at checkpoint time
                _strategy_lib._sync_from_last_pipeline_stage(reduced_train_loss, broadcast=False)
                self.lightning_module.log(
                    "reduced_train_loss", reduced_train_loss, prog_bar=True, batch_size=1, sync_dist=False
                )
                # Log any MoE losses.
                # TODO(@akoumparouli): loss_scale depends on the GBS.
                for loss_name, loss_value in aggregate_moe_loss_stats(loss_scale=1.0).items():
                    self.lightning_module.log(loss_name, loss_value, prog_bar=True, rank_zero_only=True, batch_size=1)

            return out

    @override
    def optimizer_step(
        self,
        optimizer: torch.optim.Optimizer,
        closure: Callable[[], Any],
        model: Optional[Union["pl.LightningModule", nn.Module]] = None,
        **kwargs: Any,
    ) -> Any:
        """Runs one optimizer step"""
        optimizer_output = super().optimizer_step(optimizer, closure, model, **kwargs)

        if isinstance(optimizer, McoreDistributedOptimizer):
            optimizer_output, grad_norm, num_zeros_in_grad = optimizer_output
            if grad_norm is not None:
                self.lightning_module.log('grad_norm', grad_norm, batch_size=1)
            if num_zeros_in_grad is not None:
                self.lightning_module.log('num_zeros_in_grad', num_zeros_in_grad, batch_size=1)

        return optimizer_output

    @override
    def validation_step(self, dataloader_iter, *args: Any, **kwargs: Any) -> STEP_OUTPUT:
        """Runs one validation step"""
        assert self.lightning_module is not None
        assert isinstance(self.model, MegatronParallel)

        with self.precision_plugin.val_step_context():  # TODO: Do we need this?
            out = self.model.validation_step(dataloader_iter, *args, **kwargs)

            from megatron.core import parallel_state

            pp_size = parallel_state.get_pipeline_model_parallel_world_size()
            if pp_size > 1:
                # ranks that are not final pp stage have 0 for loss, and out will be mean-reduced over pp
                # groups (due to sync_dist), which divides val_loss by pp_size. so we multiply by pp_size to cancel out
                self.lightning_module.log(
                    "val_loss",
                    out * pp_size,
                    prog_bar=True,
                    sync_dist=True,
                    sync_dist_group=parallel_state.get_pipeline_model_parallel_group(),
                    on_epoch=True,
                )
            else:
                self.lightning_module.log("val_loss", out, prog_bar=True, on_epoch=True)

            return out

    @override
    def test_step(self, dataloader_iter, *args: Any, **kwargs: Any) -> STEP_OUTPUT:
        """Runs one test step"""
        assert self.lightning_module is not None
        assert isinstance(self.model, MegatronParallel)

        with self.precision_plugin.test_step_context():  # TODO: Do we need this?
            return self.model.test_step(dataloader_iter, *args, **kwargs)

    @override
    def predict_step(self, dataloader_iter, *args: Any, **kwargs: Any) -> STEP_OUTPUT:
        """Runs one prediction step"""
        assert self.lightning_module is not None
        assert isinstance(self.model, MegatronParallel)

        with self.precision_plugin.predict_step_context():  # TODO: Do we need this?
            return self.model.predict_step(dataloader_iter, *args, **kwargs)

    @override
    def teardown(self) -> None:
        """Tearsdown the strategy"""
        super().teardown()

    @override
    def model_sharded_context(self) -> ContextManager:
        """Model sharded context"""
        if self.lazy_init and hasattr(self, "_mcore_config"):
            stack = ExitStack()
            stack.enter_context(_strategy_lib.megatron_lazy_init_context(self._mcore_config))
            return stack

        return super().model_sharded_context()

    def _update_step_kwargs(self, dataloader_iter, kwargs, step_name: str):
        if "data_step" not in kwargs:
            kwargs["data_step"] = self._get_data_step(step_name)
        if "forward_step" not in kwargs:
            kwargs["forward_step"] = self._get_forward_step(step_name)
        if "loss_reduction" not in kwargs:
            kwargs["loss_reduction"] = self._get_loss_reduction(step_name)

        return kwargs

    def optimizer_sharded_state_dict(self, is_loading=False):
        """
        Sharded state dictionary for an MainParamsOptimizerWrapper.
        Used to save and load the optimizer state when training with distributed_checkpoint.

        Returns
        -------
            dict: The sharded state dictionary for the optimizer
        Raises:
            ValueError: If a parameter ID does not match any model sharded parameter.
        """
        # TODO: Fix when MainParamsOptimizerWrapper is not used

        optimizer = self.lightning_module.optimizers(use_pl_optimizer=False)
        sharding_type = "fully_sharded_model_space" if self.parallel_save_optim else "dp_zero_gather_scatter"

        return _strategy_lib.optimizer_sharded_state_dict(
            self.megatron_parallel, optimizer, is_loading=is_loading, sharding_type=sharding_type
        )

    @override
    def save_checkpoint(
        self, checkpoint: Dict[str, Any], filepath: Union[str, Path], storage_options: Optional[Any] = None
    ) -> None:
        """Saves checkpoint"""
        if (
            isinstance(self.ddp_config, DistributedDataParallelConfig)
            and self.ddp_config.use_distributed_optimizer
            and self.ddp_config.overlap_param_gather
        ):
            self.megatron_parallel.force_param_sync()

        checkpoint["state_dict"] = OrderedDict([])  # remove device state_dict
        # retrieve `sharded_state_dict` if it has not already been configured in `on_save_checkpoint`
        if "sharded_state_dict" not in checkpoint:
            checkpoint["sharded_state_dict"] = self.megatron_parallel.sharded_state_dict()

        if "optimizer_states" in checkpoint and self.trainer.state.fn == TrainerFn.FITTING:
            # Clear the optimizer states. This handles the case where ckpt_save_optimizer=False
            # Ideally, the optimizer state dicts should not be generated in this case
            checkpoint["optimizer_states"] = {}

            ## replace unsharded optimizer_states with sharded dict.
            ## note that if trainer.save_checkpoint(path, save_weights_only=True) is called,
            ## the checkpoint will contain only model weights. Optimizer states will be omitted.
            if self.ckpt_save_optimizer:
                checkpoint["optimizer"] = [self.optimizer_sharded_state_dict()]

        self.checkpoint_io.save_checkpoint(checkpoint, filepath, storage_options=storage_options)

    def should_restore_optimizer_states(self, selective_restore: bool = False) -> bool:
        """Determines whether to restore optimizer states or not"""
        if selective_restore:
            return self.restore_config.load_optim_state if self.restore_config else False

        return self.ckpt_load_optimizer

    @override
    def load_checkpoint(self, checkpoint_path: Union[str, Path], selective_restore: bool = False) -> Dict[str, Any]:
        """PTL method which we override to integrate distributed checkpoints for model parallel models.
        In order to load distributed checkpoints we need to provide the sharded_state_dict to
        the distributed load function. We get the sharded_state_dict from self.lightning_module
        which makes it convenient to have the loading logic happen at the strategy level.
        """
        torch.cuda.empty_cache()

        # After dist_checkpointing.load, sharded tensors will be replaced with tensors
        sharded_state_dict = {}
        sharded_state_dict["state_dict"] = self.megatron_parallel.sharded_state_dict()

        if (
            self.should_restore_optimizer_states(selective_restore=selective_restore)
            and self.trainer.state.fn == TrainerFn.FITTING
        ):
            if self.lightning_module.optimizers(use_pl_optimizer=False):
                sharded_state_dict["optimizer"] = [self.optimizer_sharded_state_dict(is_loading=True)]

        strict = (
            self.lightning_module.strict_loading if self.ckpt_load_strictness is None else self.ckpt_load_strictness
        )
        checkpoint = self.checkpoint_io.load_checkpoint(
            checkpoint_path, sharded_state_dict=sharded_state_dict, strict=strict
        )

        if selective_restore:
            final_checkpoint = {}
            for key in sharded_state_dict.keys():
                final_checkpoint[key] = checkpoint[key]

            return final_checkpoint

        return checkpoint

    def selective_restore(self) -> None:
        """Implements selective restoration of checkpoint"""
        if not self.restore_config:
            return

        logging.info(f"Doing selective restore from {self.restore_config}")

        checkpoint = self.load_checkpoint(checkpoint_path=self.restore_config.path, selective_restore=True)

        if self.restore_config.load_model_state:
            logging.info(f"Restoring model weights from {self.restore_config}")
            strict = True if self.ckpt_load_strictness is None else self.ckpt_load_strictness
            self.load_model_state_dict(checkpoint=checkpoint, strict=strict)

        if self.restore_config.load_optim_state:
            logging.info(f"Restoring optimizer states from {self.restore_config}")
            self.load_optimizer_state_dict(checkpoint=checkpoint, selective_restore=True)

        logging.info(f"Finished restoring from {self.restore_config}, cleaning up.")
        torch.cuda.empty_cache()
        # wait for all to catch up
        self.trainer.strategy.barrier("MegatronStrategy.restore_end")

    @override
    def load_optimizer_state_dict(self, checkpoint: Mapping[str, Any], selective_restore: bool = False) -> None:
        """Loads optimizer state-dict"""
        if not self.should_restore_optimizer_states(selective_restore=selective_restore):
            return

        optimizer_states = checkpoint["optimizer"]
        for optimizer, opt_state in zip(self.optimizers, optimizer_states):
            optimizer.load_state_dict(opt_state)
            _optimizer_to_device(optimizer, self.root_device)

    def remove_checkpoint(self, filepath: Union[str, Path]) -> None:
        """Deletes checkpoint"""
        ckpt = ckpt_to_dir(filepath)
        if self.is_global_zero:
            if os.path.islink(ckpt):
                os.unlink(ckpt)
            else:
                shutil.rmtree(ckpt)

    def load_model_state_dict(self, checkpoint: Mapping[str, Any], strict: bool = True) -> None:
        """loads model state dict"""
        assert self.megatron_parallel is not None

        strict = strict if self.ckpt_load_strictness is None else self.ckpt_load_strictness
        _strategy_lib.load_model_state_dict(self.megatron_parallel, checkpoint, strict=strict)

        if not 'optimizer' in checkpoint:
            for opt in self.optimizers:
                opt.reload_model_params()

    @property
    @override
    def checkpoint_io(self) -> CheckpointIO:
        """Creates & returns checkpoint io"""
        if not self._checkpoint_io:
            self._checkpoint_io = create_checkpoint_io(
                save_ckpt_format=self.save_ckpt_format,
                async_save=self.async_save,
                torch_dist_multiproc=self.torch_dist_multiproc,
                assume_constant_structure=self.assume_constant_structure,
                parallel_save=self.parallel_save,
                parallel_save_within_dp=self.parallel_save_within_dp,
                parallel_load=self.parallel_load,
                load_directly_on_device=self.load_directly_on_device,
            )

        return self._checkpoint_io

    @checkpoint_io.setter
    def checkpoint_io(self, io: CheckpointIO) -> None:
        """CheckpointIO setter"""
        self._checkpoint_io = io

    @property
    def current_epoch_step(self) -> int:
        """
        Get the value of step within an epoch.
        """
        return max(
            self.trainer.fit_loop.epoch_loop.automatic_optimization.optim_progress.optimizer.step.current.completed,
            self.trainer.fit_loop.epoch_loop.manual_optimization.optim_step_progress.current.completed,
        )

    @property
    def distributed_sampler_kwargs(self) -> Dict[str, Any]:
        """Returns dist-sampler's kwargs"""
        from nemo.utils import AppState

        app_state = AppState()
        if app_state.model_parallel_size is not None:
            # When using model parallel, data parallel groups are non-trivial and they
            # correspond to the logical GPUs. This means that the GPUs that form a
            # single logical GPU all need to get the same batch of data.
            distributed_sampler_kwargs = dict(
                num_replicas=app_state.data_parallel_size, rank=app_state.data_parallel_rank
            )
            return distributed_sampler_kwargs

        else:
            return super().distributed_sampler_kwargs

    @property
    def restore_checkpoint_after_setup(self) -> bool:
        """Needs to be True for distributed checkpointing because
        we require the model to have configured the optimizer before
        deserializing the checkpoint.
        """
        return True

    @property
    def parallelism(self) -> ParallelismConfig:
        """Returns parallelism config from class attrs as a POD"""
        return ParallelismConfig(
            tensor_model_parallel_size=self.tensor_model_parallel_size,
            pipeline_model_parallel_size=self.pipeline_model_parallel_size,
            virtual_pipeline_model_parallel_size=self.virtual_pipeline_model_parallel_size,
            microbatch_group_size_per_vp_stage=self.microbatch_group_size_per_vp_stage,
            context_parallel_size=self.context_parallel_size,
            sequence_parallel=self.sequence_parallel,
            expert_model_parallel_size=self.expert_model_parallel_size,
            expert_tensor_parallel_size=self.expert_tensor_parallel_size,
            moe_extended_tp=self.moe_extended_tp,
            encoder_tensor_model_parallel_size=self.encoder_tensor_model_parallel_size,
            encoder_pipeline_model_parallel_size=self.encoder_pipeline_model_parallel_size,
            pipeline_dtype=self.pipeline_dtype,
            use_te_rng_tracker=self.use_te_rng_tracker,
        )

    @contextmanager
    @override
    def tensor_init_context(self, empty_init: Optional[bool] = None):
        """Context manager used for initialization"""
        # Materializaton happens in `setup()`
        # @akoumparouli: using Parent's tensor_init_context causes mcore
        # parameters to be initialized on GPU instead of (assumed) CPU.
        yield


def _data_fetcher_wrapper(fn):
    @functools.wraps(fn)
    def wrapped(trainer: pl.Trainer, stage: RunningStage):
        if isinstance(trainer.strategy, MegatronStrategy):
            return _DataLoaderIterDataFetcher()

    return wrapped


class _MegatronAutomaticOptimization(_AutomaticOptimization):
    """
    Custom loop for automatic optimization, tailored to work with a specific training_step
    implementation that involves custom data preparation, forward pass, and loss reduction steps.
    """

    def __init__(self, trainer: "pl.Trainer") -> None:
        super().__init__(trainer)
        self._skip_backward = True  # megatron will do the backward pass<|MERGE_RESOLUTION|>--- conflicted
+++ resolved
@@ -100,11 +100,7 @@
     encoder_tensor_model_parallel_size: int = 0
     encoder_pipeline_model_parallel_size: int = 0
     use_te_rng_tracker: bool = False
-<<<<<<< HEAD
-    expert_tensor_parallel_size: Optional[int] = None
-=======
     expert_tensor_parallel_size: int = None
->>>>>>> 1e96841b
 
 
 class MegatronStrategy(DDPStrategy, io.IOMixin):
@@ -193,7 +189,6 @@
         context_parallel_size: int = 1,
         sequence_parallel: bool = False,
         expert_model_parallel_size: int = 1,
-        expert_tensor_parallel_size: Optional[int] = None,
         moe_extended_tp: bool = False,
         expert_tensor_parallel_size: int = None,
         encoder_tensor_model_parallel_size: Optional[int] = 0,
