# Copyright (c) 2025, NVIDIA CORPORATION.  All rights reserved.
#
# Licensed under the Apache License, Version 2.0 (the "License");
# you may not use this file except in compliance with the License.
# You may obtain a copy of the License at
#
#     http://www.apache.org/licenses/LICENSE-2.0
#
# Unless required by applicable law or agreed to in writing, software
# distributed under the License is distributed on an "AS IS" BASIS,
# WITHOUT WARRANTIES OR CONDITIONS OF ANY KIND, either express or implied.
# See the License for the specific language governing permissions and
# limitations under the License.

import atexit
import functools
import inspect
import logging as _logging
import os
import shutil
from collections import OrderedDict
from contextlib import ExitStack, contextmanager, nullcontext
from dataclasses import dataclass
from datetime import timedelta
from pathlib import Path
from typing import (
    TYPE_CHECKING,
    Any,
    Callable,
    ContextManager,
    Dict,
    List,
    Literal,
    Mapping,
    Optional,
    TypeVar,
    Union,
    cast,
)

import lightning.pytorch as pl
import torch
import torch.distributed
from lightning.fabric.plugins import CheckpointIO, ClusterEnvironment
from lightning.fabric.utilities.optimizer import _optimizer_to_device, _optimizers_to_device
from lightning.fabric.utilities.rank_zero import rank_zero_info
from lightning.fabric.utilities.seed import reset_seed
from lightning.pytorch.accelerators import CPUAccelerator
from lightning.pytorch.loops import _AutomaticOptimization, evaluation_loop, fit_loop, prediction_loop
from lightning.pytorch.loops.fetchers import _DataLoaderIterDataFetcher
from lightning.pytorch.strategies.ddp import DDPStrategy
from lightning.pytorch.trainer.states import RunningStage, TrainerFn
from lightning.pytorch.utilities.types import STEP_OUTPUT
from megatron.core import Timers
from megatron.core.dist_checkpointing.validation import StrictHandling
from megatron.core.distributed import DistributedDataParallelConfig
from megatron.core.optimizer import OptimizerConfig
from torch import nn
from torch.distributed.algorithms.ddp_comm_hooks.debugging_hooks import noop_hook
from torch.distributed.checkpoint.utils import CheckpointException
from torch.nn.parallel import DistributedDataParallel
from torch.utils.data import DataLoader
from typing_extensions import override

from nemo.core.optim.mcore_optim import McoreDistributedOptimizer
from nemo.lightning import _strategy_lib, io
from nemo.lightning.megatron_parallel import CallbackConnector, MegatronParallel
from nemo.lightning.pytorch.callbacks import ModelTransform
from nemo.lightning.pytorch.strategies.utils import (
    RestoreConfig,
    _destroy_dist_connection,
    ckpt_to_dir,
    create_checkpoint_io,
    fix_progress_bar,
    init_model_parallel,
    setup_data_sampler,
    setup_parallel_ranks,
)
from nemo.utils import logging
from nemo.utils.callbacks.dist_ckpt_io import AsyncFinalizerCallback

if TYPE_CHECKING:
    from nemo.lightning.pytorch.plugins.data_sampler import DataSampler

_logger = _logging.getLogger(__name__)


ConfigT = TypeVar("ConfigT")


DDPLiteral = Literal["megatron", "pytorch"]
FSDPLiteral = Literal["megatron", "pytorch"]


URL = "https://docs.nvidia.com/nemo-framework/user-guide/latest/knownissues.html"
LOAD_ERROR = f"""
    (1) To resolve this issue, try to set `trainer.strategy.ckpt_load_strictness` to False. This setting enables loading older checkpoints.
    (2) For more details and troubleshooting guidance, please refer to the framework documentation: {URL}.
"""


@dataclass
class ParallelismConfig:
    """
    POD containing parallelism configuration.
    Parallelism configuration is passed to MegatronStrategy via constructor arguments,
    then copied to model's config during model setup.
    """

    tensor_model_parallel_size: int
    pipeline_model_parallel_size: int
    virtual_pipeline_model_parallel_size: Optional[int]
    microbatch_group_size_per_vp_stage: int
    context_parallel_size: int
    sequence_parallel: bool
    expert_model_parallel_size: int
    moe_extended_tp: bool
    pipeline_dtype: torch.dtype
    encoder_tensor_model_parallel_size: int = 0
    encoder_pipeline_model_parallel_size: int = 0
    pipeline_model_parallel_comm_backend: str = None
    num_layers_in_first_pipeline_stage: Optional[int] = None
    num_layers_in_last_pipeline_stage: Optional[int] = None
    account_for_embedding_in_pipeline_split: bool = False
    account_for_loss_in_pipeline_split: bool = False
    use_te_rng_tracker: bool = False
    expert_tensor_parallel_size: int = None
    use_tp_pp_dp_mapping: bool = False
    num_distributed_optimizer_instances: int = 1
    nccl_communicator_config_path: str = None
    use_sharp: bool = False
<<<<<<< HEAD
    use_gloo_process_groups: bool = True
    pipeline_model_parallel_layout: Optional[Union[str, List[List[str]]]] = None
=======
    pipeline_model_parallel_layout: Optional[Union[str, List[List[str]]]] = None
    use_gloo_process_groups: bool = True
>>>>>>> 539b81ec


class MegatronStrategy(DDPStrategy, io.IOMixin):
    """Megatron plugin for Pytorch Lightning.

    This strategy implements model parallelism using NVIDIA's Megatron-LM framework. It supports
    various forms of parallelism including tensor model parallelism, pipeline model parallelism,
    sequence parallelism, and expert parallelism for efficient training of large language models.

    Args:
        tensor_model_parallel_size (int): Intra-layer model parallelism. Splits tensors across GPU ranks.
            Defaults to 1.
        pipeline_model_parallel_size (int): Inter-layer model parallelism. Splits transformer layers
            across GPU ranks. Defaults to 1.
        virtual_pipeline_model_parallel_size (Optional[int]): Interleaved pipeline parallelism used to
            improve performance by reducing the pipeline bubble. Defaults to None.
        microbatch_group_size_per_vp_stage (Optional[int]): the number of micro-batches that are executed
            at a time for a given virtual stage (both forward and backward). Defaults to None and convert
            to pipeline_parallel_size. which specifies a depth-first schedule.
        context_parallel_size (int): Splits network input along sequence dimension across GPU ranks.
            Defaults to 1.
        sequence_parallel (bool): Makes tensor parallelism more memory efficient for LLMs (20B+) by
            parallelizing layer norms and dropout sequentially. Defaults to False.
        expert_model_parallel_size (int): Distributes MoE Experts across sub data parallel dimension.
            Defaults to 1.
        expert_tensor_parallel_size (Optional[int]): Sets MoE Experts tensor parallelism size. Defaults to None.
        moe_extended_tp (bool): Alternative parallelization strategy for expert parallelism. Defaults to False.
        account_for_embedding_in_pipeline_split (bool): If set, *input* embedding layer will be treated as a standard
            transformer layer in the context of partition and placement for pipeline parallelism.
        account_for_loss_in_pipeline_split (bool): If set, loss layer will be treated as a standard transformer
            layer in the context of partition and placement for pipeline parallelism.
        data_sampler (Optional['DataSampler']): Custom data sampler for distributed training. Defaults to None.
        parallel_devices (Optional[List[torch.device]]): List of devices to use for parallelism. Defaults to None.
        cluster_environment: Cluster environment for distributed training. Defaults to None.
        checkpoint_io: Checkpoint I/O handler. Defaults to None.
        find_unused_parameters (bool): Find unused parameters in DDP. Defaults to False.
        ckpt_type (TrainerCkptProtocol): Checkpoint type. Defaults to TrainerCheckpoint.
        ckpt_load_optimizer (bool): Load optimizer state from trainer.ckpt_path. Defaults to True.
        ckpt_save_optimizer (bool): Save optimizer states in checkpoint. Defaults to True.
        ckpt_load_main_params (bool): Load main parameters from trainer.ckpt_path. Defaults to False.
        ddp (Union[DDPLiteral, DistributedDataParallelConfig]): DDP configuration. Defaults to "megatron".
        fsdp (Optional[FSDPLiteral]): Option of using torch FSDP2, select from ["megatron", "pytorch"].
            Defaults to None.
        lazy_init (bool): Use lazy initialization for model parallel parameters. Defaults to False.
        pipeline_dtype (Optional[torch.dtype]): Data type for pipeline parallelism. Defaults to None.
        save_ckpt_format (str): Distributed checkpoint format to use for checkpoint saving. Should be one of
            'torch_dist' or 'zarr'. Defaults to 'torch_dist'.
        ckpt_async_save (bool): Whether to save checkpoints asynchronously to reduce checkpointing overhead.
            Defaults to True.
        ckpt_torch_dist_multiproc (int): Number of extra processes per rank used during ckpt save
            with PyTorch distributed format. Defaults to None.
        ckpt_assume_constant_structure (bool): Allows caching some computation across checkpoint saves.
            Set to True only if the state dict structure doesn't change within a single job.
        ckpt_parallel_save (bool): If true, each worker will write its own part of the dist checkpoint.
            Defaults to True.
        ckpt_parallel_save_within_dp (bool): If true, save will be parallelized only within a DP group
            (whole world otherwise), which might slightly reduce the save overhead. Defaults to False.
        ckpt_parallel_load (bool): If true, each worker will load part of the dist checkpoint
            and exchange with NCCL. Might use some extra GPU memory. Defaults to True.
        ckpt_parallel_save_optim (bool): Parallel save/load of a DistributedOptimizer. 'True'
            allows performant save and reshardable checkpoints. Set to 'False' only in order to minimize
            the number of checkpoint files.
        ckpt_load_directly_on_device (bool): if True, loads the weights directly on GPU.
            Has effect only for `zarr` based checkpoints (PyT Distributed always loads on device).
            Defaults to True.
        ckpt_load_strictness (StrictHandling, optional): defines loading strictness.
            If not None, overwrites the `strict` flag passed to `load_checkpoint`.
            Defaults to None. For a list of supported values, refer to the Megatron Core documentation:
            https://github.com/NVIDIA/Megatron-LM/blob/d4e72c0d33edc0c53aeb624f617eb77cebce6ae9/megatron/core/dist_checkpointing/validation.py#L46
        setup_optimizers (bool): Whether to call the trainer's setup_optimizers function to perform any
            necessary conversions of optimizer parameters and move optimizer parameters to the correct device.
            Defaults to True.
        init_model_parallel (bool): Whether to initialize the model parallel groups. Defaults to True.
        replace_progress_bar (bool): Whether to replace the TQDM progress bar with a megatron-style logger
            that prints the metrics to stdout. Suitable for non-interactive settings.
        progress_interval (int): How frequently to print progress to stdout. Only used when
            replace_progress_bar is True.
        megatron_log_level (int): Granularity level to measure and report timing.
            0: report only iteration time and make sure timing does not introduce extra overhead.
            1: report timing for operations that are executed very limited times (basically once) during
               each iteration (such as gradient all-reduce)
            2: report timing for operations that migh be executed numerous times during each iteration.
            Note that setting the level to 1 or 2 might cause increase in iteration time.
        use_tp_pp_dp_mapping (bool): Whether to use TP-PP-DP mapping instead of TP-DP-PP mapping.
            Defaults to False.
        num_distributed_optimizer_instances (int): The number of distributed optimizer replicas across
            the data-parallel domain.
        nccl_communicator_config_path (Optional[str]): Path to the yaml file of NCCL communicator configurations.
            `min_ctas`, `max_ctas`, and `cga_cluster_size` can be set for each communicator.
        use_sharp (bool): Whether to use SHARP. Defaults to False.
<<<<<<< HEAD
        use_gloo_process_groups (bool): Whether to use Gloo process groups. Defaults to True.
        pipeline_model_parallel_layout (Optional[Union[str, List[List[str]]]]): The layout of all layers among
            different PP and VP stages.
=======
        pipeline_model_parallel_layout (Optional[Union[str, List[List[str]]]]): The layout of all layers among
            different PP and VP stages.
        use_gloo_process_groups (bool): Whether to use Gloo process groups. Defaults to True.
>>>>>>> 539b81ec
        **kwargs: Additional keyword arguments.

    Note:
        This strategy is designed to work with NVIDIA's Megatron-LM framework and requires
        specific model implementations that are compatible with Megatron's parallelism techniques.
    """

    trainer: pl.Trainer

    def __init__(
        self,
        tensor_model_parallel_size: int = 1,
        pipeline_model_parallel_size: int = 1,
        pipeline_model_parallel_comm_backend: str = None,
        num_layers_in_first_pipeline_stage: Optional[int] = None,
        num_layers_in_last_pipeline_stage: Optional[int] = None,
        virtual_pipeline_model_parallel_size: Optional[int] = None,
        microbatch_group_size_per_vp_stage: Optional[int] = None,
        context_parallel_size: int = 1,
        sequence_parallel: bool = False,
        expert_model_parallel_size: int = 1,
        moe_extended_tp: bool = False,
        expert_tensor_parallel_size: Optional[int] = None,
        encoder_tensor_model_parallel_size: Optional[int] = 0,
        encoder_pipeline_model_parallel_size: Optional[int] = 0,
        account_for_embedding_in_pipeline_split: bool = False,
        account_for_loss_in_pipeline_split: bool = False,
        data_sampler: Optional["DataSampler"] = None,
        parallel_devices: Optional[List[torch.device]] = None,
        cluster_environment=None,  # TODO: Add type-hint
        checkpoint_io=None,  # TODO: Add type-hint
        find_unused_parameters: bool = False,
        ckpt_load_optimizer: bool = True,
        ckpt_save_optimizer: bool = True,
        ckpt_load_main_params: bool = False,
        ddp: Union[DDPLiteral, DistributedDataParallelConfig] = "megatron",
        fsdp: Optional[FSDPLiteral] = None,
        lazy_init: bool = False,
        pipeline_dtype: Optional[torch.dtype] = None,
        use_te_rng_tracker: bool = False,
        use_sharp: bool = False,
        save_ckpt_format: str = "torch_dist",
        ckpt_async_save: bool = True,
        ckpt_torch_dist_multiproc: int = None,  ## TODO(ashors): put elsewhere?
        ckpt_assume_constant_structure: bool = False,
        ckpt_parallel_save: bool = True,
        ckpt_parallel_save_within_dp: bool = False,
        ckpt_parallel_load: bool = True,
        ckpt_parallel_save_optim: bool = True,
        ckpt_load_directly_on_device: bool = True,
        ckpt_load_strictness: Optional['StrictHandling'] = None,
        setup_optimizers: bool = True,
        init_model_parallel: bool = True,
        replace_progress_bar: bool = True,
        progress_interval: int = 1,
        restore_config: Optional[RestoreConfig] = None,
        megatron_log_level: int = 0,
        use_tp_pp_dp_mapping: bool = False,
        num_distributed_optimizer_instances: int = 1,
        nccl_communicator_config_path: Optional[str] = None,
<<<<<<< HEAD
        use_gloo_process_groups: bool = True,
        pipeline_model_parallel_layout: Optional[Union[str, List[List[str]]]] = None,
=======
        pipeline_model_parallel_layout: Optional[Union[str, List[List[str]]]] = None,
        use_gloo_process_groups: bool = True,
>>>>>>> 539b81ec
        **kwargs,
    ) -> None:
        super().__init__(
            parallel_devices=parallel_devices,
            cluster_environment=cluster_environment,
            checkpoint_io=checkpoint_io,
            find_unused_parameters=find_unused_parameters,
            **kwargs,
        )

        self.megatron_callbacks = CallbackConnector()
        self.data_sampler: Optional["DataSampler"] = data_sampler
        self.tensor_model_parallel_size = tensor_model_parallel_size
        self.pipeline_model_parallel_size = pipeline_model_parallel_size
        self.pipeline_model_parallel_comm_backend = pipeline_model_parallel_comm_backend
        self.num_layers_in_first_pipeline_stage = num_layers_in_first_pipeline_stage
        self.num_layers_in_last_pipeline_stage = num_layers_in_last_pipeline_stage
        self.microbatch_group_size_per_vp_stage = (
            microbatch_group_size_per_vp_stage
            if microbatch_group_size_per_vp_stage is not None
            else pipeline_model_parallel_size
        )
        self.context_parallel_size = context_parallel_size
        self.expert_model_parallel_size = expert_model_parallel_size
        self.expert_tensor_parallel_size = expert_tensor_parallel_size
        self.moe_extended_tp = moe_extended_tp
        self.virtual_pipeline_model_parallel_size = virtual_pipeline_model_parallel_size
        self.sequence_parallel = sequence_parallel
        self.encoder_tensor_model_parallel_size = encoder_tensor_model_parallel_size
        self.encoder_pipeline_model_parallel_size = encoder_pipeline_model_parallel_size
        self.account_for_embedding_in_pipeline_split = account_for_embedding_in_pipeline_split
        self.account_for_loss_in_pipeline_split = account_for_loss_in_pipeline_split
        self.lazy_init = lazy_init
        self.ckpt_load_optimizer = ckpt_load_optimizer
        self.ckpt_save_optimizer = ckpt_save_optimizer
        self.ckpt_load_main_params = ckpt_load_main_params
        self.ckpt_load_strictness = ckpt_load_strictness
        self.use_te_rng_tracker = use_te_rng_tracker
        self.use_sharp = use_sharp
        self._pipeline_dtype = pipeline_dtype
        self._setup_optimizers = setup_optimizers
        self._init_model_parallel = init_model_parallel
        self.log_train_loss = bool(int(os.getenv("NEMO_LOG_TRAIN_LOSS", 1)))
        self.log_memory_usage = bool(int(os.getenv("NEMO_LOG_MEMORY_USAGE", 0)))
        self.use_tp_pp_dp_mapping = use_tp_pp_dp_mapping
        self.save_ckpt_format = save_ckpt_format
        self.async_save = ckpt_async_save
        self.torch_dist_multiproc = ckpt_torch_dist_multiproc
        self.assume_constant_structure = ckpt_assume_constant_structure
        self.parallel_save = ckpt_parallel_save
        self.parallel_save_within_dp = ckpt_parallel_save_within_dp
        self.parallel_load = ckpt_parallel_load
        self.parallel_save_optim = ckpt_parallel_save_optim
        self.load_directly_on_device = ckpt_load_directly_on_device
        self.num_distributed_optimizer_instances = num_distributed_optimizer_instances
        self.replace_progress_bar = replace_progress_bar
        self.progress_interval = progress_interval
        self.nccl_communicator_config_path = nccl_communicator_config_path
        self.use_gloo_process_groups = use_gloo_process_groups
        self.restore_config = restore_config
        self.timers = Timers(megatron_log_level, "minmax")  ## could also set this for optimizer if we want
        self.pipeline_model_parallel_layout = pipeline_model_parallel_layout

        self._ddp = ddp
        if ddp == "megatron":
            self.ddp_config = DistributedDataParallelConfig(check_for_nan_in_grad=True)
        elif isinstance(ddp, DistributedDataParallelConfig):
            self.ddp_config = ddp
        elif ddp == "pytorch":
            if fsdp is not None:
                raise ValueError("Please set ddp to megatron to use FSDP.")
            self.ddp_config = None
            self.no_ddp_communication_hook = False
        else:
            raise ValueError(f"Invalid DDP type: {ddp}")

        self._fsdp = None

        if fsdp is None and self.ddp_config and self.ddp_config.use_custom_fsdp:
            logging.warning(
                "FSDP option is not set but ddp_config.use_custom_fsdp is set to true. "
                "Setting FSDP option to megatron"
            )
            fsdp = 'megatron'

        if fsdp == "pytorch":
            raise NotImplementedError("PyTorch FSDP2 is not supported with MegatronParallel.")
        elif fsdp == "megatron":
            self._fsdp = fsdp
            if not self.ddp_config.use_custom_fsdp:
                self.ddp_config.use_custom_fsdp = True
                logging.warning("Setting ddp_config.use_custom_fsdp to True for MCore FSDP.")
            logging.info("FSDP option is set to MCore. Using MCore's Custom FSDP for DP.")
        elif fsdp is not None:
            raise ValueError(f'Invalid DDP type: {fsdp}, please choose from ["megatron", "pytorch"].')

        if ddp == "megatron":
            self.ddp_config = DistributedDataParallelConfig(check_for_nan_in_grad=True)
        elif isinstance(ddp, DistributedDataParallelConfig):
            self.ddp_config = ddp
        elif ddp == "pytorch":
            if self._fsdp is not None:
                raise ValueError("Please set ddp to megatron to use FSDP.")
            self.ddp_config = None
            self.no_ddp_communication_hook = False
        else:
            raise ValueError(f"Invalid DDP type: {ddp}")

        if self.ckpt_load_optimizer and self.ckpt_load_main_params:
            raise ValueError("ckpt_load_optimizer and ckpt_load_main_params cannot be both set to True.")

        if isinstance(self.ddp_config, DistributedDataParallelConfig):
            self.ddp_config.num_distributed_optimizer_instances = self.num_distributed_optimizer_instances

        # used in NVIDIA NGC PyTorch containers
        _strategy_lib.enable_nvidia_optimizations()

        self.store: Optional[torch.distributed.Store] = None

    @property
    def pipeline_dtype(self):
        """ """
        if self._pipeline_dtype is None:
            dtype_config = getattr(self._precision_plugin, "dtype_config", None)
            if dtype_config is not None:
                self._pipeline_dtype = dtype_config.pipeline_dtype
        return self._pipeline_dtype

    @pipeline_dtype.setter
    def pipeline_dtype(self, value):
        self._pipeline_dtype = value

    @override
    def connect(self, model: pl.LightningModule) -> None:
        """Attaches a model to strategy."""
        super().connect(model)

        assert not 'is_hf_model' in model.__dict__, "Cannot use HFAutoModelForCausalLM with MegatronParallel"

        dtype_config = getattr(self._precision_plugin, "dtype_config", None)
        if self.pipeline_dtype is None and dtype_config:
            self.pipeline_dtype = dtype_config.pipeline_dtype

        _maybe_mcore_config = _strategy_lib.set_model_parallel_attributes(model, self.parallelism)
        if _maybe_mcore_config:
            self._mcore_config = _maybe_mcore_config

        if dtype_config:
            from nemo.lightning.pytorch.plugins.mixed_precision import update_config_with_dtype_overrides

            model.config = update_config_with_dtype_overrides(dtype_config, model.config)

        # add megatron timer to config
        if hasattr(model, "config"):
            model.config.timers = self.timers

        has_optim = getattr(model, "optim", None)
        if has_optim and self._setup_optimizers:
            opt_config = getattr(model.optim, "config", None)
            if isinstance(opt_config, OptimizerConfig):
                mcore_opt_config: OptimizerConfig = cast(OptimizerConfig, opt_config)
                if not self.ddp_config:
                    raise ValueError("PyTorch DDP is not enabled for mcore optimizer")
                ddp_config = cast(DistributedDataParallelConfig, self.ddp_config)

                if dtype_config:
                    model.optim.config = update_config_with_dtype_overrides(dtype_config, model.optim.config)
                    self.ddp_config = update_config_with_dtype_overrides(dtype_config, self.ddp_config)

                if mcore_opt_config.use_distributed_optimizer != ddp_config.use_distributed_optimizer:
                    logging.info("Fixing mis-match between ddp-config & mcore-optimizer config")
                    ddp_config.use_distributed_optimizer = mcore_opt_config.use_distributed_optimizer

    @override
    def setup(self, trainer: pl.Trainer) -> None:
        """Setups the strategy"""
        assert self.accelerator is not None
        self.accelerator.setup(trainer)
        self.trainer = trainer

        try:
            self.model.optim.lr_scheduler.max_steps = trainer.max_steps
            logging.info(f"Copying Trainer's 'max_steps' ({trainer.max_steps}) to LR scheduler's 'max_steps'.")
        except AttributeError:
            logging.warning(
                "Could not copy Trainer's 'max_steps' to LR scheduler's 'max_steps'. "
                "If you are not using an LR scheduler, this warning can safely be ignored."
            )

        # move the model to the correct device
        # self.model_to_device()

        # skip wrapping the model if we are not fitting as no gradients need to be exchanged
        trainer_fn = trainer.state.fn

        if trainer_fn == TrainerFn.FITTING and self._layer_sync:
            assert self.model is not None
            self.model = self._layer_sync.apply(self.model)

        setup_data_sampler(self.trainer)
        fix_progress_bar(trainer, self.replace_progress_bar, self.progress_interval)

        self.setup_megatron_parallel(trainer)
        self.setup_precision_plugin()

        if getattr(self.lightning_module, "model_transform", None):
            # Ensure the ModelTransform callback is pass to the trainer.
            # Callback.setup() is called before the current Strategy.setup(), so we can
            # only perform a check here; adding the callback here would not be sufficient
            if not any(isinstance(cb, ModelTransform) for cb in trainer.callbacks):
                raise ValueError(
                    "You specified a model_transform function in the model, but no"
                    "ModelTransform callback was found in the trainer. "
                    "Please initialize the trainer with "
                    "`trainer = Trainer(..., callbacks=[ModelTransform()])`"
                )

        if trainer.num_sanity_val_steps > 1 and self.pipeline_model_parallel_size > 1:
            # TODO: log here
            trainer.num_sanity_val_steps = 0

        for loop in [fit_loop, evaluation_loop, prediction_loop]:
            loop._select_data_fetcher = _data_fetcher_wrapper(loop._select_data_fetcher)  # noqa: SLF001

        if trainer_fn == TrainerFn.FITTING:
            # TODO: Make sure we don't always wrap the model in data-parallel
            # See: https://github.com/NVIDIA/NeMo/blob/main/nemo/collections/nlp/parts/nlp_overrides.py#L215-L217

            # do not wrap with DDP if not fitting as there's no gradients to reduce
            self.configure_ddp()

            trainer.fit_loop.epoch_loop.automatic_optimization = _MegatronAutomaticOptimization(trainer)

            import torch.distributed.algorithms.ddp_comm_hooks.post_localSGD_hook as post_localSGD

            if isinstance(self._ddp_comm_state, post_localSGD.PostLocalSGDState):
                self._enable_model_averaging()
        else:
            # we need to manually synchronize the module's states since we aren't using the DDP wrapper
            assert self.model is not None

            def broadcast_params(module):
                """
                Modified from
                https://github.com/NVIDIA/Megatron-LM/blob/main/megatron/core/distributed/distributed_data_parallel.py#L466-L483
                Syncs parameters across all DP ranks.
                """
                from megatron.core import parallel_state

                for param in module.parameters():
                    is_expert_parallel = not getattr(param, 'allreduce', True)

                    if is_expert_parallel:
                        data_parallel_group = parallel_state.get_expert_data_parallel_group()
                    else:
                        data_parallel_group = parallel_state.get_data_parallel_group(
                            with_context_parallel=True, partial_data_parallel=True
                        )
                    torch.distributed.broadcast(
                        param.data,
                        src=torch.distributed.get_global_rank(data_parallel_group, 0),
                        group=data_parallel_group,
                    )

            for model_module in self.model:
                broadcast_params(model_module)

        # add AsyncFinalizerCallback if using async
        if self.async_save:
            have_async_callback = False
            for callback in self.trainer.callbacks:
                if isinstance(callback, AsyncFinalizerCallback):
                    have_async_callback = True
                    break
            if not have_async_callback:
                self.trainer.callbacks.append(AsyncFinalizerCallback())

        # Restore model weights and optimizer states if needed
        if self.restore_config and not self.trainer.ckpt_path:
            self.selective_restore()

    @override
    def setup_distributed(self) -> None:
        """Setups dist env"""
        setup_parallel_ranks(self)

        # Implementation from superclass copied below in order to pass the store to the process group init
        reset_seed()
        self.set_world_ranks()
        self._process_group_backend = self._get_process_group_backend()
        assert self.cluster_environment is not None

        if not torch.distributed.is_available():
            raise RuntimeError("torch.distributed is not available. Cannot initialize distributed process group")
        if torch.distributed.is_initialized():
            _logger.debug("torch.distributed is already initialized. Exiting early")
            return

        global_rank = self.cluster_environment.global_rank()
        world_size = self.cluster_environment.world_size()
        os.environ["MASTER_ADDR"] = self.cluster_environment.main_address
        os.environ["MASTER_PORT"] = str(self.cluster_environment.main_port)
        if timeout := os.getenv("TORCH_NCCL_HEARTBEAT_TIMEOUT_SEC"):
            timeout = timedelta(seconds=int(timeout))
        _logger.info(f"Initializing distributed: GLOBAL_RANK: {global_rank}, MEMBER: {global_rank + 1}/{world_size}")
        torch.distributed.init_process_group(
            self._process_group_backend, rank=global_rank, world_size=world_size, store=self.store, timeout=timeout
        )

        if self._process_group_backend == "nccl":
            atexit.register(_destroy_dist_connection)

        # On rank=0 let everyone know training is starting
        rank_zero_info(
            f"{'-' * 100}\n"
            f"distributed_backend={self._process_group_backend}\n"
            f"All distributed processes registered. Starting with {world_size} processes\n"
            f"{'-' * 100}\n"
        )
        init_model_parallel(self.model)

        if self.data_sampler:
            assert isinstance(self.cluster_environment, ClusterEnvironment), "Cluster environment not initialized"
            self.data_sampler.setup(self.cluster_environment.global_rank())

    @override
    def process_dataloader(self, dataloader: DataLoader) -> DataLoader:
        """Setups dataloader"""
        if self.data_sampler:
            return self.data_sampler.transform_dataloader(dataloader)

        return dataloader

    def setup_megatron_parallel(self, trainer: pl.Trainer) -> None:
        """Configures megatron parallel"""
        assert self.model is not None, "Model is not set"

        convert_module_fn = None
        if hasattr(self.precision_plugin, "convert_module"):
            convert_module_fn = self.precision_plugin.convert_module

        self.megatron_parallel = MegatronParallel(
            self.model,
            precision_plugin=self.precision_plugin,
            vp_size=self.virtual_pipeline_model_parallel_size,
            cpu=isinstance(trainer.accelerator, CPUAccelerator),
            ddp_config=self.ddp_config,
            fsdp=self._fsdp,
            convert_module_fn=convert_module_fn,
        )

        # Assign trainer to megatron_parallel before init_model_parallel as its required to check stage of trainer
        # (TESTING or not) in init_model_parallel.
        self.megatron_parallel.trainer = trainer

        if self._init_model_parallel:
            self.init_model_parallel()

        # check signature-def of self.model.configure_optimizers to check if there's an optional arg: megatron_parallel
        sig = inspect.signature(self.model.configure_optimizers)
        if "megatron_parallel" in sig.parameters:
            self.model.configure_optimizers = functools.partial(
                self.model.configure_optimizers, megatron_parallel=self.megatron_parallel
            )

        if self._setup_optimizers:
            self.setup_optimizers(trainer)

        self.model = self.megatron_parallel
        trainer_callbacks = getattr(trainer, "callbacks", None)
        if trainer_callbacks:
            self.model.callbacks.add(*trainer_callbacks)

        if self.data_sampler:
            self.model.callbacks.add(self.data_sampler)

        datamodule = getattr(trainer, "datamodule", None)
        if datamodule:
            self.model.callbacks.add(datamodule)

    def init_model_parallel(self):
        """Initializes megatron parallel"""
        self.megatron_parallel.init_model_parallel()

    @override
    def configure_ddp(self) -> None:
        """Configures ddp"""
        logging.debug(f"{self.__class__.__name__}: configuring MegatronParallel")
        self.model = self._setup_model(self.model)
        if self.ddp_config is None:
            self._register_ddp_hooks()

    @override
    def _setup_model(self, model: nn.Module) -> nn.Module:
        """Only called when we need to wrap the model for pytorch's ddp."""
        from megatron.core import parallel_state

        from nemo.utils import AppState

        app_state = AppState()
        if app_state.model_parallel_size is not None:
            self._ddp_kwargs["process_group"] = parallel_state.get_data_parallel_group()

        # Only wrap the model if we are not using Megatron's DDP
        if not self.ddp_config:
            dist_data_parallel: DistributedDataParallel = super()._setup_model(model)
            if self.no_ddp_communication_hook:
                # When using custom gradient accumulation and allreduce, disable
                # DDP communication hook that works on the gradient bucket.
                # Instead, use the custom gradient function and communication hook,
                # which is defined in the master optimizer wrapper.
                dist_data_parallel.require_backward_grad_sync = False
                dist_data_parallel.register_comm_hook(None, noop_hook)
            model = dist_data_parallel

        return model

    @override
    def setup_optimizers(self, trainer: "pl.Trainer") -> None:
        """Setups optimizers"""
        super().setup_optimizers(trainer)
        if hasattr(self.precision_plugin, "convert_optimizer"):
            _optimizers = [*self.optimizers]
            _optimizers[0] = self.precision_plugin.convert_optimizer(self.optimizers[0])
            self.optimizers = _optimizers

        _optimizers_to_device(self.optimizers, self.root_device)

    @override
    def on_validation_end(self) -> None:
        "Runs after validation loop"
        for model_chunk in self.model:
            model_chunk.train()

    @override
    def on_test_end(self) -> None:
        "Runs after test loop"
        for model_chunk in self.model:
            model_chunk.train()

    @override
    def training_step(self, dataloader_iter, *args: Any, **kwargs: Any) -> STEP_OUTPUT:
        """Runs one training step"""
        assert self.lightning_module is not None
        assert isinstance(self.model, MegatronParallel)

        with self.precision_plugin.train_step_context():  # TODO: Do we need this?
            # Set grad to zero.
            for model_chunk in self.model:
                model_chunk.zero_grad_buffer()
            for opt in self.optimizers:
                opt.zero_grad()

            out = self.model.training_step(dataloader_iter, *args, **kwargs)

            if torch.is_tensor(out):
                reduced_train_loss = out
            else:
                if not isinstance(out, dict):
                    raise ValueError(f"Expected dict or tensor for reduced_train_loss, got {type(out)}")

                if "loss" not in out:
                    raise ValueError(f"Expected 'loss' in output dict, got {out.keys()}")

                reduced_train_loss = out["loss"]

            self.lightning_module.log(
                "global_step",
                self.trainer.global_step,
                prog_bar=True,
                batch_size=1,
            )

            self.lightning_module.log(
                "step",
                self.trainer.global_step,
            )

            if self.log_memory_usage:
                # maximum GPU memory that has been managed by the caching allocator
                max_memory_reserved = torch.cuda.max_memory_reserved()
                # maximum GPU memory that has been occupied by active tensors
                max_memory_allocated = torch.cuda.max_memory_allocated()
                self.lightning_module.log(
                    "max_memory_reserved",
                    max_memory_reserved,
                    prog_bar=True,
                    batch_size=1,
                )
                self.lightning_module.log(
                    "max_memory_allocated",
                    max_memory_allocated,
                    prog_bar=True,
                    batch_size=1,
                )

            if self.log_train_loss:
                # p2p now, broadcast later at ckpt. only with pp, some ranks will log 0.0
                # WHICH IS OK because we broadcast later at checkpoint time
                _strategy_lib._sync_from_last_pipeline_stage(reduced_train_loss, broadcast=False)
                self.lightning_module.log(
                    "reduced_train_loss", reduced_train_loss, prog_bar=True, batch_size=1, sync_dist=False
                )
                # Log any MoE losses.
                # @akoumparouli: disabling this as it hangs with deepseek.
                # TODO(@akoumparouli): loss_scale depends on the GBS.
            # for loss_name, loss_value in aggregate_moe_loss_stats(loss_scale=1.0).items():
            #    self.lightning_module.log(
            #    loss_name, loss_value, prog_bar=True, rank_zero_only=True, batch_size=1)

            return out

    @override
    def optimizer_step(
        self,
        optimizer: torch.optim.Optimizer,
        closure: Callable[[], Any],
        model: Optional[Union["pl.LightningModule", nn.Module]] = None,
        **kwargs: Any,
    ) -> Any:
        """Runs one optimizer step"""
        optimizer_output = super().optimizer_step(optimizer, closure, model, **kwargs)

        if isinstance(optimizer, McoreDistributedOptimizer):
            optimizer_output, grad_norm, num_zeros_in_grad = optimizer_output
            if grad_norm is not None:
                self.lightning_module.log('grad_norm', grad_norm, batch_size=1)
            if num_zeros_in_grad is not None:
                self.lightning_module.log('num_zeros_in_grad', num_zeros_in_grad, batch_size=1)

        return optimizer_output

    @override
    def validation_step(self, dataloader_iter, *args: Any, **kwargs: Any) -> STEP_OUTPUT:
        """Runs one validation step"""
        assert self.lightning_module is not None
        assert isinstance(self.model, MegatronParallel)

        with self.precision_plugin.val_step_context():  # TODO: Do we need this?
            out = self.model.validation_step(dataloader_iter, *args, **kwargs)

            from megatron.core import parallel_state

            pp_size = parallel_state.get_pipeline_model_parallel_world_size()
            if pp_size > 1:
                # ranks that are not final pp stage have 0 for loss, and out will be mean-reduced over pp
                # groups (due to sync_dist), which divides val_loss by pp_size. so we multiply by pp_size to cancel out
                self.lightning_module.log(
                    "val_loss",
                    out * pp_size,
                    prog_bar=True,
                    sync_dist=True,
                    sync_dist_group=parallel_state.get_pipeline_model_parallel_group(),
                    on_epoch=True,
                )
            else:
                self.lightning_module.log("val_loss", out, prog_bar=True, on_epoch=True)

            return out

    @override
    def test_step(self, dataloader_iter, *args: Any, **kwargs: Any) -> STEP_OUTPUT:
        """Runs one test step"""
        assert self.lightning_module is not None
        assert isinstance(self.model, MegatronParallel)

        with self.precision_plugin.test_step_context():  # TODO: Do we need this?
            return self.model.test_step(dataloader_iter, *args, **kwargs)

    @override
    def predict_step(self, dataloader_iter, *args: Any, **kwargs: Any) -> STEP_OUTPUT:
        """Runs one prediction step"""
        assert self.lightning_module is not None
        assert isinstance(self.model, MegatronParallel)

        with self.precision_plugin.predict_step_context():  # TODO: Do we need this?
            return self.model.predict_step(dataloader_iter, *args, **kwargs)

    @override
    def teardown(self) -> None:
        """Tearsdown the strategy"""
        if hasattr(self, "megatron_parallel"):
            self.megatron_parallel.teardown_ddp()
        super().teardown()

    @override
    def model_sharded_context(self) -> ContextManager:
        """Model sharded context"""
        if self.lazy_init and hasattr(self, "_mcore_config"):
            stack = ExitStack()
            stack.enter_context(_strategy_lib.megatron_lazy_init_context(self._mcore_config))
            return stack

        return super().model_sharded_context()

    def _update_step_kwargs(self, dataloader_iter, kwargs, step_name: str):
        if "data_step" not in kwargs:
            kwargs["data_step"] = self._get_data_step(step_name)
        if "forward_step" not in kwargs:
            kwargs["forward_step"] = self._get_forward_step(step_name)
        if "loss_reduction" not in kwargs:
            kwargs["loss_reduction"] = self._get_loss_reduction(step_name)

        return kwargs

    def optimizer_sharded_state_dict(self, is_loading=False):
        """
        Sharded state dictionary for an MainParamsOptimizerWrapper.
        Used to save and load the optimizer state when training with distributed_checkpoint.

        Returns
        -------
            dict: The sharded state dictionary for the optimizer
        Raises:
            ValueError: If a parameter ID does not match any model sharded parameter.
        """
        # TODO: Fix when MainParamsOptimizerWrapper is not used

        optimizer = self.lightning_module.optimizers(use_pl_optimizer=False)
        sharding_type = "fully_sharded_model_space" if self.parallel_save_optim else "dp_zero_gather_scatter"

        return _strategy_lib.optimizer_sharded_state_dict(
            self.megatron_parallel, optimizer, is_loading=is_loading, sharding_type=sharding_type
        )

    @override
    def save_checkpoint(
        self, checkpoint: Dict[str, Any], filepath: Union[str, Path], storage_options: Optional[Any] = None
    ) -> None:
        """Saves checkpoint"""
        from nemo.collections.llm.modelopt.model_utils import save_modelopt_state

        if (
            isinstance(self.ddp_config, DistributedDataParallelConfig)
            and self.ddp_config.use_distributed_optimizer
            and self.ddp_config.overlap_param_gather
        ):
            self.megatron_parallel.force_param_sync()

        checkpoint["state_dict"] = OrderedDict([])  # remove device state_dict
        # retrieve `sharded_state_dict` if it has not already been configured in `on_save_checkpoint`
        if "sharded_state_dict" not in checkpoint:
            checkpoint["sharded_state_dict"] = self.megatron_parallel.sharded_state_dict()

        if "optimizer_states" in checkpoint and self.trainer.state.fn == TrainerFn.FITTING:
            # Clear the optimizer states. This handles the case where ckpt_save_optimizer=False
            # Ideally, the optimizer state dicts should not be generated in this case
            checkpoint["optimizer_states"] = {}

            # replace unsharded optimizer_states with sharded dict.
            # note that if trainer.save_checkpoint(path, save_weights_only=True) is called,
            # the checkpoint will contain only model weights. Optimizer states will be omitted.
            if self.ckpt_save_optimizer:
                checkpoint["optimizer"] = [self.optimizer_sharded_state_dict()]

        self.checkpoint_io.save_checkpoint(checkpoint, filepath, storage_options=storage_options)

        # Save ModelOpt state too, if it exists.
        save_modelopt_state(self.megatron_parallel, filepath, self.checkpoint_io)

    def should_restore_optimizer_states(self, selective_restore: bool = False) -> bool:
        """Determines whether to restore optimizer states or not"""
        if selective_restore:
            return self.restore_config.load_optim_state if self.restore_config else False

        return self.ckpt_load_optimizer

    @override
    def load_checkpoint(self, checkpoint_path: Union[str, Path], selective_restore: bool = False) -> Dict[str, Any]:
        """PTL method which we override to integrate distributed checkpoints for model parallel models.
        In order to load distributed checkpoints we need to provide the sharded_state_dict to
        the distributed load function. We get the sharded_state_dict from self.lightning_module
        which makes it convenient to have the loading logic happen at the strategy level.
        """
        from nemo.collections.llm.modelopt.model_utils import restore_modelopt_state

        torch.cuda.empty_cache()

        restore_optimizers = self.should_restore_optimizer_states(selective_restore=selective_restore)

        # Restore ModelOpt state if it exists.
        sharded_state_context = restore_modelopt_state(self.megatron_parallel, checkpoint_path)
        if sharded_state_context is None or restore_optimizers or self.trainer.state.fn != TrainerFn.FITTING:
            sharded_state_context = nullcontext

        # After dist_checkpointing.load, sharded tensors will be replaced with tensors
        sharded_state_dict = {}
        with sharded_state_context():
            sharded_state_dict["state_dict"] = self.megatron_parallel.sharded_state_dict()

        if restore_optimizers and self.trainer.state.fn == TrainerFn.FITTING:
            if self.lightning_module.optimizers(use_pl_optimizer=False):
                sharded_state_dict["optimizer"] = [self.optimizer_sharded_state_dict(is_loading=True)]

        strict = (
            self.lightning_module.strict_loading if self.ckpt_load_strictness is None else self.ckpt_load_strictness
        )

        try:
            checkpoint = self.checkpoint_io.load_checkpoint(
                checkpoint_path, sharded_state_dict=sharded_state_dict, strict=strict
            )
        except CheckpointException as e:
            error_message = f"{e}\n{LOAD_ERROR}"
            raise RuntimeError(error_message)

        if selective_restore:
            final_checkpoint = {}
            for key in sharded_state_dict.keys():
                final_checkpoint[key] = checkpoint[key]

            return final_checkpoint

        return checkpoint

    def selective_restore(self) -> None:
        """Implements selective restoration of checkpoint"""
        if not self.restore_config:
            return

        logging.info(f"Doing selective restore from {self.restore_config}")

        checkpoint = self.load_checkpoint(checkpoint_path=self.restore_config.path, selective_restore=True)

        if self.restore_config.load_model_state:
            logging.info(f"Restoring model weights from {self.restore_config}")
            strict = True if self.ckpt_load_strictness is None else self.ckpt_load_strictness
            self.load_model_state_dict(checkpoint=checkpoint, strict=strict)

        if self.restore_config.load_optim_state:
            logging.info(f"Restoring optimizer states from {self.restore_config}")
            self.load_optimizer_state_dict(checkpoint=checkpoint, selective_restore=True)

        logging.info(f"Finished restoring from {self.restore_config}, cleaning up.")
        torch.cuda.empty_cache()
        # wait for all to catch up
        self.trainer.strategy.barrier("MegatronStrategy.restore_end")

    @override
    def load_optimizer_state_dict(self, checkpoint: Mapping[str, Any], selective_restore: bool = False) -> None:
        """Loads optimizer state-dict"""
        if not self.should_restore_optimizer_states(selective_restore=selective_restore):
            return

        from megatron.core import parallel_state
        from torch.distributed import DeviceMesh
        from torch.distributed._tensor import DTensor, Shard

        mesh = DeviceMesh.from_group(parallel_state.get_data_parallel_group(), "cuda")

        optimizer_states = checkpoint["optimizer"]
        for optimizer, opt_state in zip(self.optimizers, optimizer_states):
            if self._fsdp is not None:
                opt_state['fp32_from_fp16_params'] = OrderedDict()
                for opt_param in opt_state['optimizer']['state'].values():
                    if isinstance(opt_param, Dict):
                        for opt_param_state_key, opt_param_state in opt_param.items():
                            opt_param[opt_param_state_key] = DTensor.from_local(
                                opt_param_state,
                                mesh,
                                (Shard(dim=0),),
                            )

            optimizer.load_state_dict(opt_state)
            _optimizer_to_device(optimizer, self.root_device)

    def remove_checkpoint(self, filepath: Union[str, Path]) -> None:
        """Deletes checkpoint"""
        ckpt = ckpt_to_dir(filepath)
        if self.is_global_zero:
            if os.path.islink(ckpt):
                os.unlink(ckpt)
            else:
                shutil.rmtree(ckpt)

    def load_model_state_dict(self, checkpoint: Mapping[str, Any], strict: bool = True) -> None:
        """loads model state dict"""
        assert self.megatron_parallel is not None

        strict = strict if self.ckpt_load_strictness is None else self.ckpt_load_strictness
        _strategy_lib.load_model_state_dict(self.megatron_parallel, checkpoint, strict=strict)

        if not 'optimizer' in checkpoint:
            for opt in self.optimizers:
                if self.ckpt_load_main_params:
                    if "state_dict" in checkpoint:
                        opt.reload_model_params(checkpoint["state_dict"])
                    else:
                        opt.reload_model_params(checkpoint)
                else:
                    opt.reload_model_params()

    @property
    @override
    def checkpoint_io(self) -> CheckpointIO:
        """Creates & returns checkpoint io"""
        if not self._checkpoint_io:
            self._checkpoint_io = create_checkpoint_io(
                save_ckpt_format=self.save_ckpt_format,
                async_save=self.async_save,
                torch_dist_multiproc=self.torch_dist_multiproc,
                assume_constant_structure=self.assume_constant_structure,
                parallel_save=self.parallel_save,
                parallel_save_within_dp=self.parallel_save_within_dp,
                parallel_load=self.parallel_load,
                load_directly_on_device=self.load_directly_on_device,
            )

        return self._checkpoint_io

    @checkpoint_io.setter
    def checkpoint_io(self, io: CheckpointIO) -> None:
        """CheckpointIO setter"""
        self._checkpoint_io = io

    @property
    def current_epoch_step(self) -> int:
        """
        Get the value of step within an epoch.
        """
        return max(
            self.trainer.fit_loop.epoch_loop.automatic_optimization.optim_progress.optimizer.step.current.completed,
            self.trainer.fit_loop.epoch_loop.manual_optimization.optim_step_progress.current.completed,
        )

    @property
    def distributed_sampler_kwargs(self) -> Dict[str, Any]:
        """Returns dist-sampler's kwargs"""
        from nemo.utils import AppState

        app_state = AppState()
        if app_state.model_parallel_size is not None:
            # When using model parallel, data parallel groups are non-trivial and they
            # correspond to the logical GPUs. This means that the GPUs that form a
            # single logical GPU all need to get the same batch of data.
            distributed_sampler_kwargs = dict(
                num_replicas=app_state.data_parallel_size, rank=app_state.data_parallel_rank
            )
            return distributed_sampler_kwargs

        else:
            return super().distributed_sampler_kwargs

    @property
    def restore_checkpoint_after_setup(self) -> bool:
        """Needs to be True for distributed checkpointing because
        we require the model to have configured the optimizer before
        deserializing the checkpoint.
        """
        return True

    @property
    def parallelism(self) -> ParallelismConfig:
        """Returns parallelism config from class attrs as a POD"""
        return ParallelismConfig(
            tensor_model_parallel_size=self.tensor_model_parallel_size,
            pipeline_model_parallel_size=self.pipeline_model_parallel_size,
            pipeline_model_parallel_comm_backend=self.pipeline_model_parallel_comm_backend,
            num_layers_in_first_pipeline_stage=self.num_layers_in_first_pipeline_stage,
            num_layers_in_last_pipeline_stage=self.num_layers_in_last_pipeline_stage,
            virtual_pipeline_model_parallel_size=self.virtual_pipeline_model_parallel_size,
            microbatch_group_size_per_vp_stage=self.microbatch_group_size_per_vp_stage,
            context_parallel_size=self.context_parallel_size,
            sequence_parallel=self.sequence_parallel,
            expert_model_parallel_size=self.expert_model_parallel_size,
            expert_tensor_parallel_size=self.expert_tensor_parallel_size,
            moe_extended_tp=self.moe_extended_tp,
            encoder_tensor_model_parallel_size=self.encoder_tensor_model_parallel_size,
            encoder_pipeline_model_parallel_size=self.encoder_pipeline_model_parallel_size,
            account_for_embedding_in_pipeline_split=self.account_for_embedding_in_pipeline_split,
            account_for_loss_in_pipeline_split=self.account_for_loss_in_pipeline_split,
            pipeline_dtype=self.pipeline_dtype,
            use_te_rng_tracker=self.use_te_rng_tracker,
            use_tp_pp_dp_mapping=self.use_tp_pp_dp_mapping,
            num_distributed_optimizer_instances=self.num_distributed_optimizer_instances,
            nccl_communicator_config_path=self.nccl_communicator_config_path,
            use_sharp=self.use_sharp,
<<<<<<< HEAD
            use_gloo_process_groups=self.use_gloo_process_groups,
            pipeline_model_parallel_layout=self.pipeline_model_parallel_layout,
=======
            pipeline_model_parallel_layout=self.pipeline_model_parallel_layout,
            use_gloo_process_groups=self.use_gloo_process_groups,
>>>>>>> 539b81ec
        )

    @contextmanager
    @override
    def tensor_init_context(self, empty_init: Optional[bool] = None):
        """Context manager used for initialization"""
        # Materializaton happens in `setup()`
        # @akoumparouli: using Parent's tensor_init_context causes mcore
        # parameters to be initialized on GPU instead of (assumed) CPU.
        yield


def _data_fetcher_wrapper(fn):
    @functools.wraps(fn)
    def wrapped(trainer: pl.Trainer, stage: RunningStage):
        if isinstance(trainer.strategy, MegatronStrategy):
            return _DataLoaderIterDataFetcher()

    return wrapped


class _MegatronAutomaticOptimization(_AutomaticOptimization):
    """
    Custom loop for automatic optimization, tailored to work with a specific training_step
    implementation that involves custom data preparation, forward pass, and loss reduction steps.
    """

    def __init__(self, trainer: "pl.Trainer") -> None:
        super().__init__(trainer)
        self._skip_backward = True  # megatron will do the backward pass<|MERGE_RESOLUTION|>--- conflicted
+++ resolved
@@ -129,13 +129,8 @@
     num_distributed_optimizer_instances: int = 1
     nccl_communicator_config_path: str = None
     use_sharp: bool = False
-<<<<<<< HEAD
-    use_gloo_process_groups: bool = True
-    pipeline_model_parallel_layout: Optional[Union[str, List[List[str]]]] = None
-=======
     pipeline_model_parallel_layout: Optional[Union[str, List[List[str]]]] = None
     use_gloo_process_groups: bool = True
->>>>>>> 539b81ec
 
 
 class MegatronStrategy(DDPStrategy, io.IOMixin):
@@ -226,15 +221,9 @@
         nccl_communicator_config_path (Optional[str]): Path to the yaml file of NCCL communicator configurations.
             `min_ctas`, `max_ctas`, and `cga_cluster_size` can be set for each communicator.
         use_sharp (bool): Whether to use SHARP. Defaults to False.
-<<<<<<< HEAD
-        use_gloo_process_groups (bool): Whether to use Gloo process groups. Defaults to True.
-        pipeline_model_parallel_layout (Optional[Union[str, List[List[str]]]]): The layout of all layers among
-            different PP and VP stages.
-=======
         pipeline_model_parallel_layout (Optional[Union[str, List[List[str]]]]): The layout of all layers among
             different PP and VP stages.
         use_gloo_process_groups (bool): Whether to use Gloo process groups. Defaults to True.
->>>>>>> 539b81ec
         **kwargs: Additional keyword arguments.
 
     Note:
@@ -295,13 +284,8 @@
         use_tp_pp_dp_mapping: bool = False,
         num_distributed_optimizer_instances: int = 1,
         nccl_communicator_config_path: Optional[str] = None,
-<<<<<<< HEAD
-        use_gloo_process_groups: bool = True,
-        pipeline_model_parallel_layout: Optional[Union[str, List[List[str]]]] = None,
-=======
         pipeline_model_parallel_layout: Optional[Union[str, List[List[str]]]] = None,
         use_gloo_process_groups: bool = True,
->>>>>>> 539b81ec
         **kwargs,
     ) -> None:
         super().__init__(
@@ -1179,13 +1163,8 @@
             num_distributed_optimizer_instances=self.num_distributed_optimizer_instances,
             nccl_communicator_config_path=self.nccl_communicator_config_path,
             use_sharp=self.use_sharp,
-<<<<<<< HEAD
-            use_gloo_process_groups=self.use_gloo_process_groups,
-            pipeline_model_parallel_layout=self.pipeline_model_parallel_layout,
-=======
             pipeline_model_parallel_layout=self.pipeline_model_parallel_layout,
             use_gloo_process_groups=self.use_gloo_process_groups,
->>>>>>> 539b81ec
         )
 
     @contextmanager
