--- conflicted
+++ resolved
@@ -62,14 +62,8 @@
     """
     Returns true if trainer is attached to a model
     """
-<<<<<<< HEAD
     return hasattr(model, 'trainer')
-=======
-    try:
-        trainer = model.trainer
-        return True
-    except (AttributeError, RuntimeError):
-        return False
+
 
 
 def get_huggingface_model_from_trainer(trainer: 'lightning.pytorch.Trainer') -> 'nn.Module':
@@ -105,5 +99,4 @@
     if hasattr(trainer.model, 'module') and getattr(trainer.model.module, "is_hf_model", False) == True:
         return trainer.model.module
 
-    return None
->>>>>>> b3de1ebd
+    return None