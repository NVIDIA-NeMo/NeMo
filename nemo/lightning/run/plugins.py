# Copyright (c) 2024, NVIDIA CORPORATION.  All rights reserved.
#
# Licensed under the Apache License, Version 2.0 (the "License");
# you may not use this file except in compliance with the License.
# You may obtain a copy of the License at
#
#     http://www.apache.org/licenses/LICENSE-2.0
#
# Unless required by applicable law or agreed to in writing, software
# distributed under the License is distributed on an "AS IS" BASIS,
# WITHOUT WARRANTIES OR CONDITIONS OF ANY KIND, either express or implied.
# See the License for the specific language governing permissions and
# limitations under the License.

import copy
import os
from dataclasses import dataclass, field
from pathlib import Path
from typing import Callable, Optional

import nemo_run as run
import yaml
from lightning.pytorch import Callback
from lightning.pytorch.loggers import WandbLogger
from nemo_run.core.serialization.yaml import YamlSerializer

from nemo.lightning.pytorch.callbacks import MemoryProfileCallback, NsysCallback, PreemptionCallback
from nemo.lightning.pytorch.strategies.megatron_strategy import MegatronStrategy
from nemo.utils import logging
from nemo.utils.import_utils import safe_import

res_module, HAVE_RES = safe_import('nvidia_resiliency_ext.ptl_resiliency')

# This file contains plugins based on NeMo-Run's run.Plugin API.
# Plugins operate both on a configured task and an executor at the same time, and are specific to NeMo-Run.
# If you are adding functionality that goes directly into the Pytorch Lightning trainer,
# you may consider adding a callback instead of a plugin.


def _merge_callbacks(partial: run.Partial, callbacks: list[run.Config[Callback]]):
    if hasattr(partial, "trainer"):
        if hasattr(partial.trainer, "callbacks") and partial.trainer.callbacks:
            for callback in callbacks:
                if callback not in partial.trainer.callbacks:
                    partial.trainer.callbacks.append(callback)
        else:
            partial.trainer.callbacks = copy.deepcopy(callbacks)


@dataclass(kw_only=True)
class PreemptionPlugin(run.Plugin):
    """
    A plugin for setting up Preemption callback and preemption signals.

    Args:
        preempt_time (int): The time, in seconds, before the task's time limit at which the executor
                             will send a SIGTERM preemption signal. This allows tasks to be gracefully
                             stopped before reaching their time limit, reducing waste and
                             promoting fair resource usage. The default value is 60 seconds (1 minute).
                             This is only supported for ``run.SlurmExecutor``.
        callbacks (list[run.Config[Callback]]): A list of callback configurations that the plugin
                                                will merge with the task's existing callbacks.
                                                By default, the list includes NeMo's preemption callback.
    """

    preempt_time: int = 60
    callbacks: list[run.Config[Callback]] = field(default_factory=lambda: [run.Config(PreemptionCallback)])

    def setup(self, task: run.Partial | run.Script, executor: run.Executor):
        """Set up the preemption plugin."""
        if isinstance(task, run.Script):
            logging.warning(
                f"The {self.__class__.__name__} will have no effect on the task as it's an instance of run.Script"
            )
            return

        if isinstance(executor, run.SlurmExecutor):
            # Sends a SIGTERM self.preempt_time seconds before hitting time limit
            logging.info(
                f"{self.__class__.__name__} will send a SIGTERM {self.preempt_time} seconds before the job's time limit for your Slurm executor."  # pylint: disable=C0301
            )
            executor.signal = f"TERM@{self.preempt_time}"

        _merge_callbacks(task, callbacks=self.callbacks)


@dataclass(kw_only=True)
class FaultTolerancePlugin(run.Plugin):
    """
    A plugin for setting up the fault tolerance callback from nvidia-resiliency-ext.
    This plugin enables workload hang detection, automatic calculation of timeouts used for hang detection,
    detection of rank(s) terminated due to an error and workload respawning in case of a failure.
    Note: FaultTolerancePlugin does not work with the NsysPlugin.
    Args:
        num_in_job_restarts (int): Max number of restarts on failure, within the same job. Default is 3.
        num_job_retries_on_failure (int): Max number of new job restarts on failure. Default is 2.
        initial_rank_heartbeat_timeout (int): Timeouts are time intervals used by a rank monitor to detect
            that a rank is not alive. This is the max timeout for the initial heartbeat. Default is 1800.
        rank_heartbeat_timeout (int): This is the timeout for subsequent hearbeats after the initial heartbeat.
            Default is 300.
    """

    num_in_job_restarts: int = 3
    num_job_retries_on_failure: int = 2
    initial_rank_heartbeat_timeout: int = 1800
    rank_heartbeat_timeout: int = 300

    def setup(self, task: run.Partial | run.Script, executor: run.Executor):
        """Set up the fault tolerance plugin."""
        assert HAVE_RES, "nvidia-resiliency-ext.ptl_resiliency is required to use the FaultTolerancePlugin."

        executor.launcher = run.FaultTolerance(
            max_restarts=self.num_in_job_restarts,
            initial_rank_heartbeat_timeout=self.initial_rank_heartbeat_timeout,
            rank_heartbeat_timeout=self.rank_heartbeat_timeout,
        )
        executor.retries = self.num_job_retries_on_failure

        assert isinstance(task, run.Partial)

        callbacks = [
            run.Config(
                res_module.FaultToleranceCallback, autoresume=True, calculate_timeouts=True, exp_dir=task.log.log_dir
            )
        ]

        assert not executor.launcher.nsys_profile, "Nsys not supported with the FaultTolerancePlugin."
        if hasattr(task, "trainer") and hasattr(task.trainer, "callbacks"):
            assert all(
                map(
                    lambda cb: not cb.__fn_or_cls__ == NsysCallback if "__fn_or_cls__" in dir(cb) else True,
                    task.trainer.callbacks,
                )
            ), "Nsys not supported with FaultTolerancePlugin."

        _merge_callbacks(task, callbacks=callbacks)


@dataclass(kw_only=True)
class NsysPlugin(run.Plugin):
    """
    A plugin for nsys profiling.

    The NsysPlugin allows you to profile your run using nsys.
    You can specify when to start and end the profiling, on which ranks to run the profiling,
    and what to trace during profiling.

    Args:
        start_step (int): The step at which to start the nsys profiling.
        end_step (int): The step at which to end the nsys profiling.
        ranks (Optional[list[int]]): The ranks on which to run the nsys profiling. If not specified,
            profiling will be run on rank 0.
        nsys_trace (Optional[list[str]]): The events to trace during profiling. If not specified,
            'nvtx' and 'cuda' events will be traced.
    """

    start_step: int
    end_step: int
    ranks: Optional[list[int]] = None
    nsys_trace: Optional[list[str]] = None
    nsys_extra_args: Optional[list[str]] = None
    gen_shape: bool = False

    def setup(self, task: run.Partial | run.Script, executor: run.Executor):
        """Set up the nsys profiling plugin."""
        if isinstance(task, run.Partial):
            nsys_callback = run.Config(
                NsysCallback,
                start_step=self.start_step,
                end_step=self.end_step,
                ranks=self.ranks or [0],
                gen_shape=self.gen_shape,
            )
            callbacks: list[run.Config[Callback]] = [nsys_callback]  # type: ignore
            _merge_callbacks(task, callbacks=callbacks)

        launcher = executor.get_launcher()
        launcher.nsys_profile = True
        launcher.nsys_trace = self.nsys_trace or ["nvtx", "cuda"]
<<<<<<< HEAD
        if self.nsys_extra_args is not None:
            launcher.nsys_extra_args = self.nsys_extra_args
=======
        launcher.nsys_filename = "profile_%q{SLURM_JOBID}_%q{SLURM_NODEID}_%q{SLURM_PROCID}"
        launcher.nsys_extra_args = [
            "--force-overwrite=true",
            "--capture-range=cudaProfilerApi",
            "--capture-range-end=stop",
            "--cuda-graph-trace=node",
            "--cuda-event-trace=false",
            "--nvtx-domain-include=NCCL",
        ]
>>>>>>> 327e3bcf


@dataclass(kw_only=True)
class MemoryProfilePlugin(run.Plugin):
    """
    A plugin for memory profiling.

    The MemoryProfilePlugin allows you to profile a timeline of memory allocations during you run.
    The memory profiling plugin creates snapshots during the entire training. You can specify
    which ranks to run the profiling.

    Args:
        dir (str): Directory to store the memory profile dump .pickle files
        ranks (Optional[list[int]]): The ranks on which to run the memory profiling. If not specified,
            profiling will be run on rank 0.
    """

    dir: str
    ranks: Optional[list[int]] = None

    def setup(self, task: run.Partial | run.Script, executor: run.Executor):
        """Set up the memory profiling plugin."""
        if isinstance(task, run.Partial):
            memprof_callback = run.Config(
                MemoryProfileCallback,
                dir=self.dir,
                ranks=self.ranks or [0],
            )
            callbacks: list[run.Config[Callback]] = [memprof_callback]  # type: ignore
            _merge_callbacks(task, callbacks=callbacks)


@dataclass(kw_only=True)
class WandbPlugin(run.Plugin):
    """
    A plugin for setting up Weights & Biases.

    This plugin sets a ``WandbLogger`` to ``NeMoLogger``'s ``wandb`` arg,
    which in turn initializes the Pytorch Lightning `WandbLogger
    <https://lightning.ai/docs/pytorch/stable/extensions/generated/lightning.pytorch.loggers.WandbLogger.html>`_.

    This plugin is only activated if the ``WANDB_API_KEY`` environment variable is set.
    The ``WANDB_API_KEY`` environment variables will also be set in the executor's environment variables.
    Follow https://docs.wandb.ai/quickstart to retrieve your ``WANDB_API_KEY``.

    If `log_task_config` is True, the plugin will log the task configuration as a config dictionary
    to the Weights and Biases logger.

    Args:
        name (str): The name for the Weights & Biases run.
        logger_fn (Callable[..., run.Config[WandbLogger]]): A callable that returns a Config of ``WandbLogger``
        log_task_config (bool, optional): Whether to log the task configuration to the logger.
            Defaults to True.

    Raises:
        logging.warning: If the task is an instance of `run.Script`, as the plugin has no effect on such tasks.
    """

    name: str
    logger_fn: Callable[..., run.Config[WandbLogger]]
    log_task_config: bool = True

    def setup(self, task: run.Partial | run.Script, executor: run.Executor):
        """Set up the wandb plugin."""
        if isinstance(task, run.Script):
            logging.warning(
                f"The {self.__class__.__name__} will have no effect on the task as it's an instance of run.Script"
            )
            return

        if "WANDB_API_KEY" in os.environ:
            executor.env_vars["WANDB_API_KEY"] = os.environ["WANDB_API_KEY"]

            if hasattr(task, "log") and hasattr(task.log, "wandb"):
                task.log.wandb = self.logger_fn(name=self.name)
                if self.log_task_config:
                    partial_config = yaml.safe_load(YamlSerializer().serialize(task))
                    partial_config["experiment"] = {
                        "id": self.experiment_id,
                        "task_name": self.name,
                        "executor": executor.info(),
                        "remote_directory": (
                            os.path.join(executor.tunnel.job_dir, Path(executor.job_dir).name)
                            if isinstance(executor, run.SlurmExecutor)
                            else None
                        ),
                        "local_directory": executor.job_dir,
                    }
                    task.log.wandb.config = partial_config
        else:
            logging.warning(
                f"The {self.__class__.__name__} will have no effect as WANDB_API_KEY environment variable is not set."
            )


@dataclass(kw_only=True)
class ConfigValidationPlugin(run.Plugin):
    """
    A plugin for validating a NeMo task with its executor.

    This plugin is used to ensure that the NeMo environment, task, and executor meet certain criteria.
    The validation checks include preemption, checkpoint directory,
    serialization, and Weights and Biases (wandb) integration.

    Attributes:
        validate_preemption (bool): Whether to validate the preemption callback. If set to True, the plugin will
            assert that the task has a `PreemptionCallback`. Defaults to True.
        validate_checkpoint_dir (bool): Whether to validate the checkpoint directory. If set to True and the executor
            is a `SlurmExecutor`, the plugin will assert that the task's log directory exists in the mounts
            specified in the `SlurmExecutor`. Defaults to True.
        validate_serialization (bool): Whether to validate task serialization. If set to True, the plugin will
            assert that the task can be successfully serialized and deserialized using NeMo-Run's
            `ZlibJSONSerializer`. Defaults to True.
        validate_wandb (bool): Whether to validate Weights and Biases integration. If set to True, the plugin will
            assert that the executor's environment variables contain a `WANDB_API_KEY`
            and that NeMo Logger's `wandb` is set. Defaults to False.
        validate_nodes_and_devices (bool): Whether to validate the number of devices and nodes. If set to True,
            the plugin will assert that the task's trainer is configured to use the same number of nodes and devices
            as the executor. Defaults to True.
    """

    validate_preemption: bool = True
    validate_checkpoint_dir: bool = True
    validate_serialization: bool = True
    validate_wandb: bool = False
    validate_nodes_and_devices: bool = True

    def setup(self, task: run.Partial | run.Script, executor: run.Executor):
        """Set up the plugin to configure validation."""
        assert isinstance(task, run.Partial)
        logging.info(f"Validating {task.__fn_or_cls__.__qualname__} and {executor.__class__.__qualname__}.")
        if self.validate_preemption:
            logging.info("Validating preemption callback")
            assert any(map(lambda callback: callback.__fn_or_cls__ == PreemptionCallback, task.trainer.callbacks))

        if self.validate_checkpoint_dir:
            if isinstance(executor, run.SlurmExecutor):
                mounts = executor.container_mounts + ["/nemo_run"]
                mounts = list(map(lambda m: m.split(":")[-1], mounts))
                logging.info(f"Validating checkpoint dir {task.log.log_dir} exists in {mounts}")
                assert task.log.log_dir
                assert any(map(lambda mount: Path(mount) in Path(task.log.log_dir).parents, mounts))

        if self.validate_serialization:
            from nemo_run.core.serialization.zlib_json import ZlibJSONSerializer

            logging.info("Validating serialization/de-serialization of task")
            serializer = ZlibJSONSerializer()
            assert serializer.deserialize(serializer.serialize(task)) == task

        if self.validate_wandb:
            logging.info("Validating that Weights and Biases is enabled for task")
            assert "WANDB_API_KEY" in executor.env_vars.keys()
            assert task.log.wandb

        if self.validate_nodes_and_devices:
            logging.info("Validating that nodes and devices match for task and executor")
            if isinstance(executor, run.SlurmExecutor):
                assert task.trainer.num_nodes == executor.nodes
                assert task.trainer.devices == executor.nproc_per_node()


@dataclass(kw_only=True)
class PerfEnvPlugin(run.Plugin):
    """
    A plugin for setting up performance optimized environments.

    Attributes:
        enable_layernorm_sm_margin (bool): Set SM margin for TransformerEngine's Layernorm, so
            in order to not block DP level communication overlap.
        layernorm_sm_margin (int): The SM margin for TransformerEngine Layernorm.
        enable_vboost (bool): Whether to steer more power towards tensor cores via
            `sudo nvidia-smi boost-slider --vboost 1`. May not work on all systems.
    """

    enable_layernorm_sm_margin: bool = True
    layernorm_sm_margin: int = 16
    enable_vboost: bool = False
    nccl_pp_comm_chunksize: Optional[int] = None
    gpu_sm100_or_newer: bool = False

    def get_vboost_srun_cmd(self, nodes, job_dir):
        "Create the vboost `sudo nvidia-smi boost-slider --vboost 1` command"

        import shlex

        vboost_cmd = " ".join(
            [
                "\n# Command 0: enable vboost\n\n",
                "srun",
                f"--ntasks={nodes}",
                "--output",
                os.path.join(job_dir, "vboost.out"),
                "--error",
                os.path.join(job_dir, "vboost.err"),
                "bash -c ",
                shlex.quote("sudo nvidia-smi boost-slider --vboost 1"),
            ],
        )

        return vboost_cmd

    def setup(self, task: run.Partial | run.Script, executor: run.Executor):
        """Enable the performance environment settings"""

        if task.trainer.strategy.__fn_or_cls__ == MegatronStrategy:
            # Force program order kernel launch for TP, CP overlap
            tp_size = task.trainer.strategy.tensor_model_parallel_size
            cp_size = task.trainer.strategy.context_parallel_size
            if self.gpu_sm100_or_newer and (tp_size > 1 or cp_size > 1):
                executor.env_vars["CUDA_DEVICE_MAX_CONNECTIONS"] = "32"
            elif (not self.gpu_sm100_or_newer) and (tp_size > 1 or cp_size > 1):
                executor.env_vars["CUDA_DEVICE_MAX_CONNECTIONS"] = "1"

            # Set LayerNorm SM margin to support the overlap with LayerNorm kernel
            if self.enable_layernorm_sm_margin:
                executor.env_vars["NVTE_FWD_LAYERNORM_SM_MARGIN"] = str(self.layernorm_sm_margin)
                executor.env_vars["NVTE_BWD_LAYERNORM_SM_MARGIN"] = str(self.layernorm_sm_margin)

            # Set the chunk size of P2P communications. Using a large chunk size reduces the
            # buffering overhead from the communication kernel execution time
            pp_size = task.trainer.strategy.pipeline_model_parallel_size
            if pp_size > 1 and self.nccl_pp_comm_chunksize is not None:
                assert isinstance(self.nccl_pp_comm_chunksize, int) and self.nccl_pp_comm_chunksize > 1
                executor.env_vars["NCCL_P2P_NET_CHUNKSIZE"] = str(self.nccl_pp_comm_chunksize)

            # Make cuda memory dynamically expandable that mitigates GPU memory waste from
            # fragementation
            executor.env_vars["PYTORCH_CUDA_ALLOC_CONF"] = "expandable_segments:True"

        # Improve perf by steering power to tensor cores, may not work on all systems
        if self.enable_vboost and isinstance(executor, run.SlurmExecutor):
            vboost_cmd = self.get_vboost_srun_cmd(executor.nodes, executor.tunnel.job_dir)
            executor.setup_lines = (
                executor.setup_lines + vboost_cmd
                if (executor.setup_lines and len(executor.setup_lines) > 0)
                else vboost_cmd
            )


@dataclass(kw_only=True)
class TritonCacheSetup(run.Plugin):
    """
    A plugin for setting up Triton cache environment variables.
    This should not be neccessay for Triton 3.2.0 and above.
    """

    from nemo.core.utils.optional_libs import TRITON_AVAILABLE

    if TRITON_AVAILABLE:
        from triton import __version__ as triton_version

        if triton_version <= "3.1.0":

            def setup(self, task: run.Partial | run.Script, executor: run.Executor):
                """Set up the Triton cache environment variables."""
                executor.env_vars["TRITON_CACHE_DIR"] = executor.job_dir + "triton_cahce"
                executor.env_vars["TRITON_CACHE_MANAGER"] = (
                    "megatron.core.ssm.triton_cache_manager:ParallelFileCacheManager"
                )<|MERGE_RESOLUTION|>--- conflicted
+++ resolved
@@ -177,10 +177,6 @@
         launcher = executor.get_launcher()
         launcher.nsys_profile = True
         launcher.nsys_trace = self.nsys_trace or ["nvtx", "cuda"]
-<<<<<<< HEAD
-        if self.nsys_extra_args is not None:
-            launcher.nsys_extra_args = self.nsys_extra_args
-=======
         launcher.nsys_filename = "profile_%q{SLURM_JOBID}_%q{SLURM_NODEID}_%q{SLURM_PROCID}"
         launcher.nsys_extra_args = [
             "--force-overwrite=true",
@@ -190,7 +186,6 @@
             "--cuda-event-trace=false",
             "--nvtx-domain-include=NCCL",
         ]
->>>>>>> 327e3bcf
 
 
 @dataclass(kw_only=True)
