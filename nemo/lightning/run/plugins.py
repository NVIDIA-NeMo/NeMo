# Copyright (c) 2024, NVIDIA CORPORATION.  All rights reserved.
#
# Licensed under the Apache License, Version 2.0 (the "License");
# you may not use this file except in compliance with the License.
# You may obtain a copy of the License at
#
#     http://www.apache.org/licenses/LICENSE-2.0
#
# Unless required by applicable law or agreed to in writing, software
# distributed under the License is distributed on an "AS IS" BASIS,
# WITHOUT WARRANTIES OR CONDITIONS OF ANY KIND, either express or implied.
# See the License for the specific language governing permissions and
# limitations under the License.

import copy
import os
from dataclasses import dataclass, field
from pathlib import Path
from typing import Callable, Optional

import nemo_run as run
import yaml
from lightning.pytorch import Callback
from lightning.pytorch.loggers import WandbLogger
from nemo_run.core.serialization.yaml import YamlSerializer

from nemo.lightning.pytorch.callbacks import NsysCallback, PreemptionCallback
from nemo.lightning.pytorch.strategies.megatron_strategy import MegatronStrategy
from nemo.utils import logging

from nemo.utils.import_utils import safe_import

import torch

res_module, HAVE_RES = safe_import('nvidia_resiliency_ext.ptl_resiliency')

# This file contains plugins based on NeMo-Run's run.Plugin API.
# Plugins operate both on a configured task and an executor at the same time, and are specific to NeMo-Run.
# If you are adding functionality that goes directly into the Pytorch Lightning trainer,
# you may consider adding a callback instead of a plugin.


def _merge_callbacks(partial: run.Partial, callbacks: list[run.Config[Callback]]):
    if hasattr(partial, "trainer"):
        if hasattr(partial.trainer, "callbacks") and partial.trainer.callbacks:
            for callback in callbacks:
                if callback not in partial.trainer.callbacks:
                    partial.trainer.callbacks.append(callback)
        else:
            partial.trainer.callbacks = copy.deepcopy(callbacks)


@dataclass(kw_only=True)
class PreemptionPlugin(run.Plugin):
    """
    A plugin for setting up Preemption callback and preemption signals.

    Args:
        preempt_time (int): The time, in seconds, before the task's time limit at which the executor
                             will send a SIGTERM preemption signal. This allows tasks to be gracefully
                             stopped before reaching their time limit, reducing waste and
                             promoting fair resource usage. The default value is 60 seconds (1 minute).
                             This is only supported for ``run.SlurmExecutor``.
        callbacks (list[run.Config[Callback]]): A list of callback configurations that the plugin
                                                will merge with the task's existing callbacks.
                                                By default, the list includes NeMo's preemption callback.
    """

    preempt_time: int = 60
    callbacks: list[run.Config[Callback]] = field(default_factory=lambda: [run.Config(PreemptionCallback)])

    def setup(self, task: run.Partial | run.Script, executor: run.Executor):
        if isinstance(task, run.Script):
            logging.warning(
                f"The {self.__class__.__name__} will have no effect on the task as it's an instance of run.Script"
            )
            return

        if isinstance(executor, run.SlurmExecutor):
            # Sends a SIGTERM self.preempt_time seconds before hitting time limit
            logging.info(
                f"{self.__class__.__name__} will send a SIGTERM {self.preempt_time} seconds before the job's time limit for your Slurm executor."
            )
            executor.signal = f"TERM@{self.preempt_time}"

        _merge_callbacks(task, callbacks=self.callbacks)


@dataclass(kw_only=True)
class FaultTolerancePlugin(run.Plugin):
    """
    A plugin for setting up the fault tolerance callback from nvidia-resiliency-ext.
    This plugin enables workload hang detection, automatic calculation of timeouts used for hang detection, detection of rank(s) terminated due to an error and workload respawning in case of a failure.
    Note: FaultTolerancePlugin does not work with the NsysPlugin.
    Args:
        num_in_job_restarts (int): Max number of restarts on failure, within the same job. Default is 3.
        num_job_retries_on_failure (int): Max number of new job restarts on failure. Default is 2.
        initial_rank_heartbeat_timeout (int): Timeouts are time intervals used by a rank monitor to detect that a rank is not alive. This is the max timeout for the initial heartbeat. Default is 1800.
        rank_heartbeat_timeout (int): This is the timeout for subsequent hearbeats after the initial heartbeat. Default is 300.
    """

    num_in_job_restarts: int = 3
    num_job_retries_on_failure: int = 2
    initial_rank_heartbeat_timeout: int = 1800
    rank_heartbeat_timeout: int = 300

    def setup(self, task: run.Partial | run.Script, executor: run.Executor):

        assert HAVE_RES, "nvidia-resiliency-ext.ptl_resiliency is required to use the FaultTolerancePlugin."

        executor.launcher = run.FaultTolerance(
            max_restarts=self.num_in_job_restarts,
            initial_rank_heartbeat_timeout=self.initial_rank_heartbeat_timeout,
            rank_heartbeat_timeout=self.rank_heartbeat_timeout,
        )
        executor.retries = self.num_job_retries_on_failure

        assert isinstance(task, run.Partial)

        callbacks = [
            run.Config(
                res_module.FaultToleranceCallback, autoresume=True, calculate_timeouts=True, exp_dir=task.log.log_dir
            )
        ]

        assert not executor.launcher.nsys_profile, "Nsys not supported with the FaultTolerancePlugin."
        if hasattr(task, "trainer") and hasattr(task.trainer, "callbacks"):
            assert all(
                map(
                    lambda cb: not cb.__fn_or_cls__ == NsysCallback if "__fn_or_cls__" in dir(cb) else True,
                    task.trainer.callbacks,
                )
            ), "Nsys not supported with FaultTolerancePlugin."

        _merge_callbacks(task, callbacks=callbacks)


@dataclass(kw_only=True)
class NsysPlugin(run.Plugin):
    """
    A plugin for nsys profiling.

    The NsysPlugin allows you to profile your run using nsys.
    You can specify when to start and end the profiling, on which ranks to run the profiling,
    and what to trace during profiling.

    Args:
        start_step (int): The step at which to start the nsys profiling.
        end_step (int): The step at which to end the nsys profiling.
        ranks (Optional[list[int]]): The ranks on which to run the nsys profiling. If not specified,
            profiling will be run on rank 0.
        nsys_trace (Optional[list[str]]): The events to trace during profiling. If not specified,
            'nvtx' and 'cuda' events will be traced.
    """

    start_step: int
    end_step: int
    ranks: Optional[list[int]] = None
    nsys_trace: Optional[list[str]] = None

    def setup(self, task: run.Partial | run.Script, executor: run.Executor):
        if isinstance(task, run.Partial):
            nsys_callback = run.Config(
                NsysCallback,
                start_step=self.start_step,
                end_step=self.end_step,
                ranks=self.ranks or [0],
            )
            callbacks: list[run.Config[Callback]] = [nsys_callback]  # type: ignore
            _merge_callbacks(task, callbacks=callbacks)

        launcher = executor.get_launcher()
        launcher.nsys_profile = True
        launcher.nsys_trace = self.nsys_trace or ["nvtx", "cuda"]


@dataclass(kw_only=True)
class WandbPlugin(run.Plugin):
    """
    A plugin for setting up Weights & Biases.

    This plugin sets a ``WandbLogger`` to ``NeMoLogger``'s ``wandb`` arg,
    which in turn initializes the Pytorch Lightning `WandbLogger <https://lightning.ai/docs/pytorch/stable/extensions/generated/lightning.pytorch.loggers.WandbLogger.html>`_.

    This plugin is only activated if the ``WANDB_API_KEY`` environment variable is set.
    The ``WANDB_API_KEY`` environment variables will also be set in the executor's environment variables.
    Follow https://docs.wandb.ai/quickstart to retrieve your ``WANDB_API_KEY``.

    If `log_task_config` is True, the plugin will log the task configuration as a config dictionary
    to the Weights and Biases logger.

    Args:
        name (str): The name for the Weights & Biases run.
        logger_fn (Callable[..., run.Config[WandbLogger]]): A callable that returns a Config of ``WandbLogger``
        log_task_config (bool, optional): Whether to log the task configuration to the logger.
            Defaults to True.

    Raises:
        logging.warning: If the task is an instance of `run.Script`, as the plugin has no effect on such tasks.
    """

    name: str
    logger_fn: Callable[..., run.Config[WandbLogger]]
    log_task_config: bool = True

    def setup(self, task: run.Partial | run.Script, executor: run.Executor):
        if isinstance(task, run.Script):
            logging.warning(
                f"The {self.__class__.__name__} will have no effect on the task as it's an instance of run.Script"
            )
            return

        if "WANDB_API_KEY" in os.environ:
            executor.env_vars["WANDB_API_KEY"] = os.environ["WANDB_API_KEY"]

            if hasattr(task, "log") and hasattr(task.log, "wandb"):
                task.log.wandb = self.logger_fn(name=self.name)
                if self.log_task_config:
                    partial_config = yaml.safe_load(YamlSerializer().serialize(task))
                    partial_config["experiment"] = {
                        "id": self.experiment_id,
                        "task_name": self.name,
                        "executor": executor.info(),
                        "remote_directory": (
                            os.path.join(executor.tunnel.job_dir, Path(executor.job_dir).name)
                            if isinstance(executor, run.SlurmExecutor)
                            else None
                        ),
                        "local_directory": executor.job_dir,
                    }
                    task.log.wandb.config = partial_config
        else:
            logging.warning(
                f"The {self.__class__.__name__} will have no effect as WANDB_API_KEY environment variable is not set."
            )


@dataclass(kw_only=True)
class ConfigValidationPlugin(run.Plugin):
    """
    A plugin for validating a NeMo task with its executor.

    This plugin is used to ensure that the NeMo environment, task, and executor meet certain criteria.
    The validation checks include preemption, checkpoint directory,
    serialization, and Weights and Biases (wandb) integration.

    Attributes:
        validate_preemption (bool): Whether to validate the preemption callback. If set to True, the plugin will
            assert that the task has a `PreemptionCallback`. Defaults to True.
        validate_checkpoint_dir (bool): Whether to validate the checkpoint directory. If set to True and the executor
            is a `SlurmExecutor`, the plugin will assert that the task's log directory exists in the mounts
            specified in the `SlurmExecutor`. Defaults to True.
        validate_serialization (bool): Whether to validate task serialization. If set to True, the plugin will
            assert that the task can be successfully serialized and deserialized using NeMo-Run's
            `ZlibJSONSerializer`. Defaults to True.
        validate_wandb (bool): Whether to validate Weights and Biases integration. If set to True, the plugin will
            assert that the executor's environment variables contain a `WANDB_API_KEY`
            and that NeMo Logger's `wandb` is set. Defaults to False.
        validate_nodes_and_devices (bool): Whether to validate the number of devices and nodes. If set to True, the plugin will assert that the task's
            trainer is configured to use the same number of nodes and devices as the executor. Defaults to True.
    """

    validate_preemption: bool = True
    validate_checkpoint_dir: bool = True
    validate_serialization: bool = True
    validate_wandb: bool = False
    validate_nodes_and_devices: bool = True

    def setup(self, task: run.Partial | run.Script, executor: run.Executor):
        assert isinstance(task, run.Partial)
        logging.info(f"Validating {task.__fn_or_cls__.__qualname__} and {executor.__class__.__qualname__}.")
        if self.validate_preemption:
            logging.info("Validating preemption callback")
            assert any(map(lambda callback: callback.__fn_or_cls__ == PreemptionCallback, task.trainer.callbacks))

        if self.validate_checkpoint_dir:
            if isinstance(executor, run.SlurmExecutor):
                mounts = executor.container_mounts + ["/nemo_run"]
                mounts = list(map(lambda m: m.split(":")[-1], mounts))
                logging.info(f"Validating checkpoint dir {task.log.log_dir} exists in {mounts}")
                assert task.log.log_dir
                assert any(map(lambda mount: Path(mount) in Path(task.log.log_dir).parents, mounts))

        if self.validate_serialization:
            from nemo_run.core.serialization.zlib_json import ZlibJSONSerializer

            logging.info("Validating serialization/de-serialization of task")
            serializer = ZlibJSONSerializer()
            assert serializer.deserialize(serializer.serialize(task)) == task

        if self.validate_wandb:
            logging.info("Validating that Weights and Biases is enabled for task")
            assert "WANDB_API_KEY" in executor.env_vars.keys()
            assert task.log.wandb

        if self.validate_nodes_and_devices:
            logging.info("Validating that nodes and devices match for task and executor")
            if isinstance(executor, run.SlurmExecutor):
                assert task.trainer.num_nodes == executor.nodes
                assert task.trainer.devices == executor.nproc_per_node()


@dataclass(kw_only=True)
class PerfEnvPlugin(run.Plugin):
    """
    A plugin for setting up performance optimized environments.

    Attributes:
        enable_layernorm_sm_margin (bool): Set SM margin for TransformerEngine's Layernorm, so
            in order to not block DP level communication overlap.
        layernorm_sm_margin (int): The SM margin for TransformerEngine Layernorm.
        enable_vboost (bool): Whether to steer more power towards tensor cores via
            `sudo nvidia-smi boost-slider --vboost 1`. May not work on all systems.
    """

    enable_layernorm_sm_margin: bool = True
    layernorm_sm_margin: int = 16
    enable_vboost: bool = False
    nccl_pp_comm_chunksize: Optional[int] = None
<<<<<<< HEAD
    num_cuda_device_max_connections: int = None
=======
>>>>>>> 5d8baa4a

    def get_vboost_srun_cmd(self, nodes, job_dir):
        "Create the vboost `sudo nvidia-smi boost-slider --vboost 1` command"

        import shlex

        vboost_cmd = " ".join(
            [
                "\n# Command 0: enable vboost\n\n",
                "srun",
                f"--ntasks={nodes}",
                "--output",
                os.path.join(job_dir, "vboost.out"),
                "--error",
                os.path.join(job_dir, "vboost.err"),
                "bash -c ",
                shlex.quote("sudo nvidia-smi boost-slider --vboost 1"),
            ],
        )

        return vboost_cmd

    def setup(self, task: run.Partial | run.Script, executor: run.Executor):
        """Enable the performance environment settings"""

        if task.trainer.strategy.__fn_or_cls__ == MegatronStrategy:
            if torch.cuda.is_available():
                major, _ = torch.cuda.get_device_capability()
                if major > 9:
                    if self.num_cuda_device_max_connections is not None:
                        executor.env_vars["CUDA_DEVICE_MAX_CONNECTIONS"] = str(self.num_cuda_device_max_connections)
                else:
                    # When TP or CP size is larger than 1, need to use a single cuda device connection to enforce
                    # the kernel queuing order of the host to GPU for their execution. This is needed  for the optimal
                    # overlap between communication and computation kernels.
                    tp_size = task.trainer.strategy.tensor_model_parallel_size
                    cp_size = task.trainer.strategy.context_parallel_size
                    if tp_size > 1 or cp_size > 1:
                        executor.env_vars["CUDA_DEVICE_MAX_CONNECTIONS"] = "1"
                    else:
                        if self.num_cuda_device_max_connections is not None:
                            executor.env_vars["CUDA_DEVICE_MAX_CONNECTIONS"] = str(
                                self.num_cuda_device_max_connections
                            )

            # Set LayerNorm SM margin to support the overlap with LayerNorm kernel
            if self.enable_layernorm_sm_margin:
                executor.env_vars["NVTE_FWD_LAYERNORM_SM_MARGIN"] = str(self.layernorm_sm_margin)
                executor.env_vars["NVTE_BWD_LAYERNORM_SM_MARGIN"] = str(self.layernorm_sm_margin)

            # Set the chunk size of P2P communications. Using a large chunk size reduces the
            # buffering overhead from the communication kernel execution time
            pp_size = task.trainer.strategy.pipeline_model_parallel_size
            if pp_size > 1 and self.nccl_pp_comm_chunksize is not None:
                assert isinstance(self.nccl_pp_comm_chunksize, int) and self.nccl_pp_comm_chunksize > 1
                executor.env_vars["NCCL_P2P_NET_CHUNKSIZE"] = str(self.nccl_pp_comm_chunksize)

        # Improve perf by steering power to tensor cores, may not work on all systems
        if self.enable_vboost and isinstance(executor, run.SlurmExecutor):
            vboost_cmd = self.get_vboost_srun_cmd(executor.nodes, executor.tunnel.job_dir)
            executor.setup_lines = (
                executor.setup_lines + vboost_cmd
                if (executor.setup_lines and len(executor.setup_lines) > 0)
                else vboost_cmd
            )<|MERGE_RESOLUTION|>--- conflicted
+++ resolved
@@ -317,10 +317,7 @@
     layernorm_sm_margin: int = 16
     enable_vboost: bool = False
     nccl_pp_comm_chunksize: Optional[int] = None
-<<<<<<< HEAD
     num_cuda_device_max_connections: int = None
-=======
->>>>>>> 5d8baa4a
 
     def get_vboost_srun_cmd(self, nodes, job_dir):
         "Create the vboost `sudo nvidia-smi boost-slider --vboost 1` command"
