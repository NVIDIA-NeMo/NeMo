--- conflicted
+++ resolved
@@ -1076,11 +1076,6 @@
     model,
     optimizer,
     opt_param_scheduler,
-<<<<<<< HEAD
-    global_state: GlobalState,
-    load_arg="load",
-=======
->>>>>>> 44186b3b
     strict=True,
     checkpointing_context=None,
     skip_load_to_model_and_opt=False,
@@ -1391,10 +1386,6 @@
     if state.train_state.step > 0:
         # Notify FT that a checkpoint was loaded.
         is_local_chkpt = ckpt_type == CheckpointType.LOCAL
-<<<<<<< HEAD
-        fault_tolerance.on_checkpoint_loaded(is_local_chkpt=is_local_chkpt, global_state=global_state)
-=======
-        # ft_integration.on_checkpoint_loaded(is_local_chkpt=is_local_chkpt)
->>>>>>> 44186b3b
+        fault_tolerance.on_checkpoint_loaded(is_local_chkpt=is_local_chkpt, global_state=state)
 
     return state.train_state.step, state.train_state.floating_point_operations_so_far