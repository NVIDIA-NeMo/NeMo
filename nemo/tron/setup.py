--- conflicted
+++ resolved
@@ -172,16 +172,6 @@
     print_rank_0("done with setup ...")
     timers.log(["model-and-optimizer-setup", "train/valid/test-data-iterators-setup"], barrier=True)
 
-<<<<<<< HEAD
-    return (
-        model,
-        optimizer,
-        scheduler,
-        checkpointing_context,
-        train_data_iterator,
-        valid_data_iterator,
-        test_data_iterator,
-=======
     return SetupOutput(
         model,
         optimizer,
@@ -190,5 +180,4 @@
         valid_data_iterator,
         test_data_iterator,
         checkpointing_context,
->>>>>>> 44186b3b
     )