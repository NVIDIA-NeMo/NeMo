<<<<<<< HEAD
=======
# Copyright (c) 2024, NVIDIA CORPORATION.  All rights reserved.
#
# Licensed under the Apache License, Version 2.0 (the "License");
# you may not use this file except in compliance with the License.
# You may obtain a copy of the License at
#
#     http://www.apache.org/licenses/LICENSE-2.0
#
# Unless required by applicable law or agreed to in writing, software
# distributed under the License is distributed on an "AS IS" BASIS,
# WITHOUT WARRANTIES OR CONDITIONS OF ANY KIND, either express or implied.
# See the License for the specific language governing permissions and
# limitations under the License.

>>>>>>> 7a8da171
import os
import shutil
from abc import ABC, abstractmethod
from contextlib import contextmanager
from time import time
from typing import Any, Dict, Optional

import pytorch_lightning as pl
from lightning_fabric.plugins import CheckpointIO
from lightning_fabric.utilities.cloud_io import get_filesystem
from lightning_fabric.utilities.types import _PATH
<<<<<<< HEAD
from megatron.core import dist_checkpointing
from megatron.core.dist_checkpointing.dict_utils import extract_matching_values
from megatron.core.dist_checkpointing.mapping import ShardedBase
from megatron.core.dist_checkpointing.strategies import tensorstore
=======
from pytorch_lightning import Callback
from pytorch_lightning.plugins.io.wrapper import _WrappingCheckpointIO
>>>>>>> 7a8da171

from nemo.utils import logging

try:
    from megatron.core import dist_checkpointing
    from megatron.core.dist_checkpointing.dict_utils import extract_matching_values
    from megatron.core.dist_checkpointing.mapping import ShardedBase
    from megatron.core.dist_checkpointing.strategies import tensorstore

    from nemo.utils.callbacks.torch_dist_async import AsyncCallsQueue, AsyncRequest, TorchDistAsyncSaveShardedStrategy

    HAVE_MEGATRON_CORE = True

except (ImportError, ModuleNotFoundError) as IMPORT_ERROR_EXC:

    HAVE_MEGATRON_CORE = False
    IMPORT_ERROR = "megatron-core was not found. Please see the NeMo README for installation instructions: https://github.com/NVIDIA/NeMo#megatron-gpt."


@contextmanager
def _debug_time(name: str):
    """Simple context manager for timing functions/code blocks."""
    start = time()
    try:
        yield
    finally:
        logging.debug(f'{name} took {time() - start:.3f}s')


class AsyncCompatibleCheckpointIO(CheckpointIO, ABC):
    """CheckpointIO that can be used together with async saving.

    Differs from the regular CheckpointIO only by the `save_checkpoint`
    return type. The `save_checkpoint` method itself is synchronous, but returns
    callbacks that can be performed asynchronously.
    """

    @abstractmethod
    def save_checkpoint(
        self, checkpoint: Dict[str, Any], path: _PATH, storage_options: Optional[Any] = None
    ) -> 'AsyncRequest':
        raise NotImplementedError


class AsyncFinalizableCheckpointIO(_WrappingCheckpointIO):
    """CheckpointIO wrapper for async checkpoint saving and synchronous finalization.

    Runs main part of the checkpoint save in a separate process (not thread as the PTL
    AsyncCheckpointIO does). Allows to perform a (synchronous) finalization
    function after all ranks finish checkpoint saving.

    NOTE: for correctness, this plugin must be used together with the
    AsyncFinalizerCallback callback which performs the finalization checks.

    Args:
        checkpoint_io (CheckpointIO): wrapped checkpoint_io object. Must be
            of type AsyncCompatibleCheckpointIO.
    Requires the underlying checkpoint_io.save_checkpoint to return save_fn, save_args, finalize_fn.
    """

    def __init__(self, checkpoint_io: AsyncCompatibleCheckpointIO) -> None:
        if not HAVE_MEGATRON_CORE:
            raise ImportError(IMPORT_ERROR) from IMPORT_ERROR_EXC
        if not isinstance(checkpoint_io, AsyncCompatibleCheckpointIO):
            raise ValueError(f'Incompatible wrapped checkpoint_io type: {type(checkpoint_io)}')

        super().__init__(checkpoint_io)
        self.async_calls_queue = AsyncCallsQueue()

    def save_checkpoint(self, checkpoint: Dict[str, Any], path: _PATH, storage_options: Optional[Any] = None) -> None:
        """Executes async request returned from the underlying checkpoint_io asynchronously.

        Requires the underlying checkpoint_io.save_checkpoint to return an AsyncRequest.
        It is then applied with `self.async_calls_queue` asynchronously.

        Args:
            checkpoint (Dict[str, Any]): checkpoint to save. Passed to underlying
                checkpoint_io without modifications.
            path (_PATH): path to save the checkpoint. Passed to underlying
                checkpoint_io without modifications.
            storage_options (Any, optional): storage control modifiers. This class
                consumed the `finalize_fn` parameter (if any), which is expected to be
                a callback and is appended to async finalization functions.

        Applies underlying checkpoint_io finalize callback first, then the external one (postfix order).
        """
        external_finalize_fn = (storage_options or {}).pop('finalize_fn', None)
        assert isinstance(self.checkpoint_io, AsyncCompatibleCheckpointIO), type(self.checkpoint_io)
        async_request = self.checkpoint_io.save_checkpoint(checkpoint, path, storage_options)
        if external_finalize_fn is not None:
            async_request.add_finalize_fn(external_finalize_fn)
        call_idx = self.async_calls_queue.schedule_async_request(async_request)
        logging.debug(f'Scheduled an async call #{call_idx}')

    @_debug_time('AsyncFinalizableCheckpointIO.maybe_finalize_save_checkpoint')
    def maybe_finalize_save_checkpoint(self, blocking: bool = False):
        """Performs checkpoint finalization (if possible).

        Args:
            blocking (bool, optional): if True, waits until all async saves are
                completed. Otherwise, finalizes only those async calls which are
                already done on all ranks. Defaults to False.
        """
        call_idx_finalized = self.async_calls_queue.maybe_finalize_async_calls(blocking)
        if call_idx_finalized:
            logging.debug(f'Finalized async calls: {[f"#{idx}" for idx in call_idx_finalized]}')
        return len(call_idx_finalized) > 0

    def teardown(self) -> None:
        """Warns if there are any pending checkpoint saves."""
        super().teardown()
        if self.async_calls_queue.get_num_unfinalized_calls() > 0:
            # Can't do finalization now because some ranks might be lost
            logging.warning('Some async checkpoint saves might be not finalized properly.')


class AsyncFinalizerCallback(Callback):
    """Callback which finalizes async saves initiated by the AsyncFinalizableCheckpointIO.

    Tries to perform non-blocking finalization on train_batch_end and train_epoch_end.
    On train_end performs a blocking finalization of all pending checkpoints.
    """

    def on_train_batch_end(self, trainer: "pl.Trainer", *args, **kwargs) -> None:
        self._get_checkpoint_io(trainer).maybe_finalize_save_checkpoint(blocking=False)

    def on_train_epoch_end(self, trainer: "pl.Trainer", *args, **kwargs) -> None:
        self._get_checkpoint_io(trainer).maybe_finalize_save_checkpoint(blocking=False)

    def on_train_end(self, trainer: "pl.Trainer", *args, **kwargs) -> None:
        checkpoint_io = self._get_checkpoint_io(trainer)
        if checkpoint_io.async_calls_queue.get_num_unfinalized_calls() > 0:
            logging.info('Pending async checkpoint saves. Finalizing them synchronously now')
        self._get_checkpoint_io(trainer).maybe_finalize_save_checkpoint(blocking=True)

    def _get_checkpoint_io(self, trainer) -> AsyncFinalizableCheckpointIO:
        checkpoint_io = trainer.strategy.checkpoint_io
        if not isinstance(checkpoint_io, AsyncFinalizableCheckpointIO):
            raise ValueError(f'Async finalizer requires an async compatible CheckpointIO, got: {checkpoint_io}')
        return checkpoint_io

<<<<<<< HEAD
class DistributedCheckpointIO(CheckpointIO):
=======

class DistributedCheckpointIO(AsyncCompatibleCheckpointIO):
>>>>>>> 7a8da171
    """CheckpointIO for a distributed checkpoint format.

    Args:
        save_ckpt_format (str): Distributed checkpoint format to use for checkpoint saving.
        load_directly_on_device (bool, optional): if True, loads the weights directly
            on GPU. Has effect only for `zarr` based checkpoints (PyT Distributed
            always loads on device). Defaults to True.
        async_save (bool): whether to save asynchronously. Should be set to True if
            this class will be wrapped with AsyncFinalizableCheckpointIO.
    """

    def __init__(
        self,
        save_ckpt_format: str,
        load_directly_on_device: bool = True,
        async_save: bool = False,
    ):
        super().__init__()
        if not HAVE_MEGATRON_CORE:
            raise ImportError(IMPORT_ERROR) from IMPORT_ERROR_EXC

        self.save_ckpt_format = save_ckpt_format
        self.load_directly_on_device = load_directly_on_device
        self.async_save = async_save
        self.save_sharded_strategy = self._determine_dist_ckpt_save_strategy()

    @classmethod
    def from_config(cls, model_cfg: dict, async_save: bool = False):
        """Instantiates a DistributedCheckpointIO from a config dict.

        Args:
            model_cfg (dict): model config dict. Most of the configuration
                is extracted from this config.
            async_save (bool, optional): async_save flag is not part of the model config,
                it should be provided separately. Defaults to False.
        """
        return cls(
            save_ckpt_format=model_cfg.get('dist_ckpt_format', 'zarr'),
            load_directly_on_device=model_cfg.get('dist_ckpt_load_on_device', True),
            async_save=async_save,
        )

<<<<<<< HEAD
    def save_checkpoint(self, checkpoint: Dict[str, Any], path: _PATH, storage_options: Optional[Any] = None) -> None:
=======
    @_debug_time('DistributedCheckpointIO.save_checkpoint')
    def save_checkpoint(
        self, checkpoint: Dict[str, Any], path: _PATH, storage_options: Optional[Any] = None
    ) -> Optional['AsyncRequest']:
>>>>>>> 7a8da171
        """Saves a distributed checkpoint. Creates the checkpoint root directory if doesn't exist.

        Args:
            checkpoint (Dict[str, Any]): sharded state dict to save
            path (_PATH): checkpoint directory
            storage_options (Any, optional): Optional parameters when saving the checkpoint
        """
        fs = get_filesystem(path)
        fs.makedirs(path, exist_ok=True)

        dist_checkpointing.save(
            sharded_state_dict=checkpoint, checkpoint_dir=path, sharded_strategy=self.save_sharded_strategy
        )
        if not self.async_save:
            return None
        # NOTE: this logic will be simplified in MCore v0.7
        assert self.save_sharded_strategy.async_request is not None
        async_request = self.save_sharded_strategy.async_request
        self.save_sharded_strategy.async_request = None
        return async_request

    @_debug_time('DistributedCheckpointIO.load_checkpoint')
    def load_checkpoint(
        self,
        path: _PATH,
        map_location: Optional[Any] = None,
        sharded_state_dict: Dict[str, Any] = None,
        strict: Optional[bool] = True,
    ) -> Dict[str, Any]:
        """Loads a distributed checkpoint.

        Args:
            path (_PATH): checkpoint directory
            map_location (Any, optional): required to be None in this implementation
            sharded_state_dict (Dict[str, Any], optional): state dict which
                defines the loading procedure for the distributed checkpoint.
                Defaults to None to comply with the CheckpointIO interface,
                but it's a required argument.

        Returns:
            Dist[str, Any]: loaded checkpoint.
        """
        if sharded_state_dict is None:
            raise ValueError('DistributedCheckpointIO requires passing sharded_state_dict argument to load_checkpoint')
        if map_location is not None:
            raise ValueError('DistributedCheckpointIO doesnt handle map_location argument')

        if self.save_ckpt_format == 'zarr' and self.load_directly_on_device:
            sharded_strategy = tensorstore.TensorStoreLoadShardedStrategy(load_directly_on_device=True)
        else:
            sharded_strategy = None

        if not strict:
            sharded_state_dict = self.adjust_non_strict_load(path, sharded_state_dict)

        return dist_checkpointing.load(
            sharded_state_dict=sharded_state_dict, checkpoint_dir=path, sharded_strategy=sharded_strategy
        )

    def adjust_non_strict_load(self, path: _PATH, sharded_state_dict: Dict[str, Any]):
        ckpt_sharded_metadata = dist_checkpointing.load_tensors_metadata(path)
        loaded_keys = []
        missing_keys = []
        unexpected_keys = []

        def should_remove_missing_sharded_base(x: Any):
            if isinstance(x, ShardedBase):
                if x.key in ckpt_sharded_metadata:
                    loaded_keys.append(x.key)
                    return False
                else:
                    unexpected_keys.append(x.key)
                    return True
            return False

        _, sharded_state_dict = extract_matching_values(sharded_state_dict, should_remove_missing_sharded_base)
        logging.info(f'The following keys are not in the checkpoint and will not be loaded: {unexpected_keys}')

        # TODO: compute missing_keys by:
        #  1. all_gather_object of loaded_keys
        #  2. missing_keys = ckpt_sharded_metadata.keys() - loaded_keys
        return sharded_state_dict

<<<<<<< HEAD
=======
    @_debug_time('DistributedCheckpointIO.remove_checkpoint')
>>>>>>> 7a8da171
    def remove_checkpoint(self, path: _PATH) -> None:
        """Remove a distributed checkpoint.

        Due to potentially large number of files, the implementation remove the whole directory at once.
        """
        shutil.rmtree(path, ignore_errors=True)

<<<<<<< HEAD
    def determine_dist_ckpt_save_strategy(self):
        """Determine the saving strategy based on storage config.
=======
    def _determine_dist_ckpt_save_strategy(self):
        """Determine the saving strategy based on constructor args.
>>>>>>> 7a8da171

        If self.async_save is True instantiates an async PyT Dist strategy,
        otherwise relies on MCore to create a proper strategy based on ckpt format.
        """
        save_strategy = (self.save_ckpt_format, 1)
        if self.async_save:
            if save_strategy[0] != 'torch_dist':
                raise ValueError('Async dist-ckpt save supported only for torch_dist format')
            save_strategy = TorchDistAsyncSaveShardedStrategy('torch_dist', 1)

        logging.info(f'Using {save_strategy} dist-ckpt save strategy.')
        return save_strategy<|MERGE_RESOLUTION|>--- conflicted
+++ resolved
@@ -1,5 +1,3 @@
-<<<<<<< HEAD
-=======
 # Copyright (c) 2024, NVIDIA CORPORATION.  All rights reserved.
 #
 # Licensed under the Apache License, Version 2.0 (the "License");
@@ -14,7 +12,6 @@
 # See the License for the specific language governing permissions and
 # limitations under the License.
 
->>>>>>> 7a8da171
 import os
 import shutil
 from abc import ABC, abstractmethod
@@ -26,15 +23,8 @@
 from lightning_fabric.plugins import CheckpointIO
 from lightning_fabric.utilities.cloud_io import get_filesystem
 from lightning_fabric.utilities.types import _PATH
-<<<<<<< HEAD
-from megatron.core import dist_checkpointing
-from megatron.core.dist_checkpointing.dict_utils import extract_matching_values
-from megatron.core.dist_checkpointing.mapping import ShardedBase
-from megatron.core.dist_checkpointing.strategies import tensorstore
-=======
 from pytorch_lightning import Callback
 from pytorch_lightning.plugins.io.wrapper import _WrappingCheckpointIO
->>>>>>> 7a8da171
 
 from nemo.utils import logging
 
@@ -176,12 +166,8 @@
             raise ValueError(f'Async finalizer requires an async compatible CheckpointIO, got: {checkpoint_io}')
         return checkpoint_io
 
-<<<<<<< HEAD
-class DistributedCheckpointIO(CheckpointIO):
-=======
 
 class DistributedCheckpointIO(AsyncCompatibleCheckpointIO):
->>>>>>> 7a8da171
     """CheckpointIO for a distributed checkpoint format.
 
     Args:
@@ -224,14 +210,10 @@
             async_save=async_save,
         )
 
-<<<<<<< HEAD
-    def save_checkpoint(self, checkpoint: Dict[str, Any], path: _PATH, storage_options: Optional[Any] = None) -> None:
-=======
     @_debug_time('DistributedCheckpointIO.save_checkpoint')
     def save_checkpoint(
         self, checkpoint: Dict[str, Any], path: _PATH, storage_options: Optional[Any] = None
     ) -> Optional['AsyncRequest']:
->>>>>>> 7a8da171
         """Saves a distributed checkpoint. Creates the checkpoint root directory if doesn't exist.
 
         Args:
@@ -315,10 +297,7 @@
         #  2. missing_keys = ckpt_sharded_metadata.keys() - loaded_keys
         return sharded_state_dict
 
-<<<<<<< HEAD
-=======
     @_debug_time('DistributedCheckpointIO.remove_checkpoint')
->>>>>>> 7a8da171
     def remove_checkpoint(self, path: _PATH) -> None:
         """Remove a distributed checkpoint.
 
@@ -326,13 +305,8 @@
         """
         shutil.rmtree(path, ignore_errors=True)
 
-<<<<<<< HEAD
-    def determine_dist_ckpt_save_strategy(self):
-        """Determine the saving strategy based on storage config.
-=======
     def _determine_dist_ckpt_save_strategy(self):
         """Determine the saving strategy based on constructor args.
->>>>>>> 7a8da171
 
         If self.async_save is True instantiates an async PyT Dist strategy,
         otherwise relies on MCore to create a proper strategy based on ckpt format.
