--- conflicted
+++ resolved
@@ -172,41 +172,42 @@
         load_directly_on_device (bool, optional): if True, loads the weights directly
             on GPU. Has effect only for `zarr` based checkpoints (PyT Distributed
             always loads on device). Defaults to True.
-    """
-
-<<<<<<< HEAD
+        async_save (bool): whether to save asynchronously. Should be set to True if
+            this class will be wrapped with AsyncFinalizableCheckpointIO.
+    """
+
     def __init__(
-        self, save_ckpt_format: str, async_save: bool = False,
+        self, save_ckpt_format: str, load_directly_on_device: bool = True, async_save: bool = False,
     ):
         super().__init__()
         if not HAVE_MEGATRON_CORE:
             raise ImportError(IMPORT_ERROR) from IMPORT_ERROR_EXC
-=======
-    def __init__(self, save_ckpt_format: str, load_directly_on_device: bool = True):
-        super().__init__()
+
         self.save_ckpt_format = save_ckpt_format
         self.load_directly_on_device = load_directly_on_device
->>>>>>> 7a23bfa3
-
-        self.save_ckpt_format = save_ckpt_format
         self.async_save = async_save
         self.save_sharded_strategy = self._determine_dist_ckpt_save_strategy()
 
-<<<<<<< HEAD
+    @classmethod
+    def from_config(cls, model_cfg: dict, async_save: bool = False):
+        """ Instantiates a DistributedCheckpointIO from a config dict.
+
+        Args:
+            model_cfg (dict): model config dict. Most of the configuration
+                is extracted from this config.
+            async_save (bool, optional): async_save flag is not part of the model config,
+                it should be provided separately. Defaults to False.
+        """
+        return cls(
+            save_ckpt_format=model_cfg.get('dist_ckpt_format', 'zarr'),
+            load_directly_on_device=model_cfg.get('dist_ckpt_load_on_device', True),
+            async_save=async_save,
+        )
+
     @_debug_time('DistributedCheckpointIO.save_checkpoint')
     def save_checkpoint(
         self, checkpoint: Dict[str, Any], path: _PATH, storage_options: Optional[Any] = None
     ) -> Optional['AsyncRequest']:
-=======
-    @classmethod
-    def from_config(cls, model_cfg):
-        return cls(
-            save_ckpt_format=model_cfg.get('dist_ckpt_format', 'zarr'),
-            load_directly_on_device=model_cfg.get('dist_ckpt_load_on_device', True),
-        )
-
-    def save_checkpoint(self, checkpoint: Dict[str, Any], path: _PATH, storage_options: Optional[Any] = None) -> None:
->>>>>>> 7a23bfa3
         """ Saves a distributed checkpoint. Creates the checkpoint root directory if doesn't exist.
 
         Args:
