# Copyright (c) 2020, NVIDIA CORPORATION.  All rights reserved.
#
# Licensed under the Apache License, Version 2.0 (the "License");
# you may not use this file except in compliance with the License.
# You may obtain a copy of the License at
#
#     http://www.apache.org/licenses/LICENSE-2.0
#
# Unless required by applicable law or agreed to in writing, software
# distributed under the License is distributed on an "AS IS" BASIS,
# WITHOUT WARRANTIES OR CONDITIONS OF ANY KIND, either express or implied.
# See the License for the specific language governing permissions and
# limitations under the License.

import os
import subprocess
import sys
import time
from dataclasses import dataclass
from pathlib import Path
from shutil import copy, move
from typing import Any, Dict, List, Optional, Union

from hydra.core.hydra_config import HydraConfig
from hydra.utils import get_original_cwd
from omegaconf import DictConfig, OmegaConf
from pytorch_lightning.callbacks import ModelCheckpoint
from pytorch_lightning.loggers import LoggerCollection as _LoggerCollection
from pytorch_lightning.loggers import TensorBoardLogger, WandbLogger
from pytorch_lightning.utilities import rank_zero_only

from nemo.constants import NEMO_ENV_VARNAME_VERSION
from nemo.utils import logging
from nemo.utils.exceptions import NeMoBaseException
from nemo.utils.get_rank import is_global_rank_zero
from nemo.utils.lightning_logger_patch import add_filehandlers_to_pl_logger


class NotFoundError(NeMoBaseException):
    """ Raised when a file or folder is not found"""


class LoggerMisconfigurationError(NeMoBaseException):
    """ Raised when a mismatch between trainer.logger and exp_manager occurs"""

    def __init__(self, message):
        message = (
            message
            + " You can disable lighning's trainer from creating a logger by passing logger=False to its constructor."
        )
        super().__init__(message)


class CheckpointMisconfigurationError(NeMoBaseException):
    """ Raised when a mismatch between trainer.callbacks and exp_manager occurs"""


@dataclass
class ExpManagerConfig:
    # Log dir creation parameters
    explicit_log_dir: Optional[str] = None
    exp_dir: Optional[str] = None
    name: Optional[str] = None
    version: Optional[str] = None
    use_datetime_version: Optional[bool] = True
    resume_if_exists: Optional[bool] = False
    resume_past_end: Optional[bool] = False
    resume_ignore_no_checkpoint: Optional[bool] = False
    # Logging parameters
    create_tensorboard_logger: Optional[bool] = True
    summary_writer_kwargs: Optional[Dict[Any, Any]] = None
    create_wandb_logger: Optional[bool] = False
    wandb_logger_kwargs: Optional[Dict[Any, Any]] = None
    # Checkpointing parameters
    create_checkpoint_callback: Optional[bool] = True
    # Additional exp_manager arguments
    files_to_copy: Optional[List[str]] = None


def exp_manager(trainer: 'pytorch_lightning.Trainer', cfg: Optional[Union[DictConfig, Dict]] = None) -> Path:
    """
    exp_manager is a helper function used to manage folders for experiments. It follows the pytorch lightning paradigm
    of exp_dir/model_or_experiment_name/version. If the lightning trainer has a logger, exp_manager will get exp_dir,
    name, and version from the logger. Otherwise it will use the exp_dir and name arguments to create the logging
    directory. exp_manager also allows for explicit folder creation via explicit_log_dir.
    The version will be a datetime string or an integer. Note, exp_manager does not handle versioning on slurm
    multi-node runs. Datestime version can be disabled if use_datetime_version is set to False.
    It optionally creates TensorBoardLogger, WandBLogger, ModelCheckpoint objects from pytorch lightning. It copies
    sys.argv, and git information if available to the logging directory. It creates a log file for each process to log
    their output into.
    exp_manager additionally has a resume feature which can be used to continuing training from the constructed log_dir.

    Args:
        trainer (pytorch_lightning.Trainer): The lightning trainer.
        cfg (DictConfig, dict): Can have the following keys:
            - explicit_log_dir (str, Path): Can be used to override exp_dir/name/version folder creation. Defaults to
                None, which will use exp_dir, name, and version to construct the logging directory.
            - exp_dir (str, Path): The base directory to create the logging directory. Defaults to None, which logs to
                ./nemo_experiments.
            - name (str): The name of the experiment. Defaults to None which turns into "default" via name = name or
                "default".
            - version (str): The version of the experiment. Defaults to None which uses either a datetime string or
                lightning's TensorboardLogger system of using version_{int}.
            - use_datetime_version (bool): Whether to use a datetime string for version. Defaults to True.
            - resume_if_exists (bool): Whether this experiment is resuming from a previous run. If True, it sets
                trainer.resume_from_checkpoint so that the trainer should auto-resume. exp_manager will move files
                under log_dir to log_dir/run_{int}. Defaults to False.
            - resume_past_end (bool): exp_manager errors out if resume_if_exists is True and a checkpoint matching
                *end.ckpt indicating a previous training run fully completed. This behaviour can be disabled, in which
                case the *end.ckpt will be loaded by setting resume_past_end to True. Defaults to False.
            - resume_ignore_no_checkpoint (bool): exp_manager errors out if resume_if_exists is True and no checkpoint
                could be found. This behaviour can be disabled, in which case exp_manager will print a message and
                continue without restoring, by setting resume_ignore_no_checkpoint to True. Defaults to False.
            - create_tensorboard_logger (bool): Whether to create a tensorboard logger and attach it to the pytorch
                lightning trainer. Defaults to True.
            - summary_writer_kwargs (dict): A dictionary of kwargs that can be passed to lightning's TensorboardLogger
                class. Note that log_dir is passed by exp_manager and cannot exist in this dict. Defaults to None.
            - create_wandb_logger (bool): Whether to create a Weights and Baises logger and attach it to the pytorch
                lightning trainer. Defaults to False.
            - wandb_logger_kwargs (dict): A dictionary of kwargs that can be passed to lightning's WandBLogger
                class. Note that name and project are required parameters if create_wandb_logger is True.
                Defaults to None.
            - create_checkpoint_callback (bool): Whether to create a ModelCheckpoint callback and attach it to the
                pytorch lightning trainer. The ModelCheckpoint saves the top 3 models with the best "val_loss", the most
                recent checkpoint under *last.ckpt, and the final checkpoint after training completes under *end.ckpt.
                Defaults to True.
            - files_to_copy (list): A list of files to copy to the experiment logging directory. Defaults to None which
                copies no files.

    returns:
        log_dir (Path): The final logging directory where logging files are saved. Usually the concatenation of
            exp_dir, name, and version.
    """
    if cfg is None:
        logging.error("exp_manager did not receive a cfg argument. It will be disabled.")
        return

    # Ensure passed cfg is compliant with ExpManagerConfig
    schema = OmegaConf.structured(ExpManagerConfig)
    if isinstance(cfg, dict):
        cfg = OmegaConf.create(cfg)
    elif not isinstance(cfg, DictConfig):
        raise ValueError(f"cfg was type: {type(cfg)}. Expected either a dict or a DictConfig")
    cfg = OmegaConf.create(OmegaConf.to_container(cfg, resolve=True))
    cfg = OmegaConf.merge(schema, cfg)

    error_checks(trainer, cfg)  # Ensures that trainer options are compliant with NeMo and exp_manager arguments

    log_dir, exp_dir, name, version = get_log_dir(
        trainer=trainer,
        exp_dir=cfg.exp_dir,
        name=cfg.name,
        version=cfg.version,
        explicit_log_dir=cfg.explicit_log_dir,
        use_datetime_version=cfg.use_datetime_version,
    )
    if cfg.resume_if_exists:
        check_resume(trainer, log_dir, cfg.resume_past_end, cfg.resume_ignore_no_checkpoint)

    checkpoint_name = name
    # If name returned from get_log_dir is "", use cfg.name for checkpointing
    if checkpoint_name is None or checkpoint_name == '':
        checkpoint_name = cfg.name or "default"
    cfg.name = name  # Used for configure_loggers so that the log_dir is properly set even if name is ""
    cfg.version = version

    # Create the logging directory if it does not exist
    os.makedirs(log_dir, exist_ok=True)  # Cannot limit creation to global zero as all ranks write to own log file
    logging.info(f'Experiments will be logged at {log_dir}')
    trainer._default_root_dir = log_dir

    # Handle Loggers by creating file and handle DEBUG statements
    # Note: trainer.global_rank and trainer.is_global_zero are not set until trainer.fit, so have to hack around it
    global_rank = trainer.node_rank * trainer.num_gpus + trainer.local_rank
    log_file = log_dir / f'nemo_log_globalrank-{global_rank}_localrank-{trainer.local_rank}.txt'
    logging.add_file_handler(log_file)
    logging.rank = global_rank

    # For some reason, LearningRateLogger requires trainer to have a logger. Safer to create logger on all ranks
    # not just global rank 0.
    if cfg.create_tensorboard_logger or cfg.create_wandb_logger:
        configure_loggers(
            trainer,
            exp_dir,
            cfg.name,
            cfg.version,
            cfg.create_tensorboard_logger,
            cfg.summary_writer_kwargs,
            cfg.create_wandb_logger,
            cfg.wandb_logger_kwargs,
        )

    if is_global_rank_zero():
        if cfg.create_checkpoint_callback:
            configure_checkpointing(trainer, log_dir, checkpoint_name)

        # Move files_to_copy to folder and add git information if present
        if cfg.files_to_copy:
            for _file in cfg.files_to_copy:
                copy(Path(_file), log_dir)

        # Create files for cmd args and git info
        with open(log_dir / 'cmd-args.log', 'w') as _file:
            _file.write(" ".join(sys.argv))

        # Try to get git hash
        git_repo, git_hash = get_git_hash()
        if git_repo:
            with open(log_dir / 'git-info.log', 'w') as _file:
                _file.write(f'commit hash: {git_hash}')
                _file.write(get_git_diff())

        # Add err_file logging to global_rank zero
        logging.add_err_file_handler(log_dir / 'nemo_error_log.txt')

        # Add lightning file logging to global_rank zero
        add_filehandlers_to_pl_logger(log_dir / 'lightning_logs.txt', log_dir / 'nemo_error_log.txt')

    return log_dir


def error_checks(trainer: 'pytorch_lightning.Trainer', cfg: Optional[Union[DictConfig, Dict]] = None):
    """
    Checks that the passed trainer is compliant with NeMo and exp_manager's passed configuration. Checks that:
        - Throws error when hydra has changed the working directory. This causes issues with lightning's DDP
        - Throws error when trainer has loggers defined but create_tensorboard_logger or create_WandB_logger is True
        - Prints error messages when 1) run on multi-node and not slurm, and 2) run on multi-gpu without DDP
    """
    if HydraConfig.initialized() and get_original_cwd() != os.getcwd():
        raise ValueError(
            "Hydra changed the working directory. This interferes with ExpManger's functionality. Please pass "
            "hydra.run.dir=. to your python script."
        )
    if trainer.logger is not None and (cfg.create_tensorboard_logger or cfg.create_wandb_logger):
        raise LoggerMisconfigurationError(
            "The pytorch lightning trainer that was passed to exp_manager contained a logger, and either "
            f"create_tensorboard_logger: {cfg.create_tensorboard_logger} or create_wandb_logger: {cfg.create_wandb_logger}"
            " was set to True. These can only be used if trainer does not already have a logger."
        )
    if trainer.num_nodes > 1 and not trainer.is_slurm_managing_tasks:
        logging.error(
            "You are running multi-node without slurm. Please note that this is not tested in NeMo and could result in "
            "errors."
        )
    if trainer.num_gpus > 1 and not trainer.use_ddp:
        logging.error(
            "You are running multi-gpu without ddp.Please note that this is not tested in NeMo and could result in "
            "errors."
        )


def check_resume(
    trainer: 'pytorch_lightning.Trainer',
    log_dir: str,
    resume_past_end: bool = False,
    resume_ignore_no_checkpoint: bool = False,
):
    """Checks that resume=True was used correctly with the arguments pass to exp_manager. Sets
    trainer.resume_from_checkpoint as necessary.

    Returns:
        log_dir (Path): the log_dir
        exp_dir (str): the base exp_dir without name nor version
        name (str): The name of the experiment
        version (str): The version of the experiment

    Raises:
        NotFoundError: If resume is True, resume_ignore_no_checkpoint is False, and checkpoints could not be found.
        ValueError: If resume is True, and there were more than 1 checkpoint could found.
    """
    if not log_dir:
        raise ValueError(f"Resuming requires the log_dir {log_dir} to be passed to exp_manager")

    checkpoint_dir = Path(Path(log_dir) / "checkpoints")
    checkpoint = None
    end_checkpoints = list(checkpoint_dir.glob("*end.ckpt"))
    last_checkpoints = list(checkpoint_dir.glob("*last.ckpt"))
    if not checkpoint_dir.exists():
        if resume_ignore_no_checkpoint:
            logging.warning(
                f"There was no checkpoint folder at checkpoint_dir :{checkpoint_dir}. Training from scratch."
            )
            return
        else:
            raise NotFoundError(f"There was no checkpoint folder at checkpoint_dir :{checkpoint_dir}. Cannot resume.")
    elif len(end_checkpoints) > 0:
        if resume_past_end:
            if len(end_checkpoints) > 1:
                raise ValueError(f"Multiple multiple checkpoints {end_checkpoints} that matches *end.ckpt.")
            logging.info(f"Resuming from {end_checkpoints[0]}")
            checkpoint = end_checkpoints[0]
        else:
            raise ValueError(
                f"Found {end_checkpoints[0]} indicating that the last training run has already completed."
            )
    elif not len(last_checkpoints) > 0:
        if resume_ignore_no_checkpoint:
            logging.warning(f"There were no checkpoints found in {checkpoint_dir}. Training from scratch.")
            return
        else:
            raise NotFoundError(f"There were no checkpoints found in {checkpoint_dir}. Cannot resume.")
    elif len(last_checkpoints) > 1:
        raise ValueError(f"Multiple multiple checkpoints {last_checkpoints} that matches *last.ckpt.")
    else:
        logging.info(f"Resuming from {last_checkpoints[0]}")
        checkpoint = last_checkpoints[0]

    trainer.resume_from_checkpoint = str(checkpoint)

    if is_global_rank_zero():
        # Check to see if any files exist that need to be moved
        files_to_move = []
        for child in Path(log_dir).iterdir():
            if child.is_file():
                files_to_move.append(child)

        if len(files_to_move) > 0:
            # Move old files to a new folder
            other_run_dirs = Path(log_dir).glob("run_*")
            run_count = 0
            for fold in other_run_dirs:
                if fold.is_dir():
                    run_count += 1
            new_run_dir = Path(Path(log_dir) / f"run_{run_count}")
            new_run_dir.mkdir()
            for _file in files_to_move:
                move(str(_file), str(new_run_dir))


def check_explicit_log_dir(
    trainer: 'pytorch_lightning.Trainer', explicit_log_dir: [Path, str], exp_dir: str, name: str, version: str
) -> (Path, str, str, str):
    """ Checks that the passed arguments are compatible with explicit_log_dir.

    Returns:
        log_dir (Path): the log_dir
        exp_dir (str): the base exp_dir without name nor version
        name (str): The name of the experiment
        version (str): The version of the experiment

    Raise:
        LoggerMisconfigurationError
    """
    if trainer.logger is not None:
        raise LoggerMisconfigurationError(
            "The pytorch lightning trainer that was passed to exp_manager contained a logger and explicit_log_dir: "
            f"{explicit_log_dir} was pass to exp_manager. Please remove the logger from the lightning trainer."
        )
    if exp_dir or name or version:
        logging.error(
            f"exp_manager received explicit_log_dir: {explicit_log_dir} and at least one of exp_dir: {exp_dir}, "
            f"name: {name}, or version: {version}. Please note that exp_dir, name, and version will be ignored."
        )
    if is_global_rank_zero() and Path(explicit_log_dir).exists():
        logging.warning(f"Exp_manager is logging to {explicit_log_dir}, but it already exists.")
    return Path(explicit_log_dir), str(explicit_log_dir), "", ""


def get_log_dir(
    trainer: 'pytorch_lightning.Trainer',
    exp_dir: str = None,
    name: str = None,
    version: str = None,
    explicit_log_dir: str = None,
    use_datetime_version: bool = True,
) -> (Path, str, str, str):
    """
    Obtains the log_dir used for exp_manager.

    Returns:
        log_dir (Path): the log_dir
        exp_dir (str): the base exp_dir without name nor version
        name (str): The name of the experiment
        version (str): The version of the experiment

    Raise:
        LoggerMisconfigurationError: If trainer is incompatible with arguments
        NotFoundError: If resume is True, resume_ignore_no_checkpoint is False, and checkpoints could not be found.
        ValueError: If resume is True, and there were more than 1 checkpoint could found.
    """
    if explicit_log_dir:  # If explicit log_dir was passed, short circuit
        return check_explicit_log_dir(trainer, explicit_log_dir, exp_dir, name, version)

    # Default exp_dir to ./nemo_experiments if None was passed
    _exp_dir = exp_dir
    if exp_dir is None:
        _exp_dir = str(Path.cwd() / 'nemo_experiments')

    # If the user has already defined a logger for the trainer, use the logger defaults for logging directory
    if trainer.logger is not None:
        if trainer.logger.save_dir:
            if exp_dir:
                raise LoggerMisconfigurationError(
                    "The pytorch lightning trainer that was passed to exp_manager contained a logger, the logger's "
                    f"save_dir was not None, and exp_dir ({exp_dir}) was not None. If trainer.logger.save_dir "
                    "exists, exp_manager will use trainer.logger.save_dir as the logging directory and exp_dir "
                    "must be None."
                )
            _exp_dir = trainer.logger.save_dir
        if name:
            raise LoggerMisconfigurationError(
                "The pytorch lightning trainer that was passed to exp_manager contained a logger, and name: "
                f"{name} was also passed to exp_manager. If the trainer contains a "
                "logger, exp_manager will use trainer.logger.name, and name passed to exp_manager must be None."
            )
        name = trainer.logger.name
        version = f"version_{trainer.logger.version}"
    # Use user-defined exp_dir, project_name, exp_name, and versioning options
    else:
        name = name or "default"
        version = version or os.environ.get(NEMO_ENV_VARNAME_VERSION, None)

        if version is None:
            if trainer.is_slurm_managing_tasks:
                logging.warning("Running on a slurm cluster. exp_manager will not add a version number.")
                version = ""
            elif is_global_rank_zero():
                if use_datetime_version:
                    version = time.strftime('%Y-%m-%d_%H-%M-%S')
                else:
                    tensorboard_logger = TensorBoardLogger(save_dir=Path(_exp_dir), name=name, version=version)
                    version = f"version_{tensorboard_logger.version}"
                os.environ[NEMO_ENV_VARNAME_VERSION] = version

    log_dir = Path(_exp_dir) / Path(str(name)) / Path(str(version))
    return log_dir, str(_exp_dir), name, version


def get_git_hash():
    """
    Helper function that tries to get the commit hash if running inside a git folder

    returns:
        Bool: Whether the git subprocess ran without error
        str: git subprocess output or error message
    """
    try:
        return (
            True,
            subprocess.check_output(['git', 'rev-parse', 'HEAD'], stderr=subprocess.STDOUT).decode(),
        )
    except subprocess.CalledProcessError as err:
        return False, "{}\n".format(err.output.decode("utf-8"))


def get_git_diff():
    """
    Helper function that tries to get the git diff if running inside a git folder

    returns:
        Bool: Whether the git subprocess ran without error
        str: git subprocess output or error message
    """
    try:
        return subprocess.check_output(['git', 'diff'], stderr=subprocess.STDOUT).decode()
    except subprocess.CalledProcessError as err:
        return "{}\n".format(err.output.decode("utf-8"))


class LoggerList(_LoggerCollection):
    """ A thin wrapper on Lightning's LoggerCollection such that name and version are better aligned with exp_manager
    """

    def __init__(self, _logger_iterable, nemo_name=None, nemo_version=""):
        super().__init__(_logger_iterable)
        self._nemo_name = nemo_name
        self._nemo_version = nemo_version

    @property
    def name(self) -> str:
        return self._nemo_name

    @property
    def version(self) -> str:
        return self._nemo_version


def configure_loggers(
    trainer: 'pytorch_lightning.Trainer',
    exp_dir: [Path, str],
    name: str,
    version: str,
    create_tensorboard_logger: bool,
    summary_writer_kwargs: dict,
    create_wandb_logger: bool,
    wandb_kwargs: dict,
):
    """ Creates TensorboardLogger and/or WandBLogger and attach them to trainer. Raises ValueError if
    summary_writer_kwargs or wandb_kwargs are misconfigured.
    """
    # Potentially create tensorboard logger and/or WandBLogger
    logger_list = []
    if create_tensorboard_logger:
        if summary_writer_kwargs is None:
            summary_writer_kwargs = {}
        elif "log_dir" in summary_writer_kwargs:
            raise ValueError(
                "You cannot pass `log_dir` as part of `summary_writer_kwargs`. `log_dir` is handled by lightning's "
                "TensorBoardLogger logger."
            )
        tensorboard_logger = TensorBoardLogger(save_dir=exp_dir, name=name, version=version, **summary_writer_kwargs)
        logger_list.append(tensorboard_logger)
        logging.info("TensorboardLogger has been set up")

    if create_wandb_logger:
        if wandb_kwargs is None:
            wandb_kwargs = {}
        if "name" not in wandb_kwargs and "project" not in wandb_kwargs:
            raise ValueError("name and project are required for wandb_logger")
        wandb_logger = WandbLogger(save_dir=exp_dir, version=version, **wandb_kwargs)

        logger_list.append(wandb_logger)
        logging.info("WandBLogger has been set up")

    logger_list = (
        LoggerList(logger_list, nemo_name=name, nemo_version=version) if len(logger_list) > 1 else logger_list[0]
    )
    trainer.logger_connector.configure_logger(logger_list)


class NeMoModelCheckpoint(ModelCheckpoint):
    @rank_zero_only
    def on_train_end(self, trainer, pl_module):
        filepath = os.path.join(self.dirpath, self.prefix + 'end.ckpt')
<<<<<<< HEAD
        # TODO: Remove try, except block once lightning's ModelCheckpoint is stable
        try:  # Try lightning master signature
            self._save_model(filepath, trainer, pl_module)  # noqa pylint: disable=too-many-function-args
        except TypeError:  # Fall back to lightning == 0.8.5 signature if failed
            self._save_model(filepath)  # noqa
=======
        self._save_model(filepath, trainer, pl_module)
>>>>>>> 8175ae7f


def configure_checkpointing(trainer: 'pytorch_lightning.Trainer', log_dir: Path, name: str):
    """ Adds ModelCheckpoint to trainer. Raises CheckpointMisconfigurationError if trainer already has a ModelCheckpoint
    callback or if trainer.weights_save_path was passed to Trainer.
    """
    for callback in trainer.callbacks:
        if isinstance(callback, ModelCheckpoint):
            raise CheckpointMisconfigurationError(
                "The pytorch lightning trainer that was passed to exp_manager contained a ModelCheckpoint "
                "and create_checkpoint_callback was set to True. Please either set create_checkpoint_callback "
                "to False, or remove ModelCheckpoint from the lightning trainer"
            )
    if Path(trainer.weights_save_path) != Path.cwd():
        raise CheckpointMisconfigurationError(
            "The pytorch lightning was passed weights_save_path. This variable is ignored by exp_manager"
        )
    else:
        logging.warning("trainer had a weights_save_path of cwd(). This was ignored.")
    # Create the callback and attach it to trainer

    checkpoint_callback = NeMoModelCheckpoint(
        filepath=Path(log_dir / 'checkpoints' / '{val_loss:.2f}-{epoch}'),
<<<<<<< HEAD
        # save_top_k=3,
        # monitor='val_loss',
        # save_last=True,
=======
        save_top_k=3,
        monitor='val_loss',
        save_last=True,
>>>>>>> 8175ae7f
        prefix=name + "--",
        verbose=True,
    )
    trainer.callback_connector.init_default_checkpoint_callback(checkpoint_callback)
    trainer.callbacks.append(checkpoint_callback)
    trainer.checkpoint_callback = checkpoint_callback<|MERGE_RESOLUTION|>--- conflicted
+++ resolved
@@ -522,15 +522,7 @@
     @rank_zero_only
     def on_train_end(self, trainer, pl_module):
         filepath = os.path.join(self.dirpath, self.prefix + 'end.ckpt')
-<<<<<<< HEAD
-        # TODO: Remove try, except block once lightning's ModelCheckpoint is stable
-        try:  # Try lightning master signature
-            self._save_model(filepath, trainer, pl_module)  # noqa pylint: disable=too-many-function-args
-        except TypeError:  # Fall back to lightning == 0.8.5 signature if failed
-            self._save_model(filepath)  # noqa
-=======
         self._save_model(filepath, trainer, pl_module)
->>>>>>> 8175ae7f
 
 
 def configure_checkpointing(trainer: 'pytorch_lightning.Trainer', log_dir: Path, name: str):
@@ -554,15 +546,9 @@
 
     checkpoint_callback = NeMoModelCheckpoint(
         filepath=Path(log_dir / 'checkpoints' / '{val_loss:.2f}-{epoch}'),
-<<<<<<< HEAD
         # save_top_k=3,
         # monitor='val_loss',
         # save_last=True,
-=======
-        save_top_k=3,
-        monitor='val_loss',
-        save_last=True,
->>>>>>> 8175ae7f
         prefix=name + "--",
         verbose=True,
     )
