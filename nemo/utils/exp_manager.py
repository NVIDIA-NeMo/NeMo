# Copyright (c) 2020, NVIDIA CORPORATION.  All rights reserved.
#
# Licensed under the Apache License, Version 2.0 (the "License");
# you may not use this file except in compliance with the License.
# You may obtain a copy of the License at
#
#     http://www.apache.org/licenses/LICENSE-2.0
#
# Unless required by applicable law or agreed to in writing, software
# distributed under the License is distributed on an "AS IS" BASIS,
# WITHOUT WARRANTIES OR CONDITIONS OF ANY KIND, either express or implied.
# See the License for the specific language governing permissions and
# limitations under the License.

import os
import re
import subprocess
import sys
import time
import warnings
from copy import deepcopy
from dataclasses import dataclass
from datetime import timedelta
from pathlib import Path
from shutil import copy, move
from typing import Any, Dict, List, Optional, Union

import pytorch_lightning
import torch
from hydra.core.hydra_config import HydraConfig
from hydra.utils import get_original_cwd
from omegaconf import DictConfig, OmegaConf, open_dict
from pytorch_lightning.callbacks import Callback, ModelCheckpoint
from pytorch_lightning.callbacks.timer import Interval, Timer
from pytorch_lightning.loggers import LoggerCollection as _LoggerCollection
from pytorch_lightning.loggers import TensorBoardLogger, WandbLogger
from pytorch_lightning.loops import TrainingEpochLoop
from pytorch_lightning.strategies.ddp import DDPStrategy

from nemo.collections.common.callbacks import EMA
from nemo.constants import NEMO_ENV_VARNAME_TESTING, NEMO_ENV_VARNAME_VERSION
from nemo.utils import logging, timers
from nemo.utils.app_state import AppState
from nemo.utils.env_var_parsing import get_envbool
from nemo.utils.exceptions import NeMoBaseException
from nemo.utils.get_rank import is_global_rank_zero
from nemo.utils.lightning_logger_patch import add_filehandlers_to_pl_logger
from nemo.utils.model_utils import inject_model_parallel_rank, uninject_model_parallel_rank


class NotFoundError(NeMoBaseException):
    """ Raised when a file or folder is not found"""


class LoggerMisconfigurationError(NeMoBaseException):
    """ Raised when a mismatch between trainer.logger and exp_manager occurs"""

    def __init__(self, message):
        message = (
            message
            + " You can disable lighning's trainer from creating a logger by passing logger=False to its constructor."
        )
        super().__init__(message)


class CheckpointMisconfigurationError(NeMoBaseException):
    """ Raised when a mismatch between trainer.callbacks and exp_manager occurs"""


@dataclass
class CallbackParams:
    filepath: Optional[str] = None  # Deprecated
    dirpath: Optional[str] = None  # If None, exp_manager will attempt to handle the filepath
    filename: Optional[str] = None  # If None, exp_manager will attempt to handle the filepath
    monitor: Optional[str] = "val_loss"
    verbose: Optional[bool] = True
    save_last: Optional[bool] = True
    save_top_k: Optional[int] = 3
    save_weights_only: Optional[bool] = False
    mode: Optional[str] = "min"
    every_n_epochs: Optional[int] = 1
    prefix: Optional[str] = None  # If None, exp_manager will attempt to handle the filepath
    postfix: str = ".nemo"
    save_best_model: bool = False
    always_save_nemo: bool = False
    save_nemo_on_train_end: Optional[bool] = True  # Whether to automatically save .nemo file durin on_train_end hook
    model_parallel_size: Optional[int] = None  # tensor parallel size * pipeline parallel size


@dataclass
class StepTimingParams:
    reduction: Optional[str] = "mean"
    # if True torch.cuda.synchronize() is called on start/stop
    sync_cuda: Optional[bool] = False
    # if positive, defines the size of a sliding window for computing mean
    buffer_size: Optional[int] = 1


@dataclass
class ExpManagerConfig:
    # Log dir creation parameters
    explicit_log_dir: Optional[str] = None
    exp_dir: Optional[str] = None
    name: Optional[str] = None
    version: Optional[str] = None
    use_datetime_version: Optional[bool] = True
    resume_if_exists: Optional[bool] = False
    resume_past_end: Optional[bool] = False
    resume_ignore_no_checkpoint: Optional[bool] = False
    # Logging parameters
    create_tensorboard_logger: Optional[bool] = True
    summary_writer_kwargs: Optional[Dict[Any, Any]] = None
    create_wandb_logger: Optional[bool] = False
    wandb_logger_kwargs: Optional[Dict[Any, Any]] = None
    # Checkpointing parameters
    create_checkpoint_callback: Optional[bool] = True
    checkpoint_callback_params: Optional[CallbackParams] = CallbackParams()
    # Additional exp_manager arguments
    files_to_copy: Optional[List[str]] = None
    # logs timing of train/val/test steps
    log_step_timing: Optional[bool] = True
    step_timing_kwargs: Optional[StepTimingParams] = StepTimingParams()
    # Configures creation of log files for different ranks
    log_local_rank_0_only: Optional[bool] = False
    log_global_rank_0_only: Optional[bool] = False
<<<<<<< HEAD
    # todo (sean): might not be the best place to add this, but allows us to enable it fast
    enable_ema: Optional[bool] = False
    ema: Optional[float] = 0.999
=======
    # disable initial validation when resuming from a checkpoint saved during validation
    disable_validation_on_resume: Optional[bool] = True
>>>>>>> 1417298f


class TimingCallback(Callback):
    """
    Logs execution time of train/val/test steps
    """

    def __init__(self, timer_kwargs={}):
        self.timer = timers.NamedTimer(**timer_kwargs)

    def _on_batch_start(self, name):
        # reset only if we do not return mean of a sliding window
        if self.timer.buffer_size <= 0:
            self.timer.reset(name)

        self.timer.start(name)

    def _on_batch_end(self, name, pl_module):
        self.timer.stop(name)
        pl_module.log(name, self.timer[name], on_step=True, on_epoch=False)

    def on_train_batch_start(self, trainer, pl_module, batch, batch_idx):
        self._on_batch_start("train_step_timing")

    def on_train_batch_end(self, trainer, pl_module, outputs, batch, batch_idx):
        self._on_batch_end("train_step_timing", pl_module)

    def on_validation_batch_start(self, trainer, pl_module, batch, batch_idx, dataloader_idx):
        self._on_batch_start("validation_step_timing")

    def on_validation_batch_end(self, trainer, pl_module, outputs, batch, batch_idx, dataloader_idx):
        self._on_batch_end("validation_step_timing", pl_module)

    def on_test_batch_start(self, trainer, pl_module, batch, batch_idx, dataloader_idx):
        self._on_batch_start("test_step_timing")

    def on_test_batch_end(self, trainer, pl_module, outputs, batch, batch_idx, dataloader_idx):
        self._on_batch_end("test_step_timing", pl_module)

    def on_before_backward(self, trainer, pl_module, loss):
        self._on_batch_start("train_backward_timing")

    def on_after_backward(self, trainer, pl_module):
        self._on_batch_end("train_backward_timing", pl_module)


def exp_manager(trainer: 'pytorch_lightning.Trainer', cfg: Optional[Union[DictConfig, Dict]] = None) -> Path:
    """
    exp_manager is a helper function used to manage folders for experiments. It follows the pytorch lightning paradigm
    of exp_dir/model_or_experiment_name/version. If the lightning trainer has a logger, exp_manager will get exp_dir,
    name, and version from the logger. Otherwise it will use the exp_dir and name arguments to create the logging
    directory. exp_manager also allows for explicit folder creation via explicit_log_dir.

    The version can be a datetime string or an integer. Datestime version can be disabled if use_datetime_version is set
     to False. It optionally creates TensorBoardLogger, WandBLogger, ModelCheckpoint objects from pytorch lightning.
    It copies sys.argv, and git information if available to the logging directory. It creates a log file for each
    process to log their output into.

    exp_manager additionally has a resume feature (resume_if_exists) which can be used to continuing training from
    the constructed log_dir. When you need to continue the training repeatedly (like on a cluster which you need
    multiple consecutive jobs), you need to avoid creating the version folders. Therefore from v1.0.0, when
    resume_if_exists is set to True, creating the version folders is ignored.

    Args:
        trainer (pytorch_lightning.Trainer): The lightning trainer.
        cfg (DictConfig, dict): Can have the following keys:
            - explicit_log_dir (str, Path): Can be used to override exp_dir/name/version folder creation. Defaults to
                None, which will use exp_dir, name, and version to construct the logging directory.
            - exp_dir (str, Path): The base directory to create the logging directory. Defaults to None, which logs to
                ./nemo_experiments.
            - name (str): The name of the experiment. Defaults to None which turns into "default" via name = name or
                "default".
            - version (str): The version of the experiment. Defaults to None which uses either a datetime string or
                lightning's TensorboardLogger system of using version_{int}.
            - use_datetime_version (bool): Whether to use a datetime string for version. Defaults to True.
            - resume_if_exists (bool): Whether this experiment is resuming from a previous run. If True, it sets
                trainer._checkpoint_connector.resume_from_checkpoint_fit_path so that the trainer should auto-resume. exp_manager will move files
                under log_dir to log_dir/run_{int}. Defaults to False. From v1.0.0, when resume_if_exists is True,
                we would not create version folders to make it easier to find the log folder for next runs.
            - resume_past_end (bool): exp_manager errors out if resume_if_exists is True and a checkpoint matching
                *end.ckpt indicating a previous training run fully completed. This behaviour can be disabled, in which
                case the *end.ckpt will be loaded by setting resume_past_end to True. Defaults to False.
            - resume_ignore_no_checkpoint (bool): exp_manager errors out if resume_if_exists is True and no checkpoint
                could be found. This behaviour can be disabled, in which case exp_manager will print a message and
                continue without restoring, by setting resume_ignore_no_checkpoint to True. Defaults to False.
            - create_tensorboard_logger (bool): Whether to create a tensorboard logger and attach it to the pytorch
                lightning trainer. Defaults to True.
            - summary_writer_kwargs (dict): A dictionary of kwargs that can be passed to lightning's TensorboardLogger
                class. Note that log_dir is passed by exp_manager and cannot exist in this dict. Defaults to None.
            - create_wandb_logger (bool): Whether to create a Weights and Baises logger and attach it to the pytorch
                lightning trainer. Defaults to False.
            - wandb_logger_kwargs (dict): A dictionary of kwargs that can be passed to lightning's WandBLogger
                class. Note that name and project are required parameters if create_wandb_logger is True.
                Defaults to None.
            - create_checkpoint_callback (bool): Whether to create a ModelCheckpoint callback and attach it to the
                pytorch lightning trainer. The ModelCheckpoint saves the top 3 models with the best "val_loss", the most
                recent checkpoint under *last.ckpt, and the final checkpoint after training completes under *end.ckpt.
                Defaults to True.
            - files_to_copy (list): A list of files to copy to the experiment logging directory. Defaults to None which
                copies no files.
            - log_local_rank_0_only (bool): Whether to only create log files for local rank 0. Defaults to False.
                Set this to True if you are using DDP with many GPUs and do not want many log files in your exp dir.
            - log_global_rank_0_only (bool): Whether to only create log files for global rank 0. Defaults to False.
                Set this to True if you are using DDP with many GPUs and do not want many log files in your exp dir.
    returns:
        log_dir (Path): The final logging directory where logging files are saved. Usually the concatenation of
            exp_dir, name, and version.
    """
    # Add rank information to logger
    # Note: trainer.global_rank and trainer.is_global_zero are not set until trainer.fit, so have to hack around it
    local_rank = int(os.environ.get("LOCAL_RANK", 0))
    global_rank = trainer.node_rank * trainer.num_devices + local_rank
    logging.rank = global_rank

    if cfg is None:
        logging.error("exp_manager did not receive a cfg argument. It will be disabled.")
        return
    if trainer.fast_dev_run:
        logging.info("Trainer was called with fast_dev_run. exp_manager will return without any functionality.")
        return

    # Ensure passed cfg is compliant with ExpManagerConfig
    schema = OmegaConf.structured(ExpManagerConfig)
    if isinstance(cfg, dict):
        cfg = OmegaConf.create(cfg)
    elif not isinstance(cfg, DictConfig):
        raise ValueError(f"cfg was type: {type(cfg)}. Expected either a dict or a DictConfig")
    cfg = OmegaConf.create(OmegaConf.to_container(cfg, resolve=True))
    cfg = OmegaConf.merge(schema, cfg)

    error_checks(trainer, cfg)  # Ensures that trainer options are compliant with NeMo and exp_manager arguments

    log_dir, exp_dir, name, version = get_log_dir(
        trainer=trainer,
        exp_dir=cfg.exp_dir,
        name=cfg.name,
        version=cfg.version,
        explicit_log_dir=cfg.explicit_log_dir,
        use_datetime_version=cfg.use_datetime_version,
        resume_if_exists=cfg.resume_if_exists,
    )

    if cfg.resume_if_exists:
        check_resume(trainer, log_dir, cfg.resume_past_end, cfg.resume_ignore_no_checkpoint)

    checkpoint_name = name
    # If name returned from get_log_dir is "", use cfg.name for checkpointing
    if checkpoint_name is None or checkpoint_name == '':
        checkpoint_name = cfg.name or "default"
    cfg.name = name  # Used for configure_loggers so that the log_dir is properly set even if name is ""
    cfg.version = version

    # update app_state with log_dir, exp_dir, etc
    app_state = AppState()
    app_state.log_dir = log_dir
    app_state.exp_dir = exp_dir
    app_state.name = name
    app_state.version = version
    app_state.checkpoint_name = checkpoint_name
    app_state.create_checkpoint_callback = cfg.create_checkpoint_callback
    app_state.checkpoint_callback_params = cfg.checkpoint_callback_params

    # Create the logging directory if it does not exist
    os.makedirs(log_dir, exist_ok=True)  # Cannot limit creation to global zero as all ranks write to own log file
    logging.info(f'Experiments will be logged at {log_dir}')
    trainer._default_root_dir = log_dir

    if cfg.log_local_rank_0_only is True and cfg.log_global_rank_0_only is True:
        raise ValueError(
            f"Cannot set both log_local_rank_0_only and log_global_rank_0_only to True. Please set either one or neither."
        )

    # This is set if the env var NEMO_TESTING is set to True.
    nemo_testing = get_envbool(NEMO_ENV_VARNAME_TESTING, False)

    # Handle logging to file
    # Logs local rank 0 only
    if local_rank == 0 and cfg.log_local_rank_0_only is True and nemo_testing is False:
        log_file = log_dir / f'nemo_log_globalrank-{global_rank}_localrank-{local_rank}.txt'
        logging.add_file_handler(log_file)
    # Logs only on global rank 0
    elif global_rank == 0 and cfg.log_global_rank_0_only is True and not nemo_testing is False:
        log_file = log_dir / f'nemo_log_globalrank-{global_rank}_localrank-{local_rank}.txt'
        logging.add_file_handler(log_file)
    # Logs on all ranks.
    else:
        log_file = log_dir / f'nemo_log_globalrank-{global_rank}_localrank-{local_rank}.txt'
        logging.add_file_handler(log_file)

    # For some reason, LearningRateLogger requires trainer to have a logger. Safer to create logger on all ranks
    # not just global rank 0.
    if cfg.create_tensorboard_logger or cfg.create_wandb_logger:
        configure_loggers(
            trainer,
            exp_dir,
            cfg.name,
            cfg.version,
            cfg.create_tensorboard_logger,
            cfg.summary_writer_kwargs,
            cfg.create_wandb_logger,
            cfg.wandb_logger_kwargs,
        )

    # add loggers timing callbacks
    if cfg.log_step_timing:
        timing_callback = TimingCallback(timer_kwargs=cfg.step_timing_kwargs or {})
        trainer.callbacks.insert(0, timing_callback)

    if cfg.enable_ema:
        ema_callback = EMA(ema=cfg.ema)
        trainer.callbacks.append(ema_callback)

    if cfg.create_checkpoint_callback:
        configure_checkpointing(
            trainer, log_dir, checkpoint_name, cfg.resume_if_exists, cfg.checkpoint_callback_params
        )

    if cfg.disable_validation_on_resume:
        # extend training loop to skip initial validation when resuming from checkpoint
        configure_no_restart_validation_training_loop(trainer)

    if is_global_rank_zero():
        # Move files_to_copy to folder and add git information if present
        if cfg.files_to_copy:
            for _file in cfg.files_to_copy:
                copy(Path(_file), log_dir)

        # Create files for cmd args and git info
        with open(log_dir / 'cmd-args.log', 'w', encoding='utf-8') as _file:
            _file.write(" ".join(sys.argv))

        # Try to get git hash
        git_repo, git_hash = get_git_hash()
        if git_repo:
            with open(log_dir / 'git-info.log', 'w', encoding='utf-8') as _file:
                _file.write(f'commit hash: {git_hash}')
                _file.write(get_git_diff())

        # Add err_file logging to global_rank zero
        logging.add_err_file_handler(log_dir / 'nemo_error_log.txt')

        # Add lightning file logging to global_rank zero
        add_filehandlers_to_pl_logger(log_dir / 'lightning_logs.txt', log_dir / 'nemo_error_log.txt')

    return log_dir


def error_checks(trainer: 'pytorch_lightning.Trainer', cfg: Optional[Union[DictConfig, Dict]] = None):
    """
    Checks that the passed trainer is compliant with NeMo and exp_manager's passed configuration. Checks that:
        - Throws error when hydra has changed the working directory. This causes issues with lightning's DDP
        - Throws error when trainer has loggers defined but create_tensorboard_logger or create_WandB_logger is True
        - Prints error messages when 1) run on multi-node and not Slurm, and 2) run on multi-gpu without DDP
    """
    if HydraConfig.initialized() and get_original_cwd() != os.getcwd():
        raise ValueError(
            "Hydra changed the working directory. This interferes with ExpManger's functionality. Please pass "
            "hydra.run.dir=. to your python script."
        )
    if trainer.logger is not None and (cfg.create_tensorboard_logger or cfg.create_wandb_logger):
        raise LoggerMisconfigurationError(
            "The pytorch lightning trainer that was passed to exp_manager contained a logger, and either "
            f"create_tensorboard_logger: {cfg.create_tensorboard_logger} or create_wandb_logger: "
            f"{cfg.create_wandb_logger} was set to True. These can only be used if trainer does not already have a"
            " logger."
        )
    if trainer.num_nodes > 1 and not check_slurm(trainer):
        logging.error(
            "You are running multi-node training without SLURM handling the processes."
            " Please note that this is not tested in NeMo and could result in errors."
        )
    if trainer.num_devices > 1 and not isinstance(trainer.strategy, DDPStrategy):
        logging.error(
            "You are running multi-gpu without ddp.Please note that this is not tested in NeMo and could result in "
            "errors."
        )


def check_resume(
    trainer: 'pytorch_lightning.Trainer',
    log_dir: str,
    resume_past_end: bool = False,
    resume_ignore_no_checkpoint: bool = False,
):
    """Checks that resume=True was used correctly with the arguments pass to exp_manager. Sets
    trainer._checkpoint_connector.resume_from_checkpoint_fit_path as necessary.

    Returns:
        log_dir (Path): the log_dir
        exp_dir (str): the base exp_dir without name nor version
        name (str): The name of the experiment
        version (str): The version of the experiment

    Raises:
        NotFoundError: If resume is True, resume_ignore_no_checkpoint is False, and checkpoints could not be found.
        ValueError: If resume is True, and there were more than 1 checkpoint could found.
    """

    if not log_dir:
        raise ValueError(f"Resuming requires the log_dir {log_dir} to be passed to exp_manager")

    checkpoint_dir = Path(Path(log_dir) / "checkpoints")

    checkpoint = None
    end_checkpoints = list(checkpoint_dir.rglob("*end.ckpt"))
    last_checkpoints = list(checkpoint_dir.rglob("*last.ckpt"))
    if not checkpoint_dir.exists():
        if resume_ignore_no_checkpoint:
            logging.warning(
                f"There was no checkpoint folder at checkpoint_dir :{checkpoint_dir}. Training from scratch."
            )
            return
        else:
            raise NotFoundError(f"There was no checkpoint folder at checkpoint_dir :{checkpoint_dir}. Cannot resume.")
    elif len(end_checkpoints) > 0:
        if resume_past_end:
            if len(end_checkpoints) > 1:
                if 'mp_rank' in str(end_checkpoints[0]):
                    checkpoint = end_checkpoints[0]
                else:
                    raise ValueError(f"Multiple checkpoints {end_checkpoints} that matches *end.ckpt.")
            logging.info(f"Resuming from {end_checkpoints[0]}")
        else:
            raise ValueError(
                f"Found {end_checkpoints[0]} indicating that the last training run has already completed."
            )
    elif not len(last_checkpoints) > 0:
        if resume_ignore_no_checkpoint:
            logging.warning(f"There were no checkpoints found in {checkpoint_dir}. Training from scratch.")
            return
        else:
            raise NotFoundError(f"There were no checkpoints found in {checkpoint_dir}. Cannot resume.")
    elif len(last_checkpoints) > 1:
        if 'mp_rank' in str(last_checkpoints[0]) or 'tp_rank' in str(last_checkpoints[0]):
            checkpoint = last_checkpoints[0]
            checkpoint = uninject_model_parallel_rank(checkpoint)
        else:
            raise ValueError(f"Multiple checkpoints {last_checkpoints} that matches *last.ckpt.")
    else:
        logging.info(f"Resuming from {last_checkpoints[0]}")
        checkpoint = last_checkpoints[0]

    trainer._checkpoint_connector.resume_from_checkpoint_fit_path = str(checkpoint)

    if is_global_rank_zero():
        # Check to see if any files exist that need to be moved
        files_to_move = []
        for child in Path(log_dir).iterdir():
            if child.is_file():
                files_to_move.append(child)

        if len(files_to_move) > 0:
            # Move old files to a new folder
            other_run_dirs = Path(log_dir).glob("run_*")
            run_count = 0
            for fold in other_run_dirs:
                if fold.is_dir():
                    run_count += 1
            new_run_dir = Path(Path(log_dir) / f"run_{run_count}")
            new_run_dir.mkdir()
            for _file in files_to_move:
                move(str(_file), str(new_run_dir))


def check_explicit_log_dir(
    trainer: 'pytorch_lightning.Trainer', explicit_log_dir: [Path, str], exp_dir: str, name: str, version: str
) -> (Path, str, str, str):
    """ Checks that the passed arguments are compatible with explicit_log_dir.

    Returns:
        log_dir (Path): the log_dir
        exp_dir (str): the base exp_dir without name nor version
        name (str): The name of the experiment
        version (str): The version of the experiment

    Raise:
        LoggerMisconfigurationError
    """
    if trainer.logger is not None:
        raise LoggerMisconfigurationError(
            "The pytorch lightning trainer that was passed to exp_manager contained a logger and explicit_log_dir: "
            f"{explicit_log_dir} was pass to exp_manager. Please remove the logger from the lightning trainer."
        )
    # Checking only (explicit_log_dir) vs (exp_dir and version).
    # The `name` will be used as the actual name of checkpoint/archive.
    if exp_dir or version:
        logging.error(
            f"exp_manager received explicit_log_dir: {explicit_log_dir} and at least one of exp_dir: {exp_dir}, "
            f"or version: {version}. Please note that exp_dir, name, and version will be ignored."
        )
    if is_global_rank_zero() and Path(explicit_log_dir).exists():
        logging.warning(f"Exp_manager is logging to {explicit_log_dir}, but it already exists.")
    return Path(explicit_log_dir), str(explicit_log_dir), "", ""


def get_log_dir(
    trainer: 'pytorch_lightning.Trainer',
    exp_dir: str = None,
    name: str = None,
    version: str = None,
    explicit_log_dir: str = None,
    use_datetime_version: bool = True,
    resume_if_exists: bool = False,
) -> (Path, str, str, str):
    """
    Obtains the log_dir used for exp_manager.

    Returns:
        log_dir (Path): the log_dir
        exp_dir (str): the base exp_dir without name nor version
        name (str): The name of the experiment
        version (str): The version of the experiment
        explicit_log_dir (str): The explicit path to the log folder. Defaults to False.
        use_datetime_version (bool): Uses date and time as the version of the log folder. Defaults to True.
        resume_if_exists (bool): if resume_if_exists of the exp_manager's config is enabled or not. When enabled, the
            version folders would not get created.

    Raise:
        LoggerMisconfigurationError: If trainer is incompatible with arguments
        NotFoundError: If resume is True, resume_ignore_no_checkpoint is False, and checkpoints could not be found.
        ValueError: If resume is True, and there were more than 1 checkpoint could found.
    """
    if explicit_log_dir:  # If explicit log_dir was passed, short circuit
        return check_explicit_log_dir(trainer, explicit_log_dir, exp_dir, name, version)

    # Default exp_dir to ./nemo_experiments if None was passed
    _exp_dir = exp_dir
    if exp_dir is None:
        _exp_dir = str(Path.cwd() / 'nemo_experiments')

    # If the user has already defined a logger for the trainer, use the logger defaults for logging directory
    if trainer.logger is not None:
        if trainer.logger.save_dir:
            if exp_dir:
                raise LoggerMisconfigurationError(
                    "The pytorch lightning trainer that was passed to exp_manager contained a logger, the logger's "
                    f"save_dir was not None, and exp_dir ({exp_dir}) was not None. If trainer.logger.save_dir "
                    "exists, exp_manager will use trainer.logger.save_dir as the logging directory and exp_dir "
                    "must be None."
                )
            _exp_dir = trainer.logger.save_dir
        if name:
            raise LoggerMisconfigurationError(
                "The pytorch lightning trainer that was passed to exp_manager contained a logger, and name: "
                f"{name} was also passed to exp_manager. If the trainer contains a "
                "logger, exp_manager will use trainer.logger.name, and name passed to exp_manager must be None."
            )
        name = trainer.logger.name
        version = f"version_{trainer.logger.version}"
    # Use user-defined exp_dir, project_name, exp_name, and versioning options
    else:
        name = name or "default"
        version = version or os.environ.get(NEMO_ENV_VARNAME_VERSION, None)

        if not version:
            if resume_if_exists:
                logging.warning(
                    "No version folders would be created under the log folder as 'resume_if_exists' is enabled."
                )
                version = None
            elif is_global_rank_zero():
                if use_datetime_version:
                    version = time.strftime('%Y-%m-%d_%H-%M-%S')
                else:
                    tensorboard_logger = TensorBoardLogger(save_dir=Path(_exp_dir), name=name, version=version)
                    version = f"version_{tensorboard_logger.version}"
                os.environ[NEMO_ENV_VARNAME_VERSION] = "" if version is None else version

    log_dir = Path(_exp_dir) / Path(str(name)) / Path("" if version is None else str(version))
    return log_dir, str(_exp_dir), name, version


def get_git_hash():
    """
    Helper function that tries to get the commit hash if running inside a git folder

    returns:
        Bool: Whether the git subprocess ran without error
        str: git subprocess output or error message
    """
    try:
        return (
            True,
            subprocess.check_output(['git', 'rev-parse', 'HEAD'], stderr=subprocess.STDOUT).decode(),
        )
    except subprocess.CalledProcessError as err:
        return False, "{}\n".format(err.output.decode("utf-8"))


def get_git_diff():
    """
    Helper function that tries to get the git diff if running inside a git folder

    returns:
        Bool: Whether the git subprocess ran without error
        str: git subprocess output or error message
    """
    try:
        return subprocess.check_output(['git', 'diff'], stderr=subprocess.STDOUT).decode()
    except subprocess.CalledProcessError as err:
        return "{}\n".format(err.output.decode("utf-8"))


class LoggerList(_LoggerCollection):
    """ A thin wrapper on Lightning's LoggerCollection such that name and version are better aligned with exp_manager
    """

    def __init__(self, _logger_iterable, nemo_name=None, nemo_version=""):
        super().__init__(_logger_iterable)
        self._nemo_name = nemo_name
        self._nemo_version = nemo_version

    @property
    def name(self) -> str:
        return self._nemo_name

    @property
    def version(self) -> str:
        return self._nemo_version


def configure_loggers(
    trainer: 'pytorch_lightning.Trainer',
    exp_dir: [Path, str],
    name: str,
    version: str,
    create_tensorboard_logger: bool,
    summary_writer_kwargs: dict,
    create_wandb_logger: bool,
    wandb_kwargs: dict,
):
    """ Creates TensorboardLogger and/or WandBLogger and attach them to trainer. Raises ValueError if
    summary_writer_kwargs or wandb_kwargs are misconfigured.
    """
    # Potentially create tensorboard logger and/or WandBLogger
    logger_list = []
    if create_tensorboard_logger:
        if summary_writer_kwargs is None:
            summary_writer_kwargs = {}
        elif "log_dir" in summary_writer_kwargs:
            raise ValueError(
                "You cannot pass `log_dir` as part of `summary_writer_kwargs`. `log_dir` is handled by lightning's "
                "TensorBoardLogger logger."
            )
        tensorboard_logger = TensorBoardLogger(save_dir=exp_dir, name=name, version=version, **summary_writer_kwargs)
        logger_list.append(tensorboard_logger)
        logging.info("TensorboardLogger has been set up")

    if create_wandb_logger:
        if wandb_kwargs is None:
            wandb_kwargs = {}
        if "name" not in wandb_kwargs and "project" not in wandb_kwargs:
            raise ValueError("name and project are required for wandb_logger")

        # Update the wandb save_dir
        if wandb_kwargs.get('save_dir', None) is None:
            wandb_kwargs['save_dir'] = exp_dir
        os.makedirs(wandb_kwargs['save_dir'], exist_ok=True)
        wandb_logger = WandbLogger(version=version, **wandb_kwargs)

        logger_list.append(wandb_logger)
        logging.info("WandBLogger has been set up")

    logger_list = (
        LoggerList(logger_list, nemo_name=name, nemo_version=version) if len(logger_list) > 1 else logger_list[0]
    )
    trainer._logger_connector.configure_logger(logger_list)


class NeMoModelCheckpoint(ModelCheckpoint):
    """ Light wrapper around Lightning's ModelCheckpoint to force a saved checkpoint on train_end
    """

    def __init__(
        self,
        always_save_nemo=False,
        save_nemo_on_train_end=True,
        save_best_model=False,
        postfix=".nemo",
        n_resume=False,
        model_parallel_size=None,
        **kwargs,
    ):
        # Parse and store "extended" parameters: save_best model and postfix.
        self.always_save_nemo = always_save_nemo
        self.save_nemo_on_train_end = save_nemo_on_train_end
        self.save_best_model = save_best_model
        if self.save_best_model and not self.save_nemo_on_train_end:
            logging.warning(
                (
                    "Found save_best_model is True and save_nemo_on_train_end is False. "
                    "Set save_nemo_on_train_end to True to automatically save the best model."
                )
            )
        self.postfix = postfix
        self.previous_best_path = ""
        self.model_parallel_size = model_parallel_size

        # `prefix` is deprecated
        if 'prefix' in kwargs:
            self.prefix = kwargs.pop('prefix')
        else:
            self.prefix = ""

        # Call the parent class constructor with the remaining kwargs.
        super().__init__(**kwargs)

        if self.save_top_k != -1 and n_resume:
            logging.debug("Checking previous runs")
            self.nemo_topk_check_previous_run()

    def nemo_topk_check_previous_run(self):
        try:
            self.best_k_models
            self.kth_best_model_path
            self.best_model_score
            self.best_model_path
        except AttributeError:
            raise AttributeError("Lightning's ModelCheckpoint was updated. NeMoModelCheckpoint will need an update.")
        self.best_k_models = {}
        self.kth_best_model_path = ""
        self.best_model_score = None
        self.best_model_path = ""

        checkpoints = list(Path(self.dirpath).rglob("*.ckpt"))
        for checkpoint in checkpoints:
            if 'mp_rank' in str(checkpoint) or 'tp_rank' in str(checkpoint):
                checkpoint = uninject_model_parallel_rank(checkpoint)
            checkpoint = str(checkpoint)
            if checkpoint[-10:] == '-last.ckpt':
                continue
            index = checkpoint.find(self.monitor) + len(self.monitor) + 1  # Find monitor in str + 1 for '='
            if index != -1:
                match = re.search('[A-z]', checkpoint[index:])
                if match:
                    value = checkpoint[index : index + match.start() - 1]  # -1 due to separator hypen
                    self.best_k_models[checkpoint] = float(value)
        if len(self.best_k_models) < 1:
            return  # No saved checkpoints yet

        _reverse = False if self.mode == "min" else True

        best_k_models = sorted(self.best_k_models, key=self.best_k_models.get, reverse=_reverse)

        ### This section should be ok as rank zero will delete all excess checkpoints, since all other ranks are
        ### instantiated after rank zero. models_to_delete should be 0 for all other ranks.
        if self.model_parallel_size is not None:
            models_to_delete = len(best_k_models) - self.model_parallel_size * self.save_top_k
        else:
            models_to_delete = len(best_k_models) - self.save_top_k
        logging.debug(f'Number of models to delete: {models_to_delete}')
        for _ in range(models_to_delete):
            model = best_k_models.pop(-1)
            self.best_k_models.pop(model)
            self._del_model_without_trainer(model)
            logging.debug(f"Removed checkpoint: {model}")

        self.kth_best_model_path = best_k_models[-1]
        self.best_model_path = best_k_models[0]
        self.best_model_score = self.best_k_models[self.best_model_path]

    def on_save_checkpoint(self, trainer, pl_module, checkpoint):
        # output = None
        output = super().on_save_checkpoint(trainer, pl_module, checkpoint)
        if not self.always_save_nemo:
            return output
        else:
            # Load the best model and then re-save it
            app_state = AppState()
            if app_state.model_parallel_size is not None and app_state.model_parallel_size > 1:
                raise ValueError(f'always_save_nemo is not implemented for model parallel models.')
            # since we are creating tarfile artifacts we need to update .nemo path
            app_state.model_restore_path = os.path.abspath(
                os.path.expanduser(os.path.join(self.dirpath, self.prefix + self.postfix))
            )
            if self.save_best_model:
                if not os.path.exists(self.best_model_path):
                    return output

                if self.best_model_path == self.previous_best_path:
                    return output

                self.previous_model_path = self.best_model_path
                old_state_dict = deepcopy(pl_module.state_dict())
                checkpoint = torch.load(self.best_model_path, map_location='cpu')
                if 'state_dict' in checkpoint:
                    checkpoint = checkpoint['state_dict']
                # get a new instanace of the model
                pl_module.load_state_dict(checkpoint, strict=True)
                pl_module.save_to(save_path=app_state.model_restore_path)
                pl_module.load_state_dict(old_state_dict, strict=True)
            else:
                pl_module.save_to(save_path=app_state.model_restore_path)
            return output

    def on_train_end(self, trainer, pl_module):
        if trainer.fast_dev_run:
            return None

        # check if we need to save a last checkpoint manually as validation isn't always run based on the interval
        if self.save_last and trainer.val_check_interval != 0:
            should_save_last_checkpoint = False
            if isinstance(trainer.val_check_interval, float) and trainer.val_check_interval % trainer.global_step != 0:
                should_save_last_checkpoint = True
            if isinstance(trainer.val_check_interval, int) and trainer.global_step % trainer.val_check_interval != 0:
                should_save_last_checkpoint = True
            if should_save_last_checkpoint:
                monitor_candidates = self._monitor_candidates(trainer)
                super()._save_last_checkpoint(trainer, monitor_candidates)
        # Call parent on_train_end() to save the -last checkpoint
        super().on_train_end(trainer, pl_module)

        # Load the best model and then re-save it
        if self.save_best_model:
            # wait for all processes
            trainer.strategy.barrier("SaveBestCheckpointConnector.resume_end")
            if self.best_model_path == "":
                logging.warning(
                    f"{self} was told to save the best checkpoint at the end of training, but no saved checkpoints "
                    "were found. Saving latest model instead."
                )
            else:
                self.best_model_path = trainer.strategy.broadcast(self.best_model_path)
                trainer._checkpoint_connector.restore(self.best_model_path)

        if self.save_nemo_on_train_end:
            pl_module.save_to(save_path=os.path.join(self.dirpath, self.prefix + self.postfix))

    def _del_model_without_trainer(self, filepath: str) -> None:
        app_state = AppState()
        if app_state.model_parallel_size is not None and app_state.model_parallel_size > 1:
            # filepath needs to be updated to include mp_rank
            filepath = inject_model_parallel_rank(filepath)

        # each model parallel rank needs to remove its model
        if is_global_rank_zero() or (app_state.model_parallel_size is not None and app_state.data_parallel_rank == 0):
            try:
                self._fs.rm(filepath)
                logging.info(f"Removed checkpoint: {filepath}")
            except:
                logging.info(f"Tried to remove checkpoint: {filepath} but failed.")


def configure_checkpointing(
    trainer: 'pytorch_lightning.Trainer', log_dir: Path, name: str, resume: bool, params: 'DictConfig'
):
    """ Adds ModelCheckpoint to trainer. Raises CheckpointMisconfigurationError if trainer already has a ModelCheckpoint
    callback or if trainer.weights_save_path was passed to Trainer.
    """
    for callback in trainer.callbacks:
        if isinstance(callback, ModelCheckpoint):
            raise CheckpointMisconfigurationError(
                "The pytorch lightning trainer that was passed to exp_manager contained a ModelCheckpoint "
                "and create_checkpoint_callback was set to True. Please either set create_checkpoint_callback "
                "to False, or remove ModelCheckpoint from the lightning trainer"
            )
    if Path(trainer.weights_save_path) != Path.cwd():
        raise CheckpointMisconfigurationError(
            "The pytorch lightning was passed weights_save_path. This variable is ignored by exp_manager"
        )

    # Create the callback and attach it to trainer
    if "filepath" in params:
        if params.filepath is not None:
            logging.warning("filepath is deprecated. Please switch to dirpath and filename instead")
            if params.dirpath is None:
                params.dirpath = Path(params.filepath).parent
            if params.filename is None:
                params.filename = Path(params.filepath).name
        with open_dict(params):
            del params["filepath"]
    if params.dirpath is None:
        params.dirpath = Path(log_dir / 'checkpoints')
    if params.filename is None:
        params.filename = f'{name}--{{{params.monitor}:.4f}}-{{epoch}}'
    if params.prefix is None:
        params.prefix = name
    NeMoModelCheckpoint.CHECKPOINT_NAME_LAST = params.filename + '-last'

    logging.debug(params.dirpath)
    logging.debug(params.filename)
    logging.debug(params.prefix)

    if "val" in params.monitor:
        if (
            trainer.max_epochs is not None
            and trainer.max_epochs != -1
            and trainer.max_epochs < trainer.check_val_every_n_epoch
        ):
            logging.error(
                "The checkpoint callback was told to monitor a validation value but trainer.max_epochs("
                f"{trainer.max_epochs}) was less than trainer.check_val_every_n_epoch({trainer.check_val_every_n_epoch}"
                f"). It is very likely this run will fail with ModelCheckpoint(monitor='{params.monitor}') not found "
                "in the returned metrics. Please ensure that validation is run within trainer.max_epochs."
            )
        elif trainer.max_steps is not None:
            logging.warning(
                "The checkpoint callback was told to monitor a validation value and trainer's max_steps was set to "
                f"{trainer.max_steps}. Please ensure that max_steps will run for at least "
                f"{trainer.check_val_every_n_epoch} epochs to ensure that checkpointing will not error out."
            )

    checkpoint_callback = NeMoModelCheckpoint(n_resume=resume, **params)
    checkpoint_callback.last_model_path = trainer._checkpoint_connector.resume_from_checkpoint_fit_path or ""
    if 'mp_rank' in checkpoint_callback.last_model_path or 'tp_rank' in checkpoint_callback.last_model_path:
        checkpoint_callback.last_model_path = uninject_model_parallel_rank(checkpoint_callback.last_model_path)
    trainer.callbacks.append(checkpoint_callback)


def check_slurm(trainer):
    try:
        return trainer.accelerator_connector.is_slurm_managing_tasks
    except AttributeError:
        return False


class StatelessTimer(Timer):
    """Extension of PTL timers to be per run."""

    def __init__(self, duration: timedelta = None, interval: str = Interval.step, verbose: bool = True,) -> None:
        super().__init__(duration, interval, verbose)

    # Override PTL Timer's state dict to not store elapsed time information so that we can restore and continue training.
    def state_dict(self) -> Dict[str, Any]:
        return {}

    def load_state_dict(self, state_dict: Dict[str, Any]) -> None:
        return


def configure_no_restart_validation_training_loop(trainer: pytorch_lightning.Trainer) -> None:
    if type(trainer.fit_loop.epoch_loop) != TrainingEpochLoop:
        warnings.warn("Detected custom epoch loop. Skipping no validation on restart support.", UserWarning)
        return
    loop = SkipResumeTrainingValidationLoop(trainer.min_steps, trainer.max_steps)
    loop.trainer = trainer
    trainer.fit_loop.epoch_loop = loop


class SkipResumeTrainingValidationLoop(TrainingEpochLoop):
    """
    Extend the PTL Epoch loop to skip validating when resuming.
    This happens when resuming a checkpoint that has already run validation, but loading restores
    the training state before validation has run.
    """

    def _should_check_val_fx(self) -> bool:
        if self.restarting and self.global_step % self.trainer.val_check_batch == 0:
            return False
        return super()._should_check_val_fx()<|MERGE_RESOLUTION|>--- conflicted
+++ resolved
@@ -123,14 +123,11 @@
     # Configures creation of log files for different ranks
     log_local_rank_0_only: Optional[bool] = False
     log_global_rank_0_only: Optional[bool] = False
-<<<<<<< HEAD
+    # disable initial validation when resuming from a checkpoint saved during validation
+    disable_validation_on_resume: Optional[bool] = True
     # todo (sean): might not be the best place to add this, but allows us to enable it fast
     enable_ema: Optional[bool] = False
     ema: Optional[float] = 0.999
-=======
-    # disable initial validation when resuming from a checkpoint saved during validation
-    disable_validation_on_resume: Optional[bool] = True
->>>>>>> 1417298f
 
 
 class TimingCallback(Callback):
