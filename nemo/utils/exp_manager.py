--- conflicted
+++ resolved
@@ -289,12 +289,8 @@
     checkpoint_dir = Path(Path(log_dir) / "checkpoints")
     checkpoint = None
     end_checkpoints = list(checkpoint_dir.glob("*end.ckpt"))
-<<<<<<< HEAD
-    last_checkpoints = list(checkpoint_dir.glob("*.ckpt"))
-=======
     end_checkpoints.extend(list(checkpoint_dir.glob("*.nemo")))
     last_checkpoints = list(checkpoint_dir.glob("*last.ckpt"))
->>>>>>> 89579d87
     if not checkpoint_dir.exists():
         if resume_ignore_no_checkpoint:
             logging.warning(
@@ -539,19 +535,12 @@
 
 
 class NeMoModelCheckpoint(ModelCheckpoint):
-<<<<<<< HEAD
-    @rank_zero_only
-    def on_train_end(self, trainer, pl_module):
-        filepath = os.path.join(self.dirpath, self.prefix + 'end.ckpt')
-        self._save_model(filepath, trainer, pl_module)
-=======
     """ Light wrapper around Lightning's ModelCheckpoint to force a saved checkpoint on train_end
     """
 
     @rank_zero_only
     def on_train_end(self, trainer, pl_module):
         pl_module.save_to(save_path=os.path.join(self.dirpath, self.prefix + '.nemo'))
->>>>>>> 89579d87
 
 
 def configure_checkpointing(trainer: 'pytorch_lightning.Trainer', log_dir: Path, name: str, params: Dict):
@@ -573,24 +562,12 @@
         logging.warning("trainer had a weights_save_path of cwd(). This was ignored.")
     # Create the callback and attach it to trainer
 
-<<<<<<< HEAD
-    checkpoint_callback = NeMoModelCheckpoint(
-        filepath=Path(log_dir / 'checkpoints' / '{val_loss:.2f}-{epoch}'),
-        # save_top_k=3,
-        # monitor='val_loss',
-        # save_last=True,
-        prefix=name + "--",
-        verbose=True,
-        period=100,
-    )
-=======
     if params.filepath is None:
         params.filepath = Path(log_dir / 'checkpoints' / f'{{{params.monitor}:.2f}}-{{epoch}}')
     if params.prefix is None:
         params.prefix = name + "--"
 
     checkpoint_callback = NeMoModelCheckpoint(**params)
->>>>>>> 89579d87
     trainer.callback_connector.init_default_checkpoint_callback(checkpoint_callback)
     trainer.callbacks.append(checkpoint_callback)
     trainer.checkpoint_callback = checkpoint_callback