# Copyright (c) 2020, NVIDIA CORPORATION.  All rights reserved.
#
# Licensed under the Apache License, Version 2.0 (the "License");
# you may not use this file except in compliance with the License.
# You may obtain a copy of the License at
#
#     http://www.apache.org/licenses/LICENSE-2.0
#
# Unless required by applicable law or agreed to in writing, software
# distributed under the License is distributed on an "AS IS" BASIS,
# WITHOUT WARRANTIES OR CONDITIONS OF ANY KIND, either express or implied.
# See the License for the specific language governing permissions and
# limitations under the License.

import glob
import os
import signal
import subprocess
import sys
import time
import warnings
from collections import defaultdict
from dataclasses import dataclass, field
from datetime import timedelta
from pathlib import Path
from shutil import copy, move
from typing import Any, Collection, Dict, List, Optional, Tuple, Union

import lightning.pytorch
import torch
from hydra.core.hydra_config import HydraConfig
from hydra.utils import get_original_cwd
from lightning.pytorch.callbacks import Callback, ModelCheckpoint
from lightning.pytorch.callbacks.early_stopping import EarlyStopping
from lightning.pytorch.callbacks.timer import Interval, Timer
from lightning.pytorch.loggers import MLFlowLogger, NeptuneLogger, TensorBoardLogger, WandbLogger
from lightning.pytorch.loops import _TrainingEpochLoop
from lightning.pytorch.strategies.ddp import DDPStrategy
from lightning.pytorch.trainer.connectors.checkpoint_connector import _CheckpointConnector
from omegaconf import DictConfig, OmegaConf, open_dict

from nemo.collections.common.callbacks import EMA
from nemo.constants import NEMO_ENV_VARNAME_TESTING, NEMO_ENV_VARNAME_VERSION
from nemo.utils import logging, timers
from nemo.utils.app_state import AppState
from nemo.utils.callbacks import NeMoModelCheckpoint, PreemptionCallback
from nemo.utils.env_var_parsing import get_envbool
from nemo.utils.exceptions import NeMoBaseException
from nemo.utils.get_rank import is_global_rank_zero
from nemo.utils.import_utils import safe_import_from
from nemo.utils.lightning_logger_patch import add_filehandlers_to_pl_logger
from nemo.utils.loggers import ClearMLLogger, ClearMLParams, DLLogger, DLLoggerParams, MLFlowParams
from nemo.utils.mcore_logger import add_handlers_to_mcore_logger
from nemo.utils.model_utils import uninject_model_parallel_rank

get_current_global_batch_size, HAVE_MCORE_MBATCH_CALCULATOR = safe_import_from(
    "megatron.core.num_microbatches_calculator", "get_current_global_batch_size"
)


try:
    # `ptl_resiliency` is included in `gwe_resiliency_pkg` package
    from ptl_resiliency import StragglerDetectionCallback

    HAVE_STRAGGLER_DET = True
except (ImportError, ModuleNotFoundError):
    HAVE_STRAGGLER_DET = False

try:
    from ptl_resiliency import FaultToleranceCallback

    HAVE_FT = True
except (ImportError, ModuleNotFoundError):
    HAVE_FT = False


class NotFoundError(NeMoBaseException):
    """Raised when a file or folder is not found"""


class LoggerMisconfigurationError(NeMoBaseException):
    """Raised when a mismatch between trainer.logger and exp_manager occurs"""

    def __init__(self, message):
        message = (
            message
            + " You can disable lighning's trainer from creating a logger by passing logger=False to its constructor."
        )
        super().__init__(message)


class CheckpointMisconfigurationError(NeMoBaseException):
    """Raised when a mismatch between trainer.callbacks and exp_manager occurs"""


@dataclass
class EarlyStoppingParams:
    """EarlyStoppingParams POD"""

    # The metric that early stopping should consider.
    monitor: str = "val_loss"
    # inform early stopping whether to look for increase or decrease in monitor.
    mode: str = "min"
    min_delta: float = 0.001  # smallest change to consider as improvement.
    # how many (continuous) validation cycles to wait with no improvement and stopping training.
    patience: int = 10
    verbose: bool = True
    strict: bool = True
    check_finite: bool = True
    stopping_threshold: Optional[float] = None
    divergence_threshold: Optional[float] = None
    check_on_train_epoch_end: Optional[bool] = None
    log_rank_zero_only: bool = False


@dataclass
class CallbackParams:
    """CallbackParams POD"""

    filepath: Optional[str] = None  # Deprecated
    # If None, exp_manager will attempt to handle the filepath
    dirpath: Optional[str] = None
    # If None, exp_manager will attempt to handle the filepath
    filename: Optional[str] = None
    monitor: Optional[str] = "val_loss"
    verbose: Optional[bool] = True
    save_last: Optional[bool] = True
    save_top_k: Optional[int] = 3
    save_weights_only: Optional[bool] = False
    mode: Optional[str] = "min"
    auto_insert_metric_name: bool = True
    every_n_epochs: Optional[int] = 1
    every_n_train_steps: Optional[int] = None
    train_time_interval: Optional[Any] = None
    # If None, exp_manager will attempt to handle the filepath
    prefix: Optional[str] = None
    postfix: str = ".nemo"
    save_best_model: bool = False
    always_save_nemo: bool = False
    # Whether to automatically save .nemo file durin on_train_end hook
    save_nemo_on_train_end: Optional[bool] = True
    # tensor parallel size * pipeline parallel size
    model_parallel_size: Optional[int] = None
    # Save after training, not after validation
    save_on_train_epoch_end: Optional[bool] = False
    async_save: Optional[bool] = False  # save the checkpoint asynchronously
    # a number of last checkpoints to be saved with optimizer states
    save_last_n_optim_states: Optional[int] = -1


@dataclass
class StepTimingParams:
    """StepTimingParams POD"""

    reduction: Optional[str] = "mean"
    # if True torch.cuda.synchronize() is called on start/stop
    sync_cuda: Optional[bool] = False
    # if positive, defines the size of a sliding window for computing mean
    buffer_size: Optional[int] = 1


@dataclass
class EMAParams:
    """EMAParams POD"""

    enable: Optional[bool] = False
    decay: Optional[float] = 0.999
    cpu_offload: Optional[bool] = False
    validate_original_weights: Optional[bool] = False
    every_n_steps: int = 1


@dataclass
class StragglerDetectionParams:
    """StragglerDetectionParams POD"""

    report_time_interval: float = 300
    calc_relative_gpu_perf: bool = True
    calc_individual_gpu_perf: bool = True
    num_gpu_perf_scores_to_log: int = 5
    gpu_relative_perf_threshold: float = 0.7
    gpu_individual_perf_threshold: float = 0.7
    stop_if_detected: bool = False


@dataclass
class FaultToleranceParams:
    """FaultToleranceParams POD"""

    # NOTE: This config section is also read by the launcher.
    # NOTE: Default values should match fault_tolerance.FaultToleranceConfig.

    workload_check_interval: float = 5.0
    initial_rank_heartbeat_timeout: Optional[float] = 60.0 * 60.0
    rank_heartbeat_timeout: Optional[float] = 45.0 * 60.0
    calculate_timeouts: bool = True
    safety_factor: float = 5.0
    rank_termination_signal: signal.Signals = signal.SIGKILL if os.name != 'nt' else signal.SIGTERM
    log_level: str = 'INFO'
    max_rank_restarts: int = 0
    max_subsequent_job_failures: int = 0
    additional_ft_launcher_args: str = ''
    simulated_fault: Optional[Any] = None


@dataclass
class ExpManagerConfig:
    """Experiment Manager config for validation of passed arguments."""

    # Log dir creation parameters
    explicit_log_dir: Optional[str] = None
    exp_dir: Optional[str] = None
    name: Optional[str] = None
    version: Optional[str] = None
    use_datetime_version: Optional[bool] = True
    resume_if_exists: Optional[bool] = False
    resume_past_end: Optional[bool] = False
    resume_ignore_no_checkpoint: Optional[bool] = False
    resume_from_checkpoint: Optional[str] = None
    # Logging parameters
    create_tensorboard_logger: Optional[bool] = True
    summary_writer_kwargs: Optional[Dict[Any, Any]] = None
    create_wandb_logger: Optional[bool] = False
    wandb_logger_kwargs: Optional[Dict[Any, Any]] = None
    create_mlflow_logger: Optional[bool] = False
    mlflow_logger_kwargs: Optional[MLFlowParams] = field(default_factory=lambda: MLFlowParams())
    create_dllogger_logger: Optional[bool] = False
    dllogger_logger_kwargs: Optional[DLLoggerParams] = field(default_factory=lambda: DLLoggerParams())
    create_clearml_logger: Optional[bool] = False
    clearml_logger_kwargs: Optional[ClearMLParams] = field(default_factory=lambda: ClearMLParams())
    create_neptune_logger: Optional[bool] = False
    neptune_logger_kwargs: Optional[Dict[Any, Any]] = None
    # Checkpointing parameters
    create_checkpoint_callback: Optional[bool] = True
    checkpoint_callback_params: Optional[CallbackParams] = field(default_factory=lambda: CallbackParams())
    create_early_stopping_callback: Optional[bool] = False
    early_stopping_callback_params: Optional[EarlyStoppingParams] = field(
        default_factory=lambda: EarlyStoppingParams()
    )
    create_preemption_callback: Optional[bool] = True
    # Additional exp_manager arguments
    files_to_copy: Optional[List[str]] = None
    # logs timing of train/val/test steps
    log_step_timing: Optional[bool] = True
    # log step time with nemo logger instead of lightning logger to avoid lightning logger overhead
    log_delta_step_timing: Optional[bool] = False
    step_timing_kwargs: Optional[StepTimingParams] = field(default_factory=lambda: StepTimingParams())
    # Configures creation of log files for different ranks
    log_local_rank_0_only: Optional[bool] = False
    log_global_rank_0_only: Optional[bool] = False
    # disable initial validation when resuming from a checkpoint saved during validation
    disable_validation_on_resume: Optional[bool] = True
    ema: Optional[EMAParams] = field(default_factory=lambda: EMAParams())
    # Wall clock time limit
    max_time_per_run: Optional[str] = None
    # time to sleep non 0 ranks during initialization
    seconds_to_sleep: float = 5
    # Straggler detection
    create_straggler_detection_callback: Optional[bool] = False
    straggler_detection_params: Optional[StragglerDetectionParams] = field(default_factory=StragglerDetectionParams)
    # Fault tolrance
    create_fault_tolerance_callback: Optional[bool] = False
    fault_tolerance: Optional[FaultToleranceParams] = field(default_factory=FaultToleranceParams)
    # logs TFLOPs per sec per gpu
    log_tflops_per_sec_per_gpu: Optional[bool] = True


class TimingCallback(Callback):
    """
    Logs execution time of train/val/test steps
    """

    def __init__(self, log_tokens_per_sec: bool = False, timer_kwargs={}):
        """init for TimitCallback

        Args:
            log_tokens_per_sec (bool, optional): _description_. Defaults to False.
            timer_kwargs (dict, optional): _description_. Defaults to {}.
        """
        self.log_tokens_per_sec = log_tokens_per_sec
        self.timer = timers.NamedTimer(**timer_kwargs)

    def _on_batch_start(self, name):
        """Setup the timer

        Args:
            name (_type_): name of timer
        """
        # reset only if we do not return mean of a sliding window
        if self.timer.buffer_size <= 0:
            self.timer.reset(name)

        if self.timer.is_active(name):
            logging.warning(
                f"Timer `{name}` was not correctly stopped, suggesting a "
                "possible issue. The timer will be reset for now."
            )
            self.timer.reset(name)

        self.timer.start(name)

    def _on_batch_end(self, name, pl_module):
        """end of the callback log

        Args:
            name (_type_): _description_
            pl_module (_type_): _description_
        """
        self.timer.stop(name)
        # Set the `batch_size=1` as WAR for `dataloader_iter`, which is not used for any metric
        pl_module.log(
            name + ' in s',
            torch.as_tensor(self.timer[name]),
            on_step=True,
            on_epoch=False,
            batch_size=1,
            prog_bar=(name == "train_step_timing"),
        )

    def on_train_batch_start(self, trainer, pl_module, batch, batch_idx):
        """wrapper

        Args:
            trainer (_type_): _description_
            pl_module (_type_): _description_
            batch (_type_): _description_
            batch_idx (_type_): _description_
        """
        self._on_batch_start("train_step_timing")

    def on_train_batch_end(self, trainer, pl_module, outputs, batch, batch_idx):
        """wrapper

        Args:
            trainer (_type_): _description_
            pl_module (_type_): _description_
            outputs (_type_): _description_
            batch (_type_): _description_
            batch_idx (_type_): _description_
        """
        self._on_batch_end("train_step_timing", pl_module)
        if self.log_tokens_per_sec:
            tokens_per_gpu = (
                get_current_global_batch_size() * batch["tokens"].shape[1] / torch.distributed.get_world_size()
            )
            pl_module.log(
                "tokens_per_sec_per_gpu",
                tokens_per_gpu / (torch.as_tensor(self.timer["train_step_timing"])),
                on_step=True,
                on_epoch=False,
                batch_size=1,
                prog_bar=True,
            )

    def on_validation_batch_start(self, trainer, pl_module, batch, batch_idx, dataloader_idx=0):
        """on_validation_batch_start"""
        self._on_batch_start("validation_step_timing")

    def on_validation_batch_end(self, trainer, pl_module, outputs, batch, batch_idx, dataloader_idx=0):
        """on_validation_batch_end"""
        self._on_batch_end("validation_step_timing", pl_module)

    def on_test_batch_start(self, trainer, pl_module, batch, batch_idx, dataloader_idx=0):
        """on_test_batch_start"""
        self._on_batch_start("test_step_timing")

    def on_test_batch_end(self, trainer, pl_module, outputs, batch, batch_idx, dataloader_idx=0):
        """on_test_batch_end"""
        self._on_batch_end("test_step_timing", pl_module)

    def on_before_backward(self, trainer, pl_module, loss):
        """on_before_backward"""
        self._on_batch_start("train_backward_timing")

    def on_after_backward(self, trainer, pl_module):
        """on_after_backward"""
        self._on_batch_end("train_backward_timing", pl_module)


class DeltaTimingCallback(Callback):
    """
    Logs execution time of train/val/test steps using nemo logger. Calculates
    time from previous batch end to current batch end. This ensures accuracy.

    Note: step time will only be printed in stdout. If you have initialized
    loggers like TensorBoard, WandB, etc, step time will not be recorded there.
    Use this callback instead of 'TimingCallback' to avoid logging overhead with
    lightning logger used in the latter.
    """

    def __init__(self, timer_kwargs={}):
        """init

        Args:
            timer_kwargs (dict, optional): _description_. Defaults to {}.
        """
        self._sync_cuda = timer_kwargs.get("sync_cuda", False)
        self.timers = defaultdict(defaultdict)

    def _on_epoch_start(self, name, trainer, pl_module):
        """_on_epoch_start"""
        # synchronize pytorch cuda execution if supported
        if self._sync_cuda and torch.cuda.is_initialized():
            torch.cuda.synchronize()

        self.timers[name]["step"] = 0
        self.timers[name]["start"] = time.time()

    def _on_batch_end(self, name, trainer, pl_module):
        """_on_epoch_start"""
        # synchronize pytorch cuda execution if supported
        if self._sync_cuda and torch.cuda.is_initialized():
            torch.cuda.synchronize()

        end = time.time()
        dt = end - self.timers[name]["start"]
        logging.info(f'Step {self.timers[name]["step"]}: {name} in s={dt}')
        self.timers[name]["step"] += 1
        self.timers[name]["start"] = end

    def on_train_epoch_start(self, trainer, pl_module):
        """on_train_epoch_start"""
        self._on_epoch_start("train_step_timing in s", trainer, pl_module)

    def on_validation_epoch_start(self, trainer, pl_module):
        """on_validation_epoch_start"""
        self._on_epoch_start("validation_step_timing in s", trainer, pl_module)

    def on_train_batch_end(self, trainer, pl_module, outputs, batch, batch_idx):
        """on_train_batch_end"""
        self._on_batch_end("train_step_timing in s", trainer, pl_module)

    def on_validation_batch_end(self, trainer, pl_module, outputs, batch, batch_idx):
        """on_validation_batch_end"""
        self._on_batch_end("validation_step_timing in s", trainer, pl_module)


def exp_manager(trainer: 'lightning.pytorch.Trainer', cfg: Optional[Union[DictConfig, Dict]] = None) -> Optional[Path]:
    """
    exp_manager is a helper function used to manage folders for experiments. It follows the pytorch
    lightning paradigm of exp_dir/model_or_experiment_name/version. If the lightning trainer
    has a logger, exp_manager will get exp_dir, name, and version from the logger.
    Otherwise it will use the exp_dir and name arguments to create the logging
    directory. exp_manager also allows for explicit folder creation via explicit_log_dir.

    The version can be a datetime string or an integer. Datestime version can be disabled if
    use_datetime_version is set to False. It optionally creates TensorBoardLogger, WandBLogger,
    DLLogger, MLFlowLogger, ClearMLLogger, ModelCheckpoint objects from pytorch lightning.
    It copies sys.argv, and git information if available to the logging directory. It creates a
    log file for each process to log their output into.

    exp_manager additionally has a resume feature (resume_if_exists) which can be used to
    continuing training from the constructed log_dir. When you need to continue the training
    repeatedly (like on a cluster which you need multiple consecutive jobs), you need to avoid
    creating the version folders. Therefore from v1.0.0, when resume_if_exists is set to True,
    creating the version folders is ignored.

    Args:
        trainer (lightning.pytorch.Trainer): The lightning trainer.
        cfg (DictConfig, dict): Can have the following keys:

            - explicit_log_dir (str, Path): Can be used to override exp_dir/name/version folder
                creation.
                Defaults to None, which will use exp_dir, name, and version to construct the
                logging directory.
            - exp_dir (str, Path): The base directory to create the logging directory.
                Defaults to None, which logs to ./nemo_experiments.
            - name (str): The name of the experiment. Defaults to None which turns into "default"
                via name = name or "default".
            - version (str): The version of the experiment. Defaults to None which uses either a
                datetime string or lightning's TensorboardLogger system of using version_{int}.
            - use_datetime_version (bool): Whether to use a datetime string for version.
                Defaults to True.
            - resume_if_exists (bool): Whether this experiment is resuming from a previous run.
                If True, it sets trainer._checkpoint_connector._ckpt_path so that the trainer
                should auto-resume. exp_manager will move files under log_dir to log_dir/run_{int}.
                Defaults to False.
                From v1.0.0, when resume_if_exists is True, we would not create version folders to
                make it easier to find the log folder for next runs.
            - resume_past_end (bool): exp_manager errors out if resume_if_exists is True
                and a checkpoint matching ``*end.ckpt`` indicating a previous training run
                fully completed. This behaviour can be disabled, in which case the ``*end.ckpt``
                will be loaded by setting resume_past_end to True. Defaults to False.
            - resume_ignore_no_checkpoint (bool): exp_manager errors out if resume_if_exists is True
                and no checkpoint could be found. This behaviour can be disabled, in which case exp_manager
                will print a message and continue without restoring, by setting resume_ignore_no_checkpoint
                to True. Defaults to False.
            - resume_from_checkpoint (str): Can be used to specify a path to a specific checkpoint
                file to load from. This will override any checkpoint found when resume_if_exists
                is True. Defaults to None.
            - create_tensorboard_logger (bool): Whether to create a tensorboard logger and attach it
                to the pytorch lightning trainer. Defaults to True.
            - summary_writer_kwargs (dict): A dictionary of kwargs that can be passed to lightning's
                TensorboardLogger class. Note that log_dir is passed by exp_manager and cannot exist
                in this dict. Defaults to None.
            - create_wandb_logger (bool): Whether to create a Weights and Baises logger and attach it
                to the pytorch lightning trainer. Defaults to False.
            - wandb_logger_kwargs (dict): A dictionary of kwargs that can be passed to lightning's
                WandBLogger class. Note that name and project are required parameters if
                create_wandb_logger is True. Defaults to None.
            - create_mlflow_logger (bool): Whether to create an MLFlow logger and attach it to the
                pytorch lightning training. Defaults to False
            - mlflow_logger_kwargs (dict): optional parameters for the MLFlow logger
            - create_dllogger_logger (bool): Whether to create an DLLogger logger and attach it to the
                pytorch lightning training. Defaults to False
            - dllogger_logger_kwargs (dict): optional parameters for the DLLogger logger
            - create_clearml_logger (bool): Whether to create an ClearML logger and attach it to the
                pytorch lightning training. Defaults to False
            - clearml_logger_kwargs (dict): optional parameters for the ClearML logger
            - create_checkpoint_callback (bool): Whether to create a ModelCheckpoint callback and
                attach it to the pytorch lightning trainer. The ModelCheckpoint saves the top 3 models
                with the best "val_loss", the most recent checkpoint under ``*last.ckpt``, and the
                final checkpoint after training completes under ``*end.ckpt``.
                Defaults to True.
            - create_early_stopping_callback (bool): Flag to decide if early stopping should be used
                to stop training. Default is False. See EarlyStoppingParams dataclass above.
            - create_preemption_callback (bool): Flag to decide whether to enable preemption callback
                to save checkpoints and exit training immediately upon preemption. Default is True.
            - create_straggler_detection_callback (bool): Use straggler detection callback.
                Default is False.
            - create_fault_tolerance_callback (bool): Use fault tolerance callback. Default is False.
            - files_to_copy (list): A list of files to copy to the experiment logging directory.
                Defaults to None which copies no files.
            - log_local_rank_0_only (bool): Whether to only create log files for local rank 0.
                Defaults to False.
                Set this to True if you are using DDP with many GPUs and do not want many log files
                in your exp dir.
            - log_global_rank_0_only (bool): Whether to only create log files for global rank 0.
                Defaults to False.
                Set this to True if you are using DDP with many GPUs and do not want many log files
                in your exp dir.
            - max_time (str): The maximum wall clock time *per run*. This is intended to be used on
                clusters where you want a checkpoint to be saved after this specified time and be
                able to resume from that checkpoint. Defaults to None.
            - seconds_to_sleep (float): seconds to sleep non rank 0 processes for. Used to give
                enough time for rank 0 to initialize
            - train_time_interval (timedelta): pass an object of timedelta to save the model every
                timedelta. Defaults to None. (use _target_ with hydra to achieve this)

    returns:
        log_dir (Path): The final logging directory where logging files are saved. Usually the concatenation of
            exp_dir, name, and version.
    """
    # Add rank information to logger
    # Note: trainer.global_rank and trainer.is_global_zero are not set until trainer.fit, so have to hack around it
    local_rank = int(os.environ.get("LOCAL_RANK", 0))
    global_rank = trainer.node_rank * trainer.num_devices + local_rank
    logging.rank = global_rank

    if cfg is None:
        logging.error("exp_manager did not receive a cfg argument. It will be disabled.")
        return
    if trainer.fast_dev_run:
        logging.info("Trainer was called with fast_dev_run. exp_manager will return without any functionality.")
        return

    # Ensure passed cfg is compliant with ExpManagerConfig
    schema = OmegaConf.structured(ExpManagerConfig)
    # TODO: remove this check
    if is_global_rank_zero():
        logging.info('ExpManager schema')
        logging.info(schema)
    if isinstance(cfg, dict):
        cfg = OmegaConf.create(cfg)
    elif not isinstance(cfg, DictConfig):
        raise ValueError(f"cfg was type: {type(cfg)}. Expected either a dict or a DictConfig")
    cfg = OmegaConf.create(OmegaConf.to_container(cfg, resolve=True))
    cfg = OmegaConf.merge(schema, cfg)  # type: ExpManagerConfig

    # Ensures that trainer options are compliant with NeMo and exp_manager arguments
    error_checks(trainer, cfg)

    log_dir, exp_dir, name, version = get_log_dir(
        trainer=trainer,
        exp_dir=cfg.exp_dir,
        name=cfg.name,
        version=cfg.version,
        explicit_log_dir=cfg.explicit_log_dir,
        use_datetime_version=cfg.use_datetime_version,
        resume_if_exists=cfg.resume_if_exists,
    )

    check_resume(
        trainer,
        log_dir,
        cfg.resume_if_exists,
        cfg.resume_past_end,
        cfg.resume_ignore_no_checkpoint,
        cfg.checkpoint_callback_params.dirpath,
        cfg.resume_from_checkpoint,
    )

    checkpoint_name = name
    # If name returned from get_log_dir is "", use cfg.name for checkpointing
    if checkpoint_name is None or checkpoint_name == '':
        checkpoint_name = cfg.name or "default"

    # Set mlflow name if it's not set, before the main name is erased
    if cfg.create_mlflow_logger and (not cfg.mlflow_logger_kwargs.get("experiment_name", None)):
        cfg.mlflow_logger_kwargs.experiment_name = cfg.name
        logging.warning(
            'mlflow logger specified but no experiment name set. Using the same as Tensorboard: %s',
            cfg.mlflow_logger_kwargs.experiment_name,
        )

    cfg.name = name  # Used for configure_loggers so that the log_dir is properly set even if name is ""
    cfg.version = version

    # update app_state with log_dir, exp_dir, etc
    app_state = AppState()
    app_state.log_dir = log_dir
    app_state.exp_dir = exp_dir
    app_state.name = name
    app_state.version = version
    app_state.checkpoint_name = checkpoint_name
    app_state.create_checkpoint_callback = cfg.create_checkpoint_callback
    app_state.checkpoint_callback_params = cfg.checkpoint_callback_params

    # Create the logging directory if it does not exist
    # Cannot limit creation to global zero as all ranks write to own log file
    os.makedirs(log_dir, exist_ok=True)
    logging.info(f'Experiments will be logged at {log_dir}')
    trainer._default_root_dir = log_dir

    if cfg.log_local_rank_0_only is True and cfg.log_global_rank_0_only is True:
        raise ValueError(
            "Cannot set both log_local_rank_0_only and log_global_rank_0_only to True."
            "Please set either one or neither."
        )

    # This is set if the env var NEMO_TESTING is set to True.
    nemo_testing = get_envbool(NEMO_ENV_VARNAME_TESTING, False)

    # Handle logging to file
    log_file = log_dir / f'nemo_log_globalrank-{global_rank}_localrank-{local_rank}.txt'
    if cfg.log_local_rank_0_only is True and not nemo_testing:
        if local_rank == 0:
            logging.add_file_handler(log_file)
    elif cfg.log_global_rank_0_only is True and not nemo_testing:
        if global_rank == 0:
            logging.add_file_handler(log_file)
    else:
        # Logs on all ranks.
        logging.add_file_handler(log_file)

    # For some reason, LearningRateLogger requires trainer to have a logger. Safer to create logger on all ranks
    # not just global rank 0.
    if (
        cfg.create_tensorboard_logger
        or cfg.create_wandb_logger
        or cfg.create_mlflow_logger
        or cfg.create_dllogger_logger
        or cfg.create_clearml_logger
        or cfg.create_neptune_logger
    ):
        configure_loggers(
            trainer,
            exp_dir,
            log_dir,
            cfg.name,
            cfg.version,
            cfg.checkpoint_callback_params,
            cfg.create_tensorboard_logger,
            cfg.summary_writer_kwargs,
            cfg.create_wandb_logger,
            cfg.wandb_logger_kwargs,
            cfg.create_mlflow_logger,
            cfg.mlflow_logger_kwargs,
            cfg.create_dllogger_logger,
            cfg.dllogger_logger_kwargs,
            cfg.create_clearml_logger,
            cfg.clearml_logger_kwargs,
            cfg.create_neptune_logger,
            cfg.neptune_logger_kwargs,
        )

    # add loggers timing callbacks
    if cfg.log_delta_step_timing:
        timing_callback = DeltaTimingCallback(timer_kwargs=cfg.step_timing_kwargs or {})
        trainer.callbacks.insert(0, timing_callback)
    elif cfg.log_step_timing:
        timing_callback = TimingCallback(timer_kwargs=cfg.step_timing_kwargs or {})
        trainer.callbacks.insert(0, timing_callback)

    if cfg.ema.enable:
        ema_callback = EMA(
            decay=cfg.ema.decay,
            validate_original_weights=cfg.ema.validate_original_weights,
            cpu_offload=cfg.ema.cpu_offload,
            every_n_steps=cfg.ema.every_n_steps,
        )
        trainer.callbacks.append(ema_callback)

    if cfg.create_early_stopping_callback:
        early_stop_callback = EarlyStopping(**cfg.early_stopping_callback_params)
        trainer.callbacks.append(early_stop_callback)

    if cfg.create_checkpoint_callback:
        configure_checkpointing(
            trainer,
            log_dir,
            checkpoint_name,
            cfg.resume_if_exists,
            cfg.checkpoint_callback_params,
            cfg.create_preemption_callback,
        )

    if cfg.disable_validation_on_resume:
        # extend training loop to skip initial validation when resuming from checkpoint
        configure_no_restart_validation_training_loop(trainer)
    # Setup a stateless timer for use on clusters.
    if cfg.max_time_per_run is not None:
        found_ptl_timer = False
        for idx, callback in enumerate(trainer.callbacks):
            if isinstance(callback, Timer):
                # NOTE: PTL does not expose a `trainer.max_time`. By the time we are in this function,
                # PTL has already setup a timer if the user specifies `trainer.max_time` so best we
                # can do is replace that.
                # Working: If only `trainer.max_time` is set - it behaves as a normal PTL timer.
                # If only `exp_manager.max_time_per_run` is set - it behaves as a StateLessTimer.
                # If both are set, it also behaves as a StateLessTimer.
                logging.warning(
                    'Found a PTL Timer callback, replacing with a StatelessTimer callback. '
                    'This will happen if you set trainer.max_time as well as exp_manager.max_time_per_run.'
                )
                trainer.callbacks[idx] = StatelessTimer(cfg.max_time_per_run)
                found_ptl_timer = True
                break

        if not found_ptl_timer:
            trainer.max_time = cfg.max_time_per_run
            trainer.callbacks.append(StatelessTimer(cfg.max_time_per_run))

    if cfg.create_straggler_detection_callback:
        if HAVE_STRAGGLER_DET:
            logging.info("Enabling straggler detection...")
            straggler_det_args_dict = dict(cfg.straggler_detection_params)
            straggler_det_callback = StragglerDetectionCallback(**straggler_det_args_dict)
            trainer.callbacks.append(straggler_det_callback)
        else:
            raise ValueError(
                "`create_straggler_detection_callback` is True, but there is no Straggler Det. " "package installed."
            )

    if cfg.create_fault_tolerance_callback:
        if HAVE_FT:
            logging.info("Enabling fault tolerance...")
            ft_params = cfg.fault_tolerance
            # job failures are handled by the ft_launcher,
            # here we only need to know if the autoresume is enabled.
            ft_use_autoresume = ft_params.max_subsequent_job_failures > 0
            fault_tol_callback = FaultToleranceCallback(
                # log_dir is "<run name>/results/"
                exp_dir=Path(log_dir).parent,
                autoresume=ft_use_autoresume,
                calculate_timeouts=ft_params.calculate_timeouts,
                simulated_fault_params=ft_params.simulated_fault,
            )
            trainer.callbacks.append(fault_tol_callback)
        else:
            raise ValueError(
                'FaultToleranceCallback was enabled with create_fault_tolerance_callback, '
                'but fault_tolerance package is not installed.'
            )

    if cfg.log_tflops_per_sec_per_gpu:
        logging.info(
            "TFLOPs per sec per GPU will be calculated, conditioned on supported models. "
            "Defaults to -1 upon failure."
        )

    if is_global_rank_zero():
        # Move files_to_copy to folder and add git information if present
        if cfg.files_to_copy:
            for _file in cfg.files_to_copy:
                copy(Path(_file), log_dir)

        # Create files for cmd args and git info
        with open(log_dir / 'cmd-args.log', 'w', encoding='utf-8') as _file:
            _file.write(" ".join(sys.argv))

        # Try to get git hash
        git_repo, git_hash = get_git_hash()
        if git_repo:
            with open(log_dir / 'git-info.log', 'a', encoding='utf-8') as _file:
                _file.write(f'commit hash: {git_hash}')
                _file.write(get_git_diff())

        # Add err_file logging to global_rank zero
        logging.add_err_file_handler(log_dir / 'nemo_error_log.txt')

        # Add lightning file logging to global_rank zero
        add_filehandlers_to_pl_logger(log_dir / 'lightning_logs.txt', log_dir / 'nemo_error_log.txt')

    elif trainer.num_nodes * trainer.num_devices > 1:
        # sleep other ranks so rank 0 can finish
        # doing the initialization such as moving files
        time.sleep(cfg.seconds_to_sleep)

    add_handlers_to_mcore_logger()

    return log_dir


def error_checks(trainer: 'lightning.pytorch.Trainer', cfg: Optional[Union[DictConfig, Dict]] = None):
    """
    Checks that the passed trainer is compliant with NeMo and exp_manager's passed configuration.
    Checks that:
        - Throws error when hydra has changed the working directory.
          This causes issues with lightning's DDP
        - Throws error when trainer has loggers defined but create_tensorboard_logger
            or create_wandB_logger or create_mlflow_logger or create_dllogger_logger is True
        - Prints error messages when 1) run on multi-node and not Slurm, and
            2) run on multi-gpu without DDP
    """
    if HydraConfig.initialized() and get_original_cwd() != os.getcwd():
        raise ValueError(
            "Hydra changed the working directory. This interferes with ExpManger's functionality."
            " Please pass hydra.run.dir=. to your python script."
        )
    if trainer.logger is not None and (
        cfg.create_tensorboard_logger or cfg.create_wandb_logger or cfg.create_mlflow_logger
    ):
        raise LoggerMisconfigurationError(
            "The pytorch lightning trainer that was passed to exp_manager contained a logger, "
            "and either "
            f"create_tensorboard_logger: {cfg.create_tensorboard_logger} or create_wandb_logger: "
            f"{cfg.create_wandb_logger} or create_mlflow_logger: {cfg.create_mlflow_logger}"
            f"or create_dllogger_logger: {cfg.create_mlflow_logger} was set to True. "
            "These can only be used if trainer does not already have a logger."
        )
    if trainer.num_nodes > 1 and not check_slurm(trainer):
        logging.error(
            "You are running multi-node training without SLURM handling the processes."
            " Please note that this is not tested in NeMo and could result in errors."
        )
    if trainer.num_devices > 1 and not isinstance(trainer.strategy, DDPStrategy):
        logging.error(
            "You are running multi-gpu without ddp.Please note that this is not tested in NeMo and "
            "could result in errors."
        )


def _filter_out_unfinished_checkpoints(checkpoint_paths: Collection[Union[Path, str]]) -> Collection[Union[Path, str]]:
    """_filter_out_unfinished_checkpoints"""
    res = []
    for chkpt_path in checkpoint_paths:
        if NeMoModelCheckpoint.is_checkpoint_unfinished(chkpt_path):
            logging.warning(
                f'Checkpoint {chkpt_path} has the unfinished marker set - skipped while looking ' 'for the last one.'
            )
        else:
            res.append(chkpt_path)
    return res


def check_resume(
    trainer: 'lightning.pytorch.Trainer',
    log_dir: str,
    resume_if_exists: bool = False,
    resume_past_end: bool = False,
    resume_ignore_no_checkpoint: bool = False,
    dirpath: str = None,
    resume_from_checkpoint: str = None,
):
    """Checks that resume=True was used correctly with the arguments pass to exp_manager. Sets
    trainer._checkpoint_connector._ckpt_path as necessary.

    Returns:
        log_dir (Path): The log_dir
        exp_dir (str): The base exp_dir without name nor version
        name (str): The name of the experiment
        version (str): The version of the experiment

    Raises:
        NotFoundError: If resume is True, resume_ignore_no_checkpoint is False, and checkpoints
        could not be found.
        ValueError: If resume is True, and there were more than 1 checkpoint could found.
    """

    if not log_dir:
        raise ValueError(f"Resuming requires the log_dir {log_dir} to be passed to exp_manager")

    # is_s3_url from here has no dependency requirements
    from nemo.utils.s3_dirpath_utils import is_s3_url

    try:
        # when using an s3 dirpath, we rely on optional dependencies in the S3Utils class.
        if dirpath is not None and is_s3_url(dirpath):
            from nemo.utils.s3_utils import S3Utils
    except ImportError as err:
        return False, "Detected S3 dirpath while missing required dependencies.\n{}\n".format(
            err.output.decode("utf-8")
        )

    checkpoint = None
    if resume_from_checkpoint:
        checkpoint = resume_from_checkpoint
    if resume_if_exists:
        '''
        attach valid checkpoint path to trainer if current rank is rank zero of any
        data parallel groups this limit to only global rank 0 process calling s3,
        instead of all processes calling s3
        '''

        # If we are using S3 checkpointing, we want check_resume to only execute on a single rank
        # to avoid throttling S3.
        if is_global_rank_zero() or not is_s3_url(dirpath):
            checkpoint_dir_exists = False
            if is_s3_url(dirpath):
                checkpoint_dir = dirpath
                checkpoint_dir_exists = S3Utils.s3_path_exists(checkpoint_dir, match_directory=True)

                if checkpoint_dir_exists:
                    # max number of last.ckpt files: save_last_k_checkpoints * tp * pp = 5*8*40.
                    # If optim states is saved distributedly, multiply by dp_size
                    all_keys = S3Utils.find_files_with_suffix(checkpoint_dir, suffix=None, return_key_only=False)
                    end_checkpoints = [k for k in all_keys if k.endswith('end.ckpt')]
                    last_checkpoints = [k for k in all_keys if k.endswith('last.ckpt')]
                else:
                    end_checkpoints = []
                    last_checkpoints = []
            else:  # default non-s3 implementation
                # Use <log_dir>/checkpoints/ unless `dirpath` is set
                checkpoint_dir = Path(dirpath) if dirpath else Path(Path(log_dir) / "checkpoints")
                checkpoint_dir_exists = checkpoint_dir.exists()

                # when using distributed checkpointing, checkpoint_dir is a directory of directories
                # we check for this here
                dist_checkpoints = [d for d in list(checkpoint_dir.glob("*")) if d.is_dir()]
                end_dist_checkpoints = [d for d in dist_checkpoints if d.match("*end")]
                last_dist_checkpoints = [d for d in dist_checkpoints if d.match("*last")]

                end_checkpoints = (
                    end_dist_checkpoints if end_dist_checkpoints else list(checkpoint_dir.rglob("*end.ckpt"))
                )
                end_chkpt_cnt = len(end_checkpoints)
                end_checkpoints = _filter_out_unfinished_checkpoints(end_checkpoints)
                finished_end_chkpt_cnt = len(end_checkpoints)
                if end_chkpt_cnt > 0 and finished_end_chkpt_cnt == 0:
                    raise ValueError(
                        "End checkpoint is unfinished and cannot be used to resume the training."
                        " Please remove the checkpoint manually to avoid unexpected cosequences, such as"
                        " restarting from scratch."
                    )

                last_checkpoints = (
                    last_dist_checkpoints if last_dist_checkpoints else list(checkpoint_dir.rglob("*last.ckpt"))
                )
                last_chkpt_cnt = len(last_checkpoints)
                last_checkpoints = _filter_out_unfinished_checkpoints(last_checkpoints)
                finished_last_chkpt_cnt = len(last_checkpoints)
                if last_chkpt_cnt > 0 and finished_last_chkpt_cnt == 0:
                    raise ValueError(
                        "Last checkpoint is unfinished and cannot be used to resume the training."
                        " Please remove the checkpoint manually to avoid unexpected cosequences, "
                        " such as restarting from scratch. Hint: Iteration number can be added "
                        " to the checkpoint name pattern"
                        " to maximize chance that there is at least one finished last checkpoint to"
                        " resume from."
                    )

            if not checkpoint_dir_exists or (not len(end_checkpoints) > 0 and not len(last_checkpoints) > 0):
                if resume_ignore_no_checkpoint:
                    warn = (
                        f"There were no checkpoints found in checkpoint_dir or no checkpoint "
                        f"folder at checkpoint_dir :{checkpoint_dir}. "
                    )
                    if checkpoint is None:
                        warn += "Training from scratch."
                    elif checkpoint == resume_from_checkpoint:
                        warn += f"Training from {resume_from_checkpoint}."
                    logging.warning(warn)
                else:
                    raise NotFoundError(
                        f"There were no checkpoints found in checkpoint_dir or no checkpoint "
                        f"folder at checkpoint_dir :{checkpoint_dir}. Cannot resume."
                    )
            elif len(end_checkpoints) > 0:
                if resume_past_end:
                    if len(end_checkpoints) > 1:
                        if 'mp_rank' in str(end_checkpoints[0]):
                            checkpoint = end_checkpoints[0]
                        else:
                            raise ValueError(f"Multiple checkpoints {end_checkpoints} that matches *end.ckpt.")
                else:
                    raise ValueError(
                        f"Found {end_checkpoints[0]} indicating that the last training run has already completed."
                    )
            elif len(last_checkpoints) > 1:
                if any([s for s in ['mp_rank', 'tp_rank', 'fsdp_shard'] if s in str(last_checkpoints[0])]):
                    checkpoint = last_checkpoints[0]
                    checkpoint = uninject_model_parallel_rank(checkpoint)
                else:
                    raise ValueError(f"Multiple checkpoints {last_checkpoints} that matches *last.ckpt.")
            else:
                checkpoint = last_checkpoints[0]

    # PTL 2.0 supports ckpt_path instead of resume_from_checkpoint as the trainer flag
    if checkpoint is not None:
        trainer.ckpt_path = str(checkpoint)
        logging.info(f'Resuming training from checkpoint: {trainer.ckpt_path}')

    if is_global_rank_zero():
        # Check to see if any files exist that need to be moved
        files_to_move = []
        if Path(log_dir).exists():
            for child in Path(log_dir).iterdir():
                if child.is_file() and not child.name.startswith("events.out.tfevents"):
                    files_to_move.append(child)

        if len(files_to_move) > 0:
            # Move old files to a new folder
            other_run_dirs = Path(log_dir).glob("run_*")
            run_count = 0
            for fold in other_run_dirs:
                if fold.is_dir():
                    run_count += 1
            new_run_dir = Path(Path(log_dir) / f"run_{run_count}")
            new_run_dir.mkdir()
            for _file in files_to_move:
                move(str(_file), str(new_run_dir))


def check_explicit_log_dir(
    trainer: 'lightning.pytorch.Trainer', explicit_log_dir: Union[Path, str], exp_dir: str, name: str, version: str
) -> Tuple[Path, str, str, str]:
    """Checks that the passed arguments are compatible with explicit_log_dir.

    Returns:
        log_dir (Path): the log_dir
        exp_dir (str): the base exp_dir without name nor version
        name (str): The name of the experiment
        version (str): The version of the experiment

    Raise:
        LoggerMisconfigurationError
    """
    if trainer.logger is not None:
        raise LoggerMisconfigurationError(
            "The pytorch lightning trainer that was passed to exp_manager contained a "
            "logger and explicit_log_dir: "
            f"{explicit_log_dir} was pass to exp_manager. "
            "Please remove the logger from the lightning trainer."
        )
    # Checking only (explicit_log_dir) vs (exp_dir and version).
    # The `name` will be used as the actual name of checkpoint/archive.
    if exp_dir or version:
        logging.error(
            f"exp_manager received explicit_log_dir: {explicit_log_dir} and at least "
            f"one of exp_dir: {exp_dir}, "
            f"or version: {version}. Please note that exp_dir, name, and version will be ignored."
        )
    if is_global_rank_zero() and Path(explicit_log_dir).exists():
        logging.warning(f"Exp_manager is logging to {explicit_log_dir}, but it already exists.")
    return Path(explicit_log_dir), str(explicit_log_dir), "", ""


def get_log_dir(
    trainer: 'lightning.pytorch.Trainer',
    exp_dir: str = None,
    name: str = None,
    version: str = None,
    explicit_log_dir: str = None,
    use_datetime_version: bool = True,
    resume_if_exists: bool = False,
) -> Tuple[Path, str, str, str]:
    """
    Obtains the log_dir used for exp_manager.

    Returns:
        log_dir (Path): the log_dir
        exp_dir (str): the base exp_dir without name nor version
        name (str): The name of the experiment
        version (str): The version of the experiment
        explicit_log_dir (str): The explicit path to the log folder. Defaults to False.
        use_datetime_version (bool): Uses date and time as the version of the log folder.
            Defaults to True.
        resume_if_exists (bool): if resume_if_exists of the exp_manager's config is enabled or not.
            When enabled, the version folders would not get created.

    Raise:
        LoggerMisconfigurationError: If trainer is incompatible with arguments
        NotFoundError: If resume is True, resume_ignore_no_checkpoint is False, and checkpoints
            could not be found.
        ValueError: If resume is True, and there were more than 1 checkpoint could found.
    """
    if explicit_log_dir:  # If explicit log_dir was passed, short circuit
        return check_explicit_log_dir(trainer, explicit_log_dir, exp_dir, name, version)

    # Default exp_dir to ./nemo_experiments if None was passed
    _exp_dir = exp_dir
    if exp_dir is None:
        _exp_dir = str(Path.cwd() / 'nemo_experiments')

    # If the user has already defined a logger for the trainer,
    # use the logger defaults for logging directory
    if trainer.logger is not None:
        if trainer.logger.save_dir:
            if exp_dir:
                raise LoggerMisconfigurationError(
                    "The pytorch lightning trainer that was passed to exp_manager contained a "
                    "logger, the logger's "
                    f"save_dir was not None, and exp_dir ({exp_dir}) was not None. "
                    "If trainer.logger.save_dir "
                    "exists, exp_manager will use trainer.logger.save_dir as the "
                    "logging directory and exp_dir "
                    "must be None."
                )
            _exp_dir = trainer.logger.save_dir
        if name:
            raise LoggerMisconfigurationError(
                "The pytorch lightning trainer that was passed to exp_manager "
                "contained a logger, and name: "
                f"{name} was also passed to exp_manager. If the trainer contains a "
                "logger, exp_manager will use trainer.logger.name, and name passed "
                "to exp_manager must be None."
            )
        name = trainer.logger.name
        version = f"version_{trainer.logger.version}"
    # Use user-defined exp_dir, project_name, exp_name, and versioning options
    else:
        name = name or "default"
        version = version or os.environ.get(NEMO_ENV_VARNAME_VERSION, None)

        if not version:
            if resume_if_exists:
                logging.warning(
                    "No version folders would be created under the log folder as " "'resume_if_exists' is enabled."
                )
                version = None
            elif is_global_rank_zero():
                if use_datetime_version:
                    version = time.strftime('%Y-%m-%d_%H-%M-%S')
                else:
                    tensorboard_logger = TensorBoardLogger(save_dir=Path(_exp_dir), name=name, version=version)
                    version = f"version_{tensorboard_logger.version}"
                os.environ[NEMO_ENV_VARNAME_VERSION] = "" if version is None else version

    log_dir = Path(_exp_dir) / Path(str(name)) / Path("" if version is None else str(version))
    return log_dir, str(_exp_dir), name, version


def get_git_hash():
    """
    Helper function that tries to get the commit hash if running inside a git folder

    returns:
        Bool: Whether the git subprocess ran without error
        str: git subprocess output or error message
    """
    try:
        return (
            True,
            subprocess.check_output(['git', 'rev-parse', 'HEAD'], stderr=subprocess.STDOUT).decode(),
        )
    except (subprocess.CalledProcessError, FileNotFoundError) as err:
        return False, "{}\n".format(err)


def get_git_diff():
    """
    Helper function that tries to get the git diff if running inside a git folder

    returns:
        Bool: Whether the git subprocess ran without error
        str: git subprocess output or error message
    """
    try:
        return subprocess.check_output(['git', 'diff'], stderr=subprocess.STDOUT).decode()
    except subprocess.CalledProcessError as err:
        return "{}\n".format(err.output.decode("utf-8"))


def configure_loggers(
    trainer: 'lightning.pytorch.Trainer',
    exp_dir: [Path, str],
    log_dir: [Path, str],
    name: str,
    version: str,
    checkpoint_callback_params: dict,
    create_tensorboard_logger: bool,
    summary_writer_kwargs: dict,
    create_wandb_logger: bool,
    wandb_kwargs: dict,
    create_mlflow_logger: bool,
    mlflow_kwargs: dict,
    create_dllogger_logger: bool,
    dllogger_kwargs: dict,
    create_clearml_logger: bool,
    clearml_kwargs: dict,
    create_neptune_logger: bool,
    neptune_kwargs: dict,
):
    """
    Creates TensorboardLogger and/or WandBLogger / MLFlowLogger / DLlogger / ClearMLLogger
    and attach them to trainer.
    Raises ValueError if summary_writer_kwargs or wandb_kwargs are misconfigured.
    """
    # Potentially create tensorboard logger and/or WandBLogger / MLFlowLogger / DLLogger
    logger_list = []
    if create_tensorboard_logger:
        if summary_writer_kwargs is None:
            summary_writer_kwargs = {}
        elif "log_dir" in summary_writer_kwargs:
            raise ValueError(
                "You cannot pass `log_dir` as part of `summary_writer_kwargs`. `log_dir` "
                "is handled by lightning's "
                "TensorBoardLogger logger."
            )
        tensorboard_logger = TensorBoardLogger(save_dir=exp_dir, name=name, version=version, **summary_writer_kwargs)
        logger_list.append(tensorboard_logger)
        logging.info("TensorboardLogger has been set up")

    if create_wandb_logger:
        if wandb_kwargs is None:
            wandb_kwargs = {}
        if "name" not in wandb_kwargs and "project" not in wandb_kwargs:
            raise ValueError("name and project are required for wandb_logger")

        # Update the wandb save_dir
        if wandb_kwargs.get('save_dir', None) is None:
            wandb_kwargs['save_dir'] = exp_dir
        os.makedirs(wandb_kwargs['save_dir'], exist_ok=True)
        wandb_logger = WandbLogger(version=version, **wandb_kwargs)

        logger_list.append(wandb_logger)
        logging.info("WandBLogger has been set up")

    if create_mlflow_logger:
        mlflow_logger = MLFlowLogger(run_name=version, **mlflow_kwargs)

        logger_list.append(mlflow_logger)
        logging.info("MLFlowLogger has been set up")

    if create_dllogger_logger:
        dllogger_logger = DLLogger(**dllogger_kwargs)

        logger_list.append(dllogger_logger)
        logging.info("DLLogger has been set up")

    if create_clearml_logger:
        clearml_logger = ClearMLLogger(
            clearml_cfg=clearml_kwargs,
            log_dir=log_dir,
            prefix=name,
            save_best_model=checkpoint_callback_params.save_best_model,
        )

        logger_list.append(clearml_logger)
        logging.info("ClearMLLogger has been set up")

    if create_neptune_logger:
        if neptune_kwargs is None:
            neptune_kwargs = {}
        if "name" not in neptune_kwargs and "project" not in neptune_kwargs:
            raise ValueError("name and project are required for neptune_logger")
        if "api_key" not in neptune_kwargs and not os.getenv("NEPTUNE_API_TOKEN", None):
            raise ValueError(
                "either api_key should be set in neptune_kwargs or NEPTUNE_API_TOKEN should "
                "be set in environment variable for neptune_logger"
            )
        neptune_logger = NeptuneLogger(**neptune_kwargs)

        logger_list.append(neptune_logger)
        logging.info("NeptuneLogger has been set up")

    trainer._logger_connector.configure_logger(logger_list)


class NeMoCheckpointConnector(_CheckpointConnector):
    """
    Wrapper around Lightning's _CheckpointConnector to use broadcasted checkpoint path in
    distributed training settings to pre-load checkpoint.
    """

    def resume_start(self, checkpoint_path=None) -> None:
        """resume_start"""
        checkpoint_path = self.trainer.ckpt_path
        if checkpoint_path is not None:
            logging.info(f'Resuming from checkpoint {checkpoint_path}, rank {torch.distributed.get_rank()}')
        start_time = time.perf_counter()
        super().resume_start(checkpoint_path)
        if checkpoint_path is not None:
            logging.info(
                'Time elapsed loading checkpoint/optimizer states: '
                f'{(time.perf_counter() - start_time):.2f} seconds, '
                f'rank {torch.distributed.get_rank()}'
            )


def configure_checkpointing(
    trainer: 'lightning.pytorch.Trainer',
    log_dir: Path,
    name: str,
    resume: bool,
    params: 'DictConfig',
    create_preemption_callback: bool,
):
    """Adds ModelCheckpoint to trainer. Raises CheckpointMisconfigurationError if trainer
    already has a ModelCheckpoint callback
    """
    for callback in trainer.callbacks:
        if isinstance(callback, ModelCheckpoint):
            raise CheckpointMisconfigurationError(
                "The pytorch lightning trainer that was passed to exp_manager "
                "contained a ModelCheckpoint "
                "and create_checkpoint_callback was set to True. "
                "Please either set create_checkpoint_callback "
                "to False, or remove ModelCheckpoint from the lightning trainer"
            )
    # Create the callback and attach it to trainer
    if "filepath" in params:
        if params.filepath is not None:
            logging.warning("filepath is deprecated. Please switch to dirpath and filename instead")
            if params.dirpath is None:
                params.dirpath = Path(params.filepath).parent
            if params.filename is None:
                params.filename = Path(params.filepath).name
        with open_dict(params):
            del params["filepath"]
    if params.dirpath is None:
        params.dirpath = Path(log_dir / 'checkpoints')
    if params.filename is None:
        params.filename = f'{name}--{{{params.monitor}:.4f}}-{{epoch}}'
    if params.prefix is None:
        params.prefix = name
    if params.always_save_nemo:
        app_state = AppState()
        if (
            (app_state.tensor_model_parallel_size is not None and app_state.tensor_model_parallel_size > 1)
            or (app_state.pipeline_model_parallel_size is not None and app_state.pipeline_model_parallel_size > 1)
            or (app_state.context_parallel_size is not None and app_state.context_parallel_size > 1)
        ):
            raise LoggerMisconfigurationError(
                "always_save_nemo is set to True, please ensure that model parallel is not used."
                f"tensor_model_parallel_size: {app_state.tensor_model_parallel_size},"
                f"pipeline_model_parallel_size: {app_state.pipeline_model_parallel_size},"
                f"context_parallel_size: {app_state.context_parallel_size},"
            )

    NeMoModelCheckpoint.CHECKPOINT_NAME_LAST = params.filename + '-last'

    logging.debug(params.dirpath)
    logging.debug(params.filename)
    logging.debug(params.prefix)

    if "val" in params.monitor:
        if (
            trainer.max_epochs is not None
            and trainer.max_epochs != -1
            and trainer.max_epochs < trainer.check_val_every_n_epoch
        ):
            logging.error(
                "The checkpoint callback was told to monitor a validation value but "
                "trainer.max_epochs("
                f"{trainer.max_epochs}) was less than "
                f"trainer.check_val_every_n_epoch({trainer.check_val_every_n_epoch}"
                f"). It is very likely this run will fail with "
                f"ModelCheckpoint(monitor='{params.monitor}') not found "
                "in the returned metrics. Please ensure that validation is run within trainer.max_epochs."
            )
        elif trainer.max_steps is not None and trainer.max_steps != -1:
            logging.warning(
                "The checkpoint callback was told to monitor a validation value and trainer's"
                " max_steps was set to "
                f"{trainer.max_steps}. Please ensure that max_steps will run for at least "
                f"{trainer.check_val_every_n_epoch} epochs to ensure that checkpointing"
                " will not error out."
            )

    checkpoint_callback = NeMoModelCheckpoint(n_resume=resume, **params)
    checkpoint_callback.last_model_path = trainer.ckpt_path or ""
    if 'mp_rank' in checkpoint_callback.last_model_path or 'tp_rank' in checkpoint_callback.last_model_path:
        checkpoint_callback.last_model_path = uninject_model_parallel_rank(checkpoint_callback.last_model_path)
    trainer.callbacks.append(checkpoint_callback)
    if create_preemption_callback:
        # Check if cuda is avialable as preemption is supported only on GPUs
        if torch.cuda.is_available():
            # By default PreemptionCallback handles SIGTERM. To handle other signals pass the
            # signal in the call as below:
            # PreemptionCallback(checkpoint_callback, signal.SIGCHLD)
            preemption_callback = PreemptionCallback(checkpoint_callback)
            trainer.callbacks.append(preemption_callback)
        else:
            logging.info("Preemption is supported only on GPUs, disabling preemption")


def check_slurm(trainer):
    """check_slurm"""
    try:
        return trainer.accelerator_connector.is_slurm_managing_tasks
    except AttributeError:
        return False


class StatelessTimer(Timer):
    """Extension of PTL timers to be per run."""

    def __init__(
        self,
        duration: timedelta = None,
        interval: str = Interval.step,
        verbose: bool = True,
    ) -> None:
        """stateless timer

        Args:
            duration (timedelta, optional): _description_. Defaults to None.
            interval (str, optional): _description_. Defaults to Interval.step.
            verbose (bool, optional): _description_. Defaults to True.
        """
        super().__init__(duration, interval, verbose)

    # Override PTL Timer's state dict to not store elapsed time information so that we can
    # restore and continue training.
    def state_dict(self) -> Dict[str, Any]:
        """state_dict"""
        return {}

    def load_state_dict(self, state_dict: Dict[str, Any]) -> None:
        """load_state_dict"""
        return

    def _check_time_remaining(self, trainer: lightning.pytorch.Trainer) -> None:
        """_check_time_remaining"""
        super()._check_time_remaining(trainer)
        if trainer.should_stop:
            checkpoint_callback: Optional[NeMoModelCheckpoint] = trainer.checkpoint_callback
            if checkpoint_callback:
                monitor_candidates = checkpoint_callback._monitor_candidates(trainer)
                checkpoint_callback._save_last_checkpoint(trainer, monitor_candidates)
            # Throw this exception to signal to Lightning to terminate gracefully.
            from lightning.pytorch.utilities.exceptions import _TunerExitException

            raise _TunerExitException()


def configure_no_restart_validation_training_loop(trainer: lightning.pytorch.Trainer) -> None:
    """configure_no_restart_validation_training_loop"""
    if type(trainer.fit_loop.epoch_loop) != _TrainingEpochLoop:
        warnings.warn("Detected custom epoch loop. Skipping no validation on restart support.", UserWarning)
        return
    # Pass trainer object to avoid trainer getting overwritten as None
    loop = SkipResumeTrainingValidationLoop(trainer, trainer.min_steps, trainer.max_steps)
    trainer.fit_loop.epoch_loop = loop


class SkipResumeTrainingValidationLoop(_TrainingEpochLoop):
    """
    Extend the PTL Epoch loop to skip validating when resuming.
    This happens when resuming a checkpoint that has already run validation, but loading restores
    the training state before validation has run.
    """

    def _should_check_val_fx(self, data_fetcher) -> bool:
<<<<<<< HEAD
        if self.restarting:
=======
        """_should_check_val_fx"""
        if self.restarting and self.global_step % self.trainer.val_check_batch == 0:
>>>>>>> 5bbb77c6
            return False
        return super()._should_check_val_fx(data_fetcher)


def clean_exp_ckpt(exp_log_dir: Union[str, Path], remove_ckpt: bool = True, remove_nemo: bool = False):
    """
    Helper method that removes Pytorch Lightning .ckpt files or NeMo .nemo files from the
    checkpoint directory

    Args:
        exp_log_dir: str path to the root directory of the current experiment.
        remove_ckpt: bool, whether to remove all *.ckpt files in the checkpoints directory.
        remove_nemo: bool, whether to remove all *.nemo files in the checkpoints directory.
    """
    exp_log_dir = str(exp_log_dir)

    if remove_ckpt:
        logging.info("Deleting *.ckpt files ...")
        ckpt_files = glob.glob(os.path.join(exp_log_dir, "checkpoints", "*.ckpt"))
        for filepath in ckpt_files:
            os.remove(filepath)
            logging.info(f"Deleted file : {filepath}")

    if remove_nemo:
        logging.info("Deleting *.nemo files ...")
        nemo_files = glob.glob(os.path.join(exp_log_dir, "checkpoints", "*.nemo"))
        for filepath in nemo_files:
            os.remove(filepath)
            logging.info(f"Deleted file : {filepath}")<|MERGE_RESOLUTION|>--- conflicted
+++ resolved
@@ -1454,12 +1454,8 @@
     """
 
     def _should_check_val_fx(self, data_fetcher) -> bool:
-<<<<<<< HEAD
+        """_should_check_val_fx"""
         if self.restarting:
-=======
-        """_should_check_val_fx"""
-        if self.restarting and self.global_step % self.trainer.val_check_batch == 0:
->>>>>>> 5bbb77c6
             return False
         return super()._should_check_val_fx(data_fetcher)
 
