# Copyright (c) 2020, NVIDIA CORPORATION.  All rights reserved.
#
# Licensed under the Apache License, Version 2.0 (the "License");
# you may not use this file except in compliance with the License.
# You may obtain a copy of the License at
#
#     http://www.apache.org/licenses/LICENSE-2.0
#
# Unless required by applicable law or agreed to in writing, software
# distributed under the License is distributed on an "AS IS" BASIS,
# WITHOUT WARRANTIES OR CONDITIONS OF ANY KIND, either express or implied.
# See the License for the specific language governing permissions and
# limitations under the License.

import os
import re
import subprocess
import sys
import time
from copy import deepcopy
from dataclasses import dataclass
from datetime import timedelta
from pathlib import Path
from shutil import copy, move
from typing import Any, Dict, List, Optional, Union

import torch
from hydra.core.hydra_config import HydraConfig
from hydra.utils import get_original_cwd
from omegaconf import DictConfig, OmegaConf, open_dict
from pytorch_lightning.callbacks import Callback, ModelCheckpoint
from pytorch_lightning.callbacks.timer import Interval, Timer
from pytorch_lightning.loggers import LoggerCollection as _LoggerCollection
from pytorch_lightning.loggers import TensorBoardLogger, WandbLogger
from pytorch_lightning.strategies.ddp import DDPStrategy

from nemo.constants import NEMO_ENV_VARNAME_TESTING, NEMO_ENV_VARNAME_VERSION
from nemo.utils import logging, timers
from nemo.utils.app_state import AppState
from nemo.utils.env_var_parsing import get_envbool
from nemo.utils.exceptions import NeMoBaseException
from nemo.utils.get_rank import is_global_rank_zero
from nemo.utils.lightning_logger_patch import add_filehandlers_to_pl_logger
from nemo.utils.model_utils import inject_model_parallel_rank, uninject_model_parallel_rank


class NotFoundError(NeMoBaseException):
    """ Raised when a file or folder is not found"""


class LoggerMisconfigurationError(NeMoBaseException):
    """ Raised when a mismatch between trainer.logger and exp_manager occurs"""

    def __init__(self, message):
        message = (
            message
            + " You can disable lighning's trainer from creating a logger by passing logger=False to its constructor."
        )
        super().__init__(message)


class CheckpointMisconfigurationError(NeMoBaseException):
    """ Raised when a mismatch between trainer.callbacks and exp_manager occurs"""


@dataclass
class CallbackParams:
    filepath: Optional[str] = None  # Deprecated
    dirpath: Optional[str] = None  # If None, exp_manager will attempt to handle the filepath
    filename: Optional[str] = None  # If None, exp_manager will attempt to handle the filepath
    monitor: Optional[str] = "val_loss"
    verbose: Optional[bool] = True
    save_last: Optional[bool] = True
    save_top_k: Optional[int] = 3
    save_weights_only: Optional[bool] = False
    mode: Optional[str] = "min"
    every_n_epochs: Optional[int] = 1
    prefix: Optional[str] = None  # If None, exp_manager will attempt to handle the filepath
    postfix: str = ".nemo"
    save_best_model: bool = False
    always_save_nemo: bool = False
    save_nemo_on_train_end: Optional[bool] = True  # Whether to automatically save .nemo file durin on_train_end hook
    model_parallel_size: Optional[int] = None  # tensor parallel size * pipeline parallel size


@dataclass
class StepTimingParams:
    reduction: Optional[str] = "mean"
    # if True torch.cuda.synchronize() is called on start/stop
    sync_cuda: Optional[bool] = False
    # if positive, defines the size of a sliding window for computing mean
    buffer_size: Optional[int] = 1


@dataclass
class ExpManagerConfig:
    # Log dir creation parameters
    explicit_log_dir: Optional[str] = None
    exp_dir: Optional[str] = None
    name: Optional[str] = None
    version: Optional[str] = None
    use_datetime_version: Optional[bool] = True
    resume_if_exists: Optional[bool] = False
    resume_past_end: Optional[bool] = False
    resume_ignore_no_checkpoint: Optional[bool] = False
    # Logging parameters
    create_tensorboard_logger: Optional[bool] = True
    summary_writer_kwargs: Optional[Dict[Any, Any]] = None
    create_wandb_logger: Optional[bool] = False
    wandb_logger_kwargs: Optional[Dict[Any, Any]] = None
    # Checkpointing parameters
    create_checkpoint_callback: Optional[bool] = True
    checkpoint_callback_params: Optional[CallbackParams] = CallbackParams()
    # Additional exp_manager arguments
    files_to_copy: Optional[List[str]] = None
    # logs timing of train/val/test steps
    log_step_timing: Optional[bool] = True
    step_timing_kwargs: Optional[StepTimingParams] = StepTimingParams()
<<<<<<< HEAD
=======
    # Configures creation of log files for different ranks
    log_local_rank_0_only: Optional[bool] = False
    log_global_rank_0_only: Optional[bool] = False
>>>>>>> 4bbe6fb8


class TimingCallback(Callback):
    """
    Logs execution time of train/val/test steps
    """

    def __init__(self, timer_kwargs={}):
        self.timer = timers.NamedTimer(**timer_kwargs)

    def _on_batch_start(self, name):
        # reset only if we do not return mean of a sliding window
        if self.timer.buffer_size <= 0:
            self.timer.reset(name)

        self.timer.start(name)

    def _on_batch_end(self, name, pl_module):
        self.timer.stop(name)
        pl_module.log(name, self.timer[name], on_step=True, on_epoch=False)

    def on_train_batch_start(self, trainer, pl_module, batch, batch_idx):
        self._on_batch_start("train_step_timing")

    def on_train_batch_end(self, trainer, pl_module, outputs, batch, batch_idx):
        self._on_batch_end("train_step_timing", pl_module)

    def on_validation_batch_start(self, trainer, pl_module, batch, batch_idx, dataloader_idx):
        self._on_batch_start("validation_step_timing")

    def on_validation_batch_end(self, trainer, pl_module, outputs, batch, batch_idx, dataloader_idx):
        self._on_batch_end("validation_step_timing", pl_module)

    def on_test_batch_start(self, trainer, pl_module, batch, batch_idx, dataloader_idx):
        self._on_batch_start("test_step_timing")

    def on_test_batch_end(self, trainer, pl_module, outputs, batch, batch_idx, dataloader_idx):
        self._on_batch_end("test_step_timing", pl_module)

    def on_before_backward(self, trainer, pl_module, loss):
        self._on_batch_start("train_backward_timing")

    def on_after_backward(self, trainer, pl_module):
        self._on_batch_end("train_backward_timing", pl_module)


def exp_manager(trainer: 'pytorch_lightning.Trainer', cfg: Optional[Union[DictConfig, Dict]] = None) -> Path:
    """
    exp_manager is a helper function used to manage folders for experiments. It follows the pytorch lightning paradigm
    of exp_dir/model_or_experiment_name/version. If the lightning trainer has a logger, exp_manager will get exp_dir,
    name, and version from the logger. Otherwise it will use the exp_dir and name arguments to create the logging
    directory. exp_manager also allows for explicit folder creation via explicit_log_dir.

    The version can be a datetime string or an integer. Datestime version can be disabled if use_datetime_version is set
     to False. It optionally creates TensorBoardLogger, WandBLogger, ModelCheckpoint objects from pytorch lightning.
    It copies sys.argv, and git information if available to the logging directory. It creates a log file for each
    process to log their output into.

    exp_manager additionally has a resume feature (resume_if_exists) which can be used to continuing training from
    the constructed log_dir. When you need to continue the training repeatedly (like on a cluster which you need
    multiple consecutive jobs), you need to avoid creating the version folders. Therefore from v1.0.0, when
    resume_if_exists is set to True, creating the version folders is ignored.

    Args:
        trainer (pytorch_lightning.Trainer): The lightning trainer.
        cfg (DictConfig, dict): Can have the following keys:
            - explicit_log_dir (str, Path): Can be used to override exp_dir/name/version folder creation. Defaults to
                None, which will use exp_dir, name, and version to construct the logging directory.
            - exp_dir (str, Path): The base directory to create the logging directory. Defaults to None, which logs to
                ./nemo_experiments.
            - name (str): The name of the experiment. Defaults to None which turns into "default" via name = name or
                "default".
            - version (str): The version of the experiment. Defaults to None which uses either a datetime string or
                lightning's TensorboardLogger system of using version_{int}.
            - use_datetime_version (bool): Whether to use a datetime string for version. Defaults to True.
            - resume_if_exists (bool): Whether this experiment is resuming from a previous run. If True, it sets
                trainer._checkpoint_connector.resume_from_checkpoint_fit_path so that the trainer should auto-resume. exp_manager will move files
                under log_dir to log_dir/run_{int}. Defaults to False. From v1.0.0, when resume_if_exists is True,
                we would not create version folders to make it easier to find the log folder for next runs.
            - resume_past_end (bool): exp_manager errors out if resume_if_exists is True and a checkpoint matching
                *end.ckpt indicating a previous training run fully completed. This behaviour can be disabled, in which
                case the *end.ckpt will be loaded by setting resume_past_end to True. Defaults to False.
            - resume_ignore_no_checkpoint (bool): exp_manager errors out if resume_if_exists is True and no checkpoint
                could be found. This behaviour can be disabled, in which case exp_manager will print a message and
                continue without restoring, by setting resume_ignore_no_checkpoint to True. Defaults to False.
            - create_tensorboard_logger (bool): Whether to create a tensorboard logger and attach it to the pytorch
                lightning trainer. Defaults to True.
            - summary_writer_kwargs (dict): A dictionary of kwargs that can be passed to lightning's TensorboardLogger
                class. Note that log_dir is passed by exp_manager and cannot exist in this dict. Defaults to None.
            - create_wandb_logger (bool): Whether to create a Weights and Baises logger and attach it to the pytorch
                lightning trainer. Defaults to False.
            - wandb_logger_kwargs (dict): A dictionary of kwargs that can be passed to lightning's WandBLogger
                class. Note that name and project are required parameters if create_wandb_logger is True.
                Defaults to None.
            - create_checkpoint_callback (bool): Whether to create a ModelCheckpoint callback and attach it to the
                pytorch lightning trainer. The ModelCheckpoint saves the top 3 models with the best "val_loss", the most
                recent checkpoint under *last.ckpt, and the final checkpoint after training completes under *end.ckpt.
                Defaults to True.
            - files_to_copy (list): A list of files to copy to the experiment logging directory. Defaults to None which
                copies no files.
            - log_local_rank_0_only (bool): Whether to only create log files for local rank 0. Defaults to False.
                Set this to True if you are using DDP with many GPUs and do not want many log files in your exp dir.
            - log_global_rank_0_only (bool): Whether to only create log files for global rank 0. Defaults to False.
                Set this to True if you are using DDP with many GPUs and do not want many log files in your exp dir.
    returns:
        log_dir (Path): The final logging directory where logging files are saved. Usually the concatenation of
            exp_dir, name, and version.
    """
    # Add rank information to logger
    # Note: trainer.global_rank and trainer.is_global_zero are not set until trainer.fit, so have to hack around it
    local_rank = int(os.environ.get("LOCAL_RANK", 0))
    global_rank = trainer.node_rank * trainer.num_devices + local_rank
    logging.rank = global_rank
    world_size = trainer.world_size

    if cfg is None:
        logging.error("exp_manager did not receive a cfg argument. It will be disabled.")
        return
    if trainer.fast_dev_run:
        logging.info("Trainer was called with fast_dev_run. exp_manager will return without any functionality.")
        return

    # Ensure passed cfg is compliant with ExpManagerConfig
    schema = OmegaConf.structured(ExpManagerConfig)
    if isinstance(cfg, dict):
        cfg = OmegaConf.create(cfg)
    elif not isinstance(cfg, DictConfig):
        raise ValueError(f"cfg was type: {type(cfg)}. Expected either a dict or a DictConfig")
    cfg = OmegaConf.create(OmegaConf.to_container(cfg, resolve=True))
    cfg = OmegaConf.merge(schema, cfg)

    error_checks(trainer, cfg)  # Ensures that trainer options are compliant with NeMo and exp_manager arguments

    log_dir, exp_dir, name, version = get_log_dir(
        trainer=trainer,
        exp_dir=cfg.exp_dir,
        name=cfg.name,
        version=cfg.version,
        explicit_log_dir=cfg.explicit_log_dir,
        use_datetime_version=cfg.use_datetime_version,
        resume_if_exists=cfg.resume_if_exists,
    )

    if cfg.resume_if_exists:
        check_resume(trainer, log_dir, cfg.resume_past_end, cfg.resume_ignore_no_checkpoint)

    checkpoint_name = name
    # If name returned from get_log_dir is "", use cfg.name for checkpointing
    if checkpoint_name is None or checkpoint_name == '':
        checkpoint_name = cfg.name or "default"
    cfg.name = name  # Used for configure_loggers so that the log_dir is properly set even if name is ""
    cfg.version = version

    # update app_state with log_dir, exp_dir, etc
    app_state = AppState()
    app_state.log_dir = log_dir
    app_state.exp_dir = exp_dir
    app_state.name = name
    app_state.version = version
    app_state.checkpoint_name = checkpoint_name
    app_state.create_checkpoint_callback = cfg.create_checkpoint_callback
    app_state.checkpoint_callback_params = cfg.checkpoint_callback_params

    # Create the logging directory if it does not exist
    os.makedirs(log_dir, exist_ok=True)  # Cannot limit creation to global zero as all ranks write to own log file
    logging.info(f'Experiments will be logged at {log_dir}')
    trainer._default_root_dir = log_dir

    if cfg.log_local_rank_0_only is True and cfg.log_global_rank_0_only is True:
        raise ValueError(
            f"Cannot set both log_local_rank_0_only and log_global_rank_0_only to True. Please set either one or neither."
        )

    # This is set if the env var NEMO_TESTING is set to True.
    nemo_testing = get_envbool(NEMO_ENV_VARNAME_TESTING, False)

    # Handle logging to file
    # Logs local rank 0 only
    if local_rank == 0 and cfg.log_local_rank_0_only is True and nemo_testing is False:
        log_file = log_dir / f'nemo_log_globalrank-{global_rank}_localrank-{local_rank}.txt'
        logging.add_file_handler(log_file)
    # Logs only on global rank 0
    elif global_rank == 0 and cfg.log_global_rank_0_only is True and not nemo_testing is False:
        log_file = log_dir / f'nemo_log_globalrank-{global_rank}_localrank-{local_rank}.txt'
        logging.add_file_handler(log_file)
    # Logs on all ranks.
    else:
        log_file = log_dir / f'nemo_log_globalrank-{global_rank}_localrank-{local_rank}.txt'
        logging.add_file_handler(log_file)

    # For some reason, LearningRateLogger requires trainer to have a logger. Safer to create logger on all ranks
    # not just global rank 0.
    if cfg.create_tensorboard_logger or cfg.create_wandb_logger:
        configure_loggers(
            trainer,
            exp_dir,
            cfg.name,
            cfg.version,
            cfg.create_tensorboard_logger,
            cfg.summary_writer_kwargs,
            cfg.create_wandb_logger,
            cfg.wandb_logger_kwargs,
        )

    # add loggers timing callbacks
    if cfg.log_step_timing:
        timing_callback = TimingCallback(timer_kwargs=cfg.step_timing_kwargs or {})
        trainer.callbacks.insert(0, timing_callback)

    if cfg.create_checkpoint_callback:
        configure_checkpointing(
            trainer, log_dir, checkpoint_name, cfg.resume_if_exists, cfg.checkpoint_callback_params
        )

    if is_global_rank_zero():
        # Move files_to_copy to folder and add git information if present
        if cfg.files_to_copy:
            for _file in cfg.files_to_copy:
                copy(Path(_file), log_dir)

        # Create files for cmd args and git info
        with open(log_dir / 'cmd-args.log', 'w', encoding='utf-8') as _file:
            _file.write(" ".join(sys.argv))

        # Try to get git hash
        git_repo, git_hash = get_git_hash()
        if git_repo:
            with open(log_dir / 'git-info.log', 'w', encoding='utf-8') as _file:
                _file.write(f'commit hash: {git_hash}')
                _file.write(get_git_diff())

        # Add err_file logging to global_rank zero
        logging.add_err_file_handler(log_dir / 'nemo_error_log.txt')

        # Add lightning file logging to global_rank zero
        add_filehandlers_to_pl_logger(log_dir / 'lightning_logs.txt', log_dir / 'nemo_error_log.txt')

    return log_dir


def error_checks(trainer: 'pytorch_lightning.Trainer', cfg: Optional[Union[DictConfig, Dict]] = None):
    """
    Checks that the passed trainer is compliant with NeMo and exp_manager's passed configuration. Checks that:
        - Throws error when hydra has changed the working directory. This causes issues with lightning's DDP
        - Throws error when trainer has loggers defined but create_tensorboard_logger or create_WandB_logger is True
        - Prints error messages when 1) run on multi-node and not Slurm, and 2) run on multi-gpu without DDP
    """
    if HydraConfig.initialized() and get_original_cwd() != os.getcwd():
        raise ValueError(
            "Hydra changed the working directory. This interferes with ExpManger's functionality. Please pass "
            "hydra.run.dir=. to your python script."
        )
    if trainer.logger is not None and (cfg.create_tensorboard_logger or cfg.create_wandb_logger):
        raise LoggerMisconfigurationError(
            "The pytorch lightning trainer that was passed to exp_manager contained a logger, and either "
            f"create_tensorboard_logger: {cfg.create_tensorboard_logger} or create_wandb_logger: "
            f"{cfg.create_wandb_logger} was set to True. These can only be used if trainer does not already have a"
            " logger."
        )
    if trainer.num_nodes > 1 and not check_slurm(trainer):
        logging.error(
            "You are running multi-node training without SLURM handling the processes."
            " Please note that this is not tested in NeMo and could result in errors."
        )
<<<<<<< HEAD
    if trainer.num_gpus > 1 and not isinstance(trainer.strategy, DDPStrategy):
=======
    if trainer.num_devices > 1 and not isinstance(trainer.strategy, DDPStrategy):
>>>>>>> 4bbe6fb8
        logging.error(
            "You are running multi-gpu without ddp.Please note that this is not tested in NeMo and could result in "
            "errors."
        )


def check_resume(
    trainer: 'pytorch_lightning.Trainer',
    log_dir: str,
    resume_past_end: bool = False,
    resume_ignore_no_checkpoint: bool = False,
):
    """Checks that resume=True was used correctly with the arguments pass to exp_manager. Sets
    trainer._checkpoint_connector.resume_from_checkpoint_fit_path as necessary.

    Returns:
        log_dir (Path): the log_dir
        exp_dir (str): the base exp_dir without name nor version
        name (str): The name of the experiment
        version (str): The version of the experiment

    Raises:
        NotFoundError: If resume is True, resume_ignore_no_checkpoint is False, and checkpoints could not be found.
        ValueError: If resume is True, and there were more than 1 checkpoint could found.
    """

    if not log_dir:
        raise ValueError(f"Resuming requires the log_dir {log_dir} to be passed to exp_manager")

    checkpoint_dir = Path(Path(log_dir) / "checkpoints")

    checkpoint = None
    end_checkpoints = list(checkpoint_dir.rglob("*end.ckpt"))
    last_checkpoints = list(checkpoint_dir.rglob("*last.ckpt"))
    if not checkpoint_dir.exists():
        if resume_ignore_no_checkpoint:
            logging.warning(
                f"There was no checkpoint folder at checkpoint_dir :{checkpoint_dir}. Training from scratch."
            )
            return
        else:
            raise NotFoundError(f"There was no checkpoint folder at checkpoint_dir :{checkpoint_dir}. Cannot resume.")
    elif len(end_checkpoints) > 0:
        if resume_past_end:
            if len(end_checkpoints) > 1:
                if 'mp_rank' in str(end_checkpoints[0]):
                    checkpoint = end_checkpoints[0]
                else:
                    raise ValueError(f"Multiple checkpoints {end_checkpoints} that matches *end.ckpt.")
            logging.info(f"Resuming from {end_checkpoints[0]}")
        else:
            raise ValueError(
                f"Found {end_checkpoints[0]} indicating that the last training run has already completed."
            )
    elif not len(last_checkpoints) > 0:
        if resume_ignore_no_checkpoint:
            logging.warning(f"There were no checkpoints found in {checkpoint_dir}. Training from scratch.")
            return
        else:
            raise NotFoundError(f"There were no checkpoints found in {checkpoint_dir}. Cannot resume.")
    elif len(last_checkpoints) > 1:
        if 'mp_rank' in str(last_checkpoints[0]) or 'tp_rank' in str(last_checkpoints[0]):
            checkpoint = last_checkpoints[0]
            checkpoint = uninject_model_parallel_rank(checkpoint)
        else:
            raise ValueError(f"Multiple checkpoints {last_checkpoints} that matches *last.ckpt.")
    else:
        logging.info(f"Resuming from {last_checkpoints[0]}")
        checkpoint = last_checkpoints[0]

    trainer._checkpoint_connector.resume_from_checkpoint_fit_path = str(checkpoint)

    if is_global_rank_zero():
        # Check to see if any files exist that need to be moved
        files_to_move = []
        for child in Path(log_dir).iterdir():
            if child.is_file():
                files_to_move.append(child)

        if len(files_to_move) > 0:
            # Move old files to a new folder
            other_run_dirs = Path(log_dir).glob("run_*")
            run_count = 0
            for fold in other_run_dirs:
                if fold.is_dir():
                    run_count += 1
            new_run_dir = Path(Path(log_dir) / f"run_{run_count}")
            new_run_dir.mkdir()
            for _file in files_to_move:
                move(str(_file), str(new_run_dir))


def check_explicit_log_dir(
    trainer: 'pytorch_lightning.Trainer', explicit_log_dir: [Path, str], exp_dir: str, name: str, version: str
) -> (Path, str, str, str):
    """ Checks that the passed arguments are compatible with explicit_log_dir.

    Returns:
        log_dir (Path): the log_dir
        exp_dir (str): the base exp_dir without name nor version
        name (str): The name of the experiment
        version (str): The version of the experiment

    Raise:
        LoggerMisconfigurationError
    """
    if trainer.logger is not None:
        raise LoggerMisconfigurationError(
            "The pytorch lightning trainer that was passed to exp_manager contained a logger and explicit_log_dir: "
            f"{explicit_log_dir} was pass to exp_manager. Please remove the logger from the lightning trainer."
        )
    # Checking only (explicit_log_dir) vs (exp_dir and version).
    # The `name` will be used as the actual name of checkpoint/archive.
    if exp_dir or version:
        logging.error(
            f"exp_manager received explicit_log_dir: {explicit_log_dir} and at least one of exp_dir: {exp_dir}, "
            f"or version: {version}. Please note that exp_dir, name, and version will be ignored."
        )
    if is_global_rank_zero() and Path(explicit_log_dir).exists():
        logging.warning(f"Exp_manager is logging to {explicit_log_dir}, but it already exists.")
    return Path(explicit_log_dir), str(explicit_log_dir), "", ""


def get_log_dir(
    trainer: 'pytorch_lightning.Trainer',
    exp_dir: str = None,
    name: str = None,
    version: str = None,
    explicit_log_dir: str = None,
    use_datetime_version: bool = True,
    resume_if_exists: bool = False,
) -> (Path, str, str, str):
    """
    Obtains the log_dir used for exp_manager.

    Returns:
        log_dir (Path): the log_dir
        exp_dir (str): the base exp_dir without name nor version
        name (str): The name of the experiment
        version (str): The version of the experiment
        explicit_log_dir (str): The explicit path to the log folder. Defaults to False.
        use_datetime_version (bool): Uses date and time as the version of the log folder. Defaults to True.
        resume_if_exists (bool): if resume_if_exists of the exp_manager's config is enabled or not. When enabled, the
            version folders would not get created.

    Raise:
        LoggerMisconfigurationError: If trainer is incompatible with arguments
        NotFoundError: If resume is True, resume_ignore_no_checkpoint is False, and checkpoints could not be found.
        ValueError: If resume is True, and there were more than 1 checkpoint could found.
    """
    if explicit_log_dir:  # If explicit log_dir was passed, short circuit
        return check_explicit_log_dir(trainer, explicit_log_dir, exp_dir, name, version)

    # Default exp_dir to ./nemo_experiments if None was passed
    _exp_dir = exp_dir
    if exp_dir is None:
        _exp_dir = str(Path.cwd() / 'nemo_experiments')

    # If the user has already defined a logger for the trainer, use the logger defaults for logging directory
    if trainer.logger is not None:
        if trainer.logger.save_dir:
            if exp_dir:
                raise LoggerMisconfigurationError(
                    "The pytorch lightning trainer that was passed to exp_manager contained a logger, the logger's "
                    f"save_dir was not None, and exp_dir ({exp_dir}) was not None. If trainer.logger.save_dir "
                    "exists, exp_manager will use trainer.logger.save_dir as the logging directory and exp_dir "
                    "must be None."
                )
            _exp_dir = trainer.logger.save_dir
        if name:
            raise LoggerMisconfigurationError(
                "The pytorch lightning trainer that was passed to exp_manager contained a logger, and name: "
                f"{name} was also passed to exp_manager. If the trainer contains a "
                "logger, exp_manager will use trainer.logger.name, and name passed to exp_manager must be None."
            )
        name = trainer.logger.name
        version = f"version_{trainer.logger.version}"
    # Use user-defined exp_dir, project_name, exp_name, and versioning options
    else:
        name = name or "default"
        version = version or os.environ.get(NEMO_ENV_VARNAME_VERSION, None)

        if not version:
            if resume_if_exists:
                logging.warning(
                    "No version folders would be created under the log folder as 'resume_if_exists' is enabled."
                )
                version = None
            elif is_global_rank_zero():
                if use_datetime_version:
                    version = time.strftime('%Y-%m-%d_%H-%M-%S')
                else:
                    tensorboard_logger = TensorBoardLogger(save_dir=Path(_exp_dir), name=name, version=version)
                    version = f"version_{tensorboard_logger.version}"
                os.environ[NEMO_ENV_VARNAME_VERSION] = "" if version is None else version

    log_dir = Path(_exp_dir) / Path(str(name)) / Path("" if version is None else str(version))
    return log_dir, str(_exp_dir), name, version


def get_git_hash():
    """
    Helper function that tries to get the commit hash if running inside a git folder

    returns:
        Bool: Whether the git subprocess ran without error
        str: git subprocess output or error message
    """
    try:
        return (
            True,
            subprocess.check_output(['git', 'rev-parse', 'HEAD'], stderr=subprocess.STDOUT).decode(),
        )
    except subprocess.CalledProcessError as err:
        return False, "{}\n".format(err.output.decode("utf-8"))


def get_git_diff():
    """
    Helper function that tries to get the git diff if running inside a git folder

    returns:
        Bool: Whether the git subprocess ran without error
        str: git subprocess output or error message
    """
    try:
        return subprocess.check_output(['git', 'diff'], stderr=subprocess.STDOUT).decode()
    except subprocess.CalledProcessError as err:
        return "{}\n".format(err.output.decode("utf-8"))


class LoggerList(_LoggerCollection):
    """ A thin wrapper on Lightning's LoggerCollection such that name and version are better aligned with exp_manager
    """

    def __init__(self, _logger_iterable, nemo_name=None, nemo_version=""):
        super().__init__(_logger_iterable)
        self._nemo_name = nemo_name
        self._nemo_version = nemo_version

    @property
    def name(self) -> str:
        return self._nemo_name

    @property
    def version(self) -> str:
        return self._nemo_version


def configure_loggers(
    trainer: 'pytorch_lightning.Trainer',
    exp_dir: [Path, str],
    name: str,
    version: str,
    create_tensorboard_logger: bool,
    summary_writer_kwargs: dict,
    create_wandb_logger: bool,
    wandb_kwargs: dict,
):
    """ Creates TensorboardLogger and/or WandBLogger and attach them to trainer. Raises ValueError if
    summary_writer_kwargs or wandb_kwargs are misconfigured.
    """
    # Potentially create tensorboard logger and/or WandBLogger
    logger_list = []
    if create_tensorboard_logger:
        if summary_writer_kwargs is None:
            summary_writer_kwargs = {}
        elif "log_dir" in summary_writer_kwargs:
            raise ValueError(
                "You cannot pass `log_dir` as part of `summary_writer_kwargs`. `log_dir` is handled by lightning's "
                "TensorBoardLogger logger."
            )
        tensorboard_logger = TensorBoardLogger(save_dir=exp_dir, name=name, version=version, **summary_writer_kwargs)
        logger_list.append(tensorboard_logger)
        logging.info("TensorboardLogger has been set up")

    if create_wandb_logger:
        if wandb_kwargs is None:
            wandb_kwargs = {}
        if "name" not in wandb_kwargs and "project" not in wandb_kwargs:
            raise ValueError("name and project are required for wandb_logger")
        wandb_logger = WandbLogger(save_dir=exp_dir, version=version, **wandb_kwargs)

        logger_list.append(wandb_logger)
        logging.info("WandBLogger has been set up")

    logger_list = (
        LoggerList(logger_list, nemo_name=name, nemo_version=version) if len(logger_list) > 1 else logger_list[0]
    )
    trainer._logger_connector.configure_logger(logger_list)


class NeMoModelCheckpoint(ModelCheckpoint):
    """ Light wrapper around Lightning's ModelCheckpoint to force a saved checkpoint on train_end
    """

    def __init__(
        self,
        always_save_nemo=False,
        save_nemo_on_train_end=True,
        save_best_model=False,
        postfix=".nemo",
        n_resume=False,
        model_parallel_size=None,
        **kwargs,
    ):
        # Parse and store "extended" parameters: save_best model and postfix.
        self.always_save_nemo = always_save_nemo
        self.save_nemo_on_train_end = save_nemo_on_train_end
        self.save_best_model = save_best_model
        if self.save_best_model and not self.save_nemo_on_train_end:
            logging.warning(
                (
                    "Found save_best_model is True and save_nemo_on_train_end is False. "
                    "Set save_nemo_on_train_end to True to automatically save the best model."
                )
            )
        self.postfix = postfix
        self.previous_best_path = ""
        self.model_parallel_size = model_parallel_size

        # `prefix` is deprecated
        if 'prefix' in kwargs:
            self.prefix = kwargs.pop('prefix')
        else:
            self.prefix = ""

        # Call the parent class constructor with the remaining kwargs.
        super().__init__(**kwargs)

        if self.save_top_k != -1 and n_resume:
            logging.debug("Checking previous runs")
            self.nemo_topk_check_previous_run()

    def nemo_topk_check_previous_run(self):
        try:
            self.best_k_models
            self.kth_best_model_path
            self.best_model_score
            self.best_model_path
        except AttributeError:
            raise AttributeError("Lightning's ModelCheckpoint was updated. NeMoModelCheckpoint will need an update.")
        self.best_k_models = {}
        self.kth_best_model_path = ""
        self.best_model_score = None
        self.best_model_path = ""

        checkpoints = list(Path(self.dirpath).rglob("*.ckpt"))
        for checkpoint in checkpoints:
            if 'mp_rank' in str(checkpoint) or 'tp_rank' in str(checkpoint):
                checkpoint = uninject_model_parallel_rank(checkpoint)
            checkpoint = str(checkpoint)
            if checkpoint[-10:] == '-last.ckpt':
                continue
            index = checkpoint.find(self.monitor) + len(self.monitor) + 1  # Find monitor in str + 1 for '='
            if index != -1:
                match = re.search('[A-z]', checkpoint[index:])
                if match:
                    value = checkpoint[index : index + match.start() - 1]  # -1 due to separator hypen
                    self.best_k_models[checkpoint] = float(value)
        if len(self.best_k_models) < 1:
            return  # No saved checkpoints yet

        _reverse = False if self.mode == "min" else True

        best_k_models = sorted(self.best_k_models, key=self.best_k_models.get, reverse=_reverse)

        ### This section should be ok as rank zero will delete all excess checkpoints, since all other ranks are
        ### instantiated after rank zero. models_to_delete should be 0 for all other ranks.
        if self.model_parallel_size is not None:
            models_to_delete = len(best_k_models) - self.model_parallel_size * self.save_top_k
        else:
            models_to_delete = len(best_k_models) - self.save_top_k
        logging.debug(f'Number of models to delete: {models_to_delete}')
        for _ in range(models_to_delete):
            model = best_k_models.pop(-1)
            self.best_k_models.pop(model)
            self._del_model_without_trainer(model)
            logging.debug(f"Removed checkpoint: {model}")

        self.kth_best_model_path = best_k_models[-1]
        self.best_model_path = best_k_models[0]
        self.best_model_score = self.best_k_models[self.best_model_path]

    def on_save_checkpoint(self, trainer, pl_module, checkpoint):
        # output = None
        output = super().on_save_checkpoint(trainer, pl_module, checkpoint)
        if not self.always_save_nemo:
            return output
        else:
            # Load the best model and then re-save it
            app_state = AppState()
            if app_state.model_parallel_size is not None and app_state.model_parallel_size > 1:
                raise ValueError(f'always_save_nemo is not implemented for model parallel models.')
            # since we are creating tarfile artifacts we need to update .nemo path
            app_state.model_restore_path = os.path.abspath(
                os.path.expanduser(os.path.join(self.dirpath, self.prefix + self.postfix))
            )
            if self.save_best_model:
                if not os.path.exists(self.best_model_path):
                    return output

                if self.best_model_path == self.previous_best_path:
                    return output

                self.previous_model_path = self.best_model_path
                old_state_dict = deepcopy(pl_module.state_dict())
                checkpoint = torch.load(self.best_model_path, map_location='cpu')
                if 'state_dict' in checkpoint:
                    checkpoint = checkpoint['state_dict']
                # get a new instanace of the model
                pl_module.load_state_dict(checkpoint, strict=True)
                pl_module.save_to(save_path=app_state.model_restore_path)
                pl_module.load_state_dict(old_state_dict, strict=True)
            else:
                pl_module.save_to(save_path=app_state.model_restore_path)
            return output

    def on_train_end(self, trainer, pl_module):
        if trainer.fast_dev_run:
            return None

        # Call parent on_train_end() to save the -last checkpoint
        super().on_train_end(trainer, pl_module)

        # Load the best model and then re-save it
        if self.save_best_model:
            # wait for all processes
            trainer.training_type_plugin.barrier("SaveBestCheckpointConnector.resume_end")
            if self.best_model_path == "":
                logging.warning(
                    f"{self} was told to save the best checkpoint at the end of training, but no saved checkpoints "
                    "were found. Saving latest model instead."
                )
            else:
                trainer._checkpoint_connector.restore(self.best_model_path)

        if self.save_nemo_on_train_end:
            pl_module.save_to(save_path=os.path.join(self.dirpath, self.prefix + self.postfix))

    def _del_model_without_trainer(self, filepath: str) -> None:
        app_state = AppState()
        if app_state.model_parallel_size is not None and app_state.model_parallel_size > 1:
            # filepath needs to be updated to include mp_rank
            filepath = inject_model_parallel_rank(filepath)

        # each model parallel rank needs to remove its model
        if is_global_rank_zero() or (app_state.model_parallel_size is not None and app_state.data_parallel_rank == 0):
            try:
                self._fs.rm(filepath)
                logging.info(f"Removed checkpoint: {filepath}")
            except:
                logging.info(f"Tried to remove checkpoint: {filepath} but failed.")


def configure_checkpointing(
    trainer: 'pytorch_lightning.Trainer', log_dir: Path, name: str, resume: bool, params: 'DictConfig'
):
    """ Adds ModelCheckpoint to trainer. Raises CheckpointMisconfigurationError if trainer already has a ModelCheckpoint
    callback or if trainer.weights_save_path was passed to Trainer.
    """
    for callback in trainer.callbacks:
        if isinstance(callback, ModelCheckpoint):
            raise CheckpointMisconfigurationError(
                "The pytorch lightning trainer that was passed to exp_manager contained a ModelCheckpoint "
                "and create_checkpoint_callback was set to True. Please either set create_checkpoint_callback "
                "to False, or remove ModelCheckpoint from the lightning trainer"
            )
    if Path(trainer.weights_save_path) != Path.cwd():
        raise CheckpointMisconfigurationError(
            "The pytorch lightning was passed weights_save_path. This variable is ignored by exp_manager"
        )

    # Create the callback and attach it to trainer
    if "filepath" in params:
        if params.filepath is not None:
            logging.warning("filepath is deprecated. Please switch to dirpath and filename instead")
            if params.dirpath is None:
                params.dirpath = Path(params.filepath).parent
            if params.filename is None:
                params.filename = Path(params.filepath).name
        with open_dict(params):
            del params["filepath"]
    if params.dirpath is None:
        params.dirpath = Path(log_dir / 'checkpoints')
    if params.filename is None:
        params.filename = f'{name}--{{{params.monitor}:.4f}}-{{epoch}}'
    if params.prefix is None:
        params.prefix = name
    NeMoModelCheckpoint.CHECKPOINT_NAME_LAST = params.filename + '-last'

    logging.debug(params.dirpath)
    logging.debug(params.filename)
    logging.debug(params.prefix)

    if "val" in params.monitor:
        if (
            trainer.max_epochs is not None
            and trainer.max_epochs != -1
            and trainer.max_epochs < trainer.check_val_every_n_epoch
        ):
            logging.error(
                "The checkpoint callback was told to monitor a validation value but trainer.max_epochs("
                f"{trainer.max_epochs}) was less than trainer.check_val_every_n_epoch({trainer.check_val_every_n_epoch}"
                f"). It is very likely this run will fail with ModelCheckpoint(monitor='{params.monitor}') not found "
                "in the returned metrics. Please ensure that validation is run within trainer.max_epochs."
            )
        elif trainer.max_steps is not None:
            logging.warning(
                "The checkpoint callback was told to monitor a validation value and trainer's max_steps was set to "
                f"{trainer.max_steps}. Please ensure that max_steps will run for at least "
                f"{trainer.check_val_every_n_epoch} epochs to ensure that checkpointing will not error out."
            )

    checkpoint_callback = NeMoModelCheckpoint(n_resume=resume, **params)
    checkpoint_callback.last_model_path = trainer._checkpoint_connector.resume_from_checkpoint_fit_path or ""
    if 'mp_rank' in checkpoint_callback.last_model_path or 'tp_rank' in checkpoint_callback.last_model_path:
        checkpoint_callback.last_model_path = uninject_model_parallel_rank(checkpoint_callback.last_model_path)
    trainer.callbacks.append(checkpoint_callback)


def check_slurm(trainer):
    try:
        return trainer.accelerator_connector.is_slurm_managing_tasks
    except AttributeError:
        return False


class StatelessTimer(Timer):
    """Extension of PTL timers to be per run."""

    def __init__(self, duration: timedelta = None, interval: str = Interval.step, verbose: bool = True,) -> None:
        super().__init__(duration, interval, verbose)

    # Override PTL Timer's state dict to not store elapsed time information so that we can restore and continue training.
    def state_dict(self) -> Dict[str, Any]:
        return {}

    def load_state_dict(self, state_dict: Dict[str, Any]) -> None:
        return<|MERGE_RESOLUTION|>--- conflicted
+++ resolved
@@ -116,12 +116,9 @@
     # logs timing of train/val/test steps
     log_step_timing: Optional[bool] = True
     step_timing_kwargs: Optional[StepTimingParams] = StepTimingParams()
-<<<<<<< HEAD
-=======
     # Configures creation of log files for different ranks
     log_local_rank_0_only: Optional[bool] = False
     log_global_rank_0_only: Optional[bool] = False
->>>>>>> 4bbe6fb8
 
 
 class TimingCallback(Callback):
@@ -386,11 +383,7 @@
             "You are running multi-node training without SLURM handling the processes."
             " Please note that this is not tested in NeMo and could result in errors."
         )
-<<<<<<< HEAD
-    if trainer.num_gpus > 1 and not isinstance(trainer.strategy, DDPStrategy):
-=======
     if trainer.num_devices > 1 and not isinstance(trainer.strategy, DDPStrategy):
->>>>>>> 4bbe6fb8
         logging.error(
             "You are running multi-gpu without ddp.Please note that this is not tested in NeMo and could result in "
             "errors."
