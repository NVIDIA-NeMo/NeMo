--- conflicted
+++ resolved
@@ -159,12 +159,8 @@
         check_resume(trainer, log_dir, cfg.resume_past_end, cfg.resume_ignore_no_checkpoint)
 
     checkpoint_name = name
-<<<<<<< HEAD
-    if not checkpoint_name:  # If name returned from get_log_dir is "", use cfg.name for checkpointing
-=======
     # If name returned from get_log_dir is "", use cfg.name for checkpointing
     if checkpoint_name is None or checkpoint_name == '':
->>>>>>> 5728cc23
         checkpoint_name = cfg.name or "default"
     cfg.name = name  # Used for configure_loggers so that the log_dir is properly set even if name is ""
     cfg.version = version
