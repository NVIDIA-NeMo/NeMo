--- conflicted
+++ resolved
@@ -45,9 +45,6 @@
     ".onnx": ExportFormat.ONNX,
 }
 
-
-<<<<<<< HEAD
-=======
 def cast_tensor(x, from_dtype=torch.float16, to_dtype=torch.float32):
     return x.to(dtype=to_dtype) if x.dtype == from_dtype else x
 
@@ -77,8 +74,6 @@
             ret = self.mod.forward(x)
         return ret
 
-
->>>>>>> caf2ac4e
 class LinearWithBiasSkip(nn.Module):
     def __init__(self, weight, bias, skip_bias_add):
         super(LinearWithBiasSkip, self).__init__()
