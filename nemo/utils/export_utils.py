--- conflicted
+++ resolved
@@ -100,13 +100,6 @@
     return input_list, input_dict
 
 
-<<<<<<< HEAD
-def to_onnxrt_input(input_names, input_dict):
-    odict = {}
-    for k in input_names:
-        if k in input_dict:
-            odict[k] = input_dict[k].cpu().numpy()
-=======
 def to_onnxrt_input(input_names, input_dict, input_list):
     odict = {}
     for k in reversed(input_names):
@@ -114,7 +107,6 @@
             odict[k] = input_dict[k].cpu().numpy()
         else:
             odict[k] = input_list.pop().cpu().numpy()
->>>>>>> 737538e5
     return odict
 
 
@@ -137,11 +129,7 @@
     sess = onnxruntime.InferenceSession(
         onnx_model.SerializeToString(), sess_options=onnx_session_opt, providers=['CUDAExecutionProvider']
     )
-<<<<<<< HEAD
-    ort_out = sess.run(output_names, to_onnxrt_input(input_names, input_dict))
-=======
     ort_out = sess.run(output_names, to_onnxrt_input(input_names, input_dict, input_list))
->>>>>>> 737538e5
     all_good = True
 
     for i, out in enumerate(ort_out[0]):
