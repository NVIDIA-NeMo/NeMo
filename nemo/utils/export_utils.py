--- conflicted
+++ resolved
@@ -46,37 +46,6 @@
 }
 
 
-<<<<<<< HEAD
-=======
-def cast_tensor(x, from_dtype=torch.float16, to_dtype=torch.float32):
-    return x.to(dtype=to_dtype) if x.dtype == from_dtype else x
-
-
-def cast_all(x, from_dtype=torch.float16, to_dtype=torch.float32):
-    if isinstance(x, torch.Tensor):
-        return cast_tensor(x, from_dtype=from_dtype, to_dtype=to_dtype)
-    else:
-        if isinstance(x, dict):
-            new_dict = {}
-            for k in x.keys():
-                new_dict[k] = cast_all(x[k], from_dtype=from_dtype, to_dtype=to_dtype)
-            return new_dict
-        elif isinstance(x, tuple):
-            return tuple(cast_all(y, from_dtype=from_dtype, to_dtype=to_dtype) for y in x)
-
-
-class CastToFloat(nn.Module):
-    def __init__(self, mod):
-        super(CastToFloat, self).__init__()
-        self.mod = mod
-
-    def forward(self, x):
-        with torch.autocast(device_type='cuda', dtype=x.dtype):
-            ret = self.mod.forward(x)
-        return ret
-
-
->>>>>>> 155f1f71
 class LinearWithBiasSkip(nn.Module):
     def __init__(self, weight, bias, skip_bias_add):
         super(LinearWithBiasSkip, self).__init__()
@@ -209,15 +178,10 @@
         return
     del onnx_model
     onnx_session_opt = onnxruntime.SessionOptions()
-<<<<<<< HEAD
-    onnx_session_opt.graph_optimization_level = onnxruntime.GraphOptimizationLevel.ORT_ENABLE_ALL
-    sess = onnxruntime.InferenceSession(output, sess_options=onnx_session_opt, providers=['CUDAExecutionProvider'])
-=======
     onnx_session_opt.graph_optimization_level = onnxruntime.GraphOptimizationLevel.ORT_ENABLE_BASIC
     sess = onnxruntime.InferenceSession(
         onnx_model.SerializeToString(), sess_options=onnx_session_opt, providers=['CUDAExecutionProvider']
     )
->>>>>>> 155f1f71
     all_good = True
     for input_example in input_examples:
         input_list, input_dict = parse_input_example(input_example)
