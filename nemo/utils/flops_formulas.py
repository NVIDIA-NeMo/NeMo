--- conflicted
+++ resolved
@@ -240,7 +240,6 @@
     per_input_attention_flops = 6 * (bmm1_flops + bmm2_flops) * config.layers
 
     # linear layer flops
-<<<<<<< HEAD
     per_layer_mla_params = config.hs * config.q_lora_rank + config.q_lora_rank * (config.qk_head_dim + config.qk_pos_emb_head_dim) * config.attention_heads # Q
     per_layer_mla_params += config.hs * config.kv_lora_rank + config.kv_lora_rank * (config.qk_head_dim + config.qk_pos_emb_head_dim) * config.attention_heads # K
     per_layer_mla_params += config.hs * config.kv_lora_rank + config.kv_lora_rank * config.v_head_dim * config.attention_heads # V
@@ -248,22 +247,6 @@
     mla_params = per_layer_mla_params * config.layers
 
     dense_layer_ffn_params = config.hs * config.ffn_hs * 3 # gated linear unit
-=======
-    mla_params = (
-        config.hs * config.q_lora_rank
-        + config.q_lora_rank * (config.qk_head_dim + config.qk_pos_emb_head_dim) * config.attention_heads
-    )  # Q
-    mla_params += (
-        config.hs * config.kv_lora_rank
-        + config.kv_lora_rank * (config.qk_head_dim + config.qk_pos_emb_head_dim) * config.attention_heads
-    )  # K
-    mla_params += (
-        config.hs * config.kv_lora_rank + config.kv_lora_rank * config.v_head_dim * config.attention_heads
-    )  # V
-    mla_params += config.v_head_dim * config.attention_heads * config.hs  # Proj
-
-    dense_layer_ffn_params = config.hs * config.ffn_hidden_size * 3  # gated linear unit
->>>>>>> 3d8dd76c
     per_shared_expert_params = config.hs * config.moe_shared_expert_intermediate_size * 3
     per_selected_expert_params = config.hs * config.moe_ffn_hidden_size * 3
     ffn_params = 0
@@ -280,12 +263,8 @@
     per_input_params = mla_params + ffn_params
     per_input_linear_flops = 6 * per_input_params * config.enc_seq_len
 
-<<<<<<< HEAD
     # vocab flops
     per_input_vocab_flops = 6 * config.vocab_size * config.hs * config.enc_seq_len
     
     return (per_input_attention_flops + per_input_linear_flops + per_input_vocab_flops) * config.gbs
-=======
-    return per_input_attention_flops + per_input_linear_flops
->>>>>>> 3d8dd76c
     return 1.206e15