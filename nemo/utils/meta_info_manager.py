--- conflicted
+++ resolved
@@ -14,52 +14,29 @@
 # limitations under the License.
 
 import os
-<<<<<<< HEAD
 from typing import Dict, Any, Optional
-=======
-from typing import Any, Dict, List, Optional, Union
-
->>>>>>> d79f4f13
 from omegaconf import OmegaConf
 import nemo_run.config as run
 
 
 class MetaInfoManager:
-<<<<<<< HEAD
     """Manager for abstracting metadata configuration across different systems.
     
-=======
-    """
-    Manager for abstracting metadata configuration across different systems.
-
->>>>>>> d79f4f13
     This class provides a standardized way to generate metadata from NeMo configs
     for use with various logging systems, monitoring tools, and other services.
     """
 
     def __init__(self, cfg=None):
-<<<<<<< HEAD
         """Initialize the MetaInfoManager.
         
-=======
-        """
-        Initialize the MetaInfoManager.
-
->>>>>>> d79f4f13
         Args:
             cfg: Configuration object (typically a NeMo hydra config)
         """
         self.cfg = cfg or OmegaConf.create({})
 
     def _get_config_value(self, path: str, default: Any) -> Any:
-<<<<<<< HEAD
         """Safely extract a value from the config using dot notation path.
         
-=======
-        """
-        Safely extract a value from the config using dot notation path.
-
->>>>>>> d79f4f13
         Args:
             path: Dot-notation path to the config value (e.g., "model.batch_size")
             default: Default value if path doesn't exist
@@ -94,7 +71,6 @@
             return default
 
     def _get_env(self, name: str, default: Any) -> Any:
-<<<<<<< HEAD
         """Get environment variable with default value.
         
         Args:
@@ -114,17 +90,6 @@
     ) -> Dict[str, Any]:
         """Generate standardized metadata for experiments based on config.
         
-=======
-        """Get environment variable with default value"""
-        return os.environ.get(name, default)
-
-    def get_metadata(
-        self, run_type: str = "training", project_name: Optional[str] = None, run_suffix: str = "test", **kwargs
-    ) -> Dict[str, Any]:
-        """
-        Generate standardized metadata for experiments based on config.
-
->>>>>>> d79f4f13
         Args:
             run_type: Type of run (e.g., "training", "inference", "evaluation")
             project_name: Project name (overrides config value if provided)
@@ -144,7 +109,6 @@
         # Basic metadata common to all run types
         metadata = {
             # Run identification
-<<<<<<< HEAD
             "session_tag": exp_name,
             "model_name": model_name,
             "perf_version_tag": self._get_env("PERF_VERSION_TAG", "0.0.0"),
@@ -164,27 +128,10 @@
             "rank": self._get_config_value("trainer.global_rank", None) or self._get_env("RANK", "0"),
             "local_rank": self._get_config_value("trainer.local_rank", None) or self._get_env("LOCAL_RANK", "0"),
             "node_rank": self._get_config_value("trainer.node_rank", None) or self._get_env("NODE_RANK", "0"),
-=======
-            "app_tag": exp_name,
-            "app_tag_run_name": f"{model_name}-{run_suffix}",
-            "app_tag_run_version": "0.0.0",
-            "app_run_type": run_type,
-            # Project information
-            "project_name": project_name or self._get_config_value("project_name", "default-project"),
-            "run_name": exp_name,
-            # Environment information
-            "world_size": self._get_env("WORLD_SIZE", -1),
-            "rank": self._get_env("RANK", "0"),
-            "local_rank": self._get_env("LOCAL_RANK", "0"),
-            "node_rank": self._get_env("NODE_RANK", "0"),
-            # Schema versioning
-            "metadata_schema_version": "1.0.0",
->>>>>>> d79f4f13
         }
 
         # Add run-type specific configuration
         if run_type == "training":
-<<<<<<< HEAD
             metadata.update({
                 # Batch size information
                 "enable_for_current_rank": (
@@ -229,48 +176,3 @@
         metadata.update(kwargs)
         
         return metadata
-=======
-            metadata.update(
-                {
-                    # Batch size information
-                    "global_batch_size": self._get_config_value("model.global_batch_size", 1),
-                    "micro_batch_size": self._get_config_value("model.micro_batch_size", 1),
-                    # Training targets
-                    "max_steps": self._get_config_value("trainer.max_steps", 1),
-                    "max_epochs": self._get_config_value("trainer.max_epochs", None),
-                    "train_samples_target": (
-                        self._get_config_value("trainer.max_steps", 1)
-                        * self._get_config_value("model.global_batch_size", 1)
-                    ),
-                    # Logging frequency
-                    "log_every_n_steps": self._get_config_value("trainer.log_every_n_steps", 10),
-                    # Feature flags for training runs
-                    "precision": self._get_config_value("trainer.precision", "32"),
-                    "gradient_accumulation_steps": self._get_config_value("model.gradient_accumulation_steps", 1),
-                    # Checkpoint settings
-                    "save_checkpoint_enabled": True,
-                    "save_checkpoint_strategy": "steps",
-                }
-            )
-        elif run_type == "inference":
-            metadata.update(
-                {
-                    # Inference specific settings
-                    "batch_size": self._get_config_value("model.batch_size", 1),
-                    "precision": self._get_config_value("model.precision", "32"),
-                }
-            )
-        elif run_type == "evaluation":
-            metadata.update(
-                {
-                    # Evaluation specific settings
-                    "validation_ds": self._get_config_value("model.data.validation_ds.manifest_filepath", []),
-                    "test_ds": self._get_config_value("model.data.test_ds.manifest_filepath", []),
-                }
-            )
-
-        # Override with any provided kwargs
-        metadata.update(kwargs)
-
-        return metadata
->>>>>>> d79f4f13
