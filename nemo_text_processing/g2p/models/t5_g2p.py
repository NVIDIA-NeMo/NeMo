--- conflicted
+++ resolved
@@ -146,13 +146,8 @@
             infer_datalayer = self._setup_infer_dataloader(DictConfig(config))
             for batch in infer_datalayer:
                 input_ids, _ = batch
-<<<<<<< HEAD
-                generated_str, _, _ = self._generate_predictions(
-                    input_ids=input_ids.to(device), model_max_target_len=512
-                )
-=======
                 generated_str, _, _ = self._generate_predictions(input_ids=input_ids.to(device))
->>>>>>> e6260265
+
                 all_preds.extend(generated_str)
                 del batch
         finally:
