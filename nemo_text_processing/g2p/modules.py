--- conflicted
+++ resolved
@@ -544,14 +544,10 @@
             apply_to_oov_word=apply_to_oov_word,
             mapping_file=mapping_file,
         )
-<<<<<<< HEAD
-        self.tones = {'1':'#1', '2':'#2', '3':'#3', '4':'#4', '5':'#5'}
+        self.tones = {'1': '#1', '2': '#2', '3': '#3', '4': '#4', '5': '#5'}
         from pypinyin import lazy_pinyin, Style
         self._lazy_pinyin = lazy_pinyin
         self._Style = Style
-=======
-        self.tones = {'1': '#1', '2': '#2', '3': '#3', '4': '#4', '5': '#5'}
->>>>>>> d41cf33b
 
     def _parse_as_pinyin_dict(self, phoneme_dict_path):
         """Loads pinyin dict file, and generates a set of all valid symbols."""
@@ -576,18 +572,12 @@
         ' ', 'S', 't', 'o', 'r', 'e', ',', ' ', 'mai3', 'le5', 'yi2', 
         'ge4', 'i', 'h', 'o', 'n', 'e', '。']
         """
-<<<<<<< HEAD
-        pinyin_seq = self._lazy_pinyin(text, style=self._Style.TONE3,
-                                 neutral_tone_with_five=True,
-                                 errors=lambda en_words: [letter for letter in en_words])
-=======
-        pinyin_seq = lazy_pinyin(
+        pinyin_seq = self._lazy_pinyin(
             text,
-            style=Style.TONE3,
+            style=self._Style.TONE3,
             neutral_tone_with_five=True,
             errors=lambda en_words: [letter for letter in en_words],
         )
->>>>>>> d41cf33b
         phoneme_seq = []
         for pinyin in pinyin_seq:
             if pinyin[-1] in self.tones:
