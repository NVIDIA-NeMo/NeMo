--- conflicted
+++ resolved
@@ -14,16 +14,7 @@
 
 import os
 
-<<<<<<< HEAD
-from nemo_text_processing.inverse_text_normalization.de.graph_utils import (
-    GraphFst,
-    delete_extra_space,
-    delete_space,
-    get_abs_path,
-)
-=======
 from nemo_text_processing.inverse_text_normalization.de.graph_utils import GraphFst, delete_extra_space, delete_space
->>>>>>> 91ac90bb
 from nemo_text_processing.inverse_text_normalization.de.taggers.cardinal import CardinalFst
 from nemo_text_processing.inverse_text_normalization.de.taggers.date import DateFst
 from nemo_text_processing.inverse_text_normalization.de.taggers.decimal import DecimalFst
@@ -57,19 +48,6 @@
     More details to deployment at NeMo/tools/text_processing_deployment.
 
     Args:
-<<<<<<< HEAD
-        use_cache: set to True to use saved .far grammar file
-    """
-
-    def __init__(self, use_cache: bool = False):
-        super().__init__(name="tokenize_and_classify", kind="classify")
-
-        far_file = get_abs_path("_de_itn.far")
-        if use_cache and os.path.exists(far_file):
-            self.fst = pynini.Far(far_file, mode='r')['tokenize_and_classify']
-            logging.info(f'ClassifyFst.fst was restored from {far_file}.')
-        else:
-=======
         cache_dir: path to a dir with .far grammar file. Set to None to avoid using cache.
         overwrite_cache: set to True to overwrite .far files
     """
@@ -87,7 +65,6 @@
         else:
             logging.info(f"Creating ClassifyFst grammars.")
 
->>>>>>> 91ac90bb
             cardinal = CardinalFst()
             cardinal_graph = cardinal.fst
 
@@ -135,12 +112,7 @@
             graph = delete_space + graph + delete_space
 
             self.fst = graph.optimize()
-<<<<<<< HEAD
-            generator_main(far_file, {"tokenize_and_classify": self.fst})
-            logging.info(f'ClassifyFst grammars are saved to {far_file}.')
-=======
 
             if far_file:
                 generator_main(far_file, {"tokenize_and_classify": self.fst})
-                logging.info(f"ClassifyFst grammars are saved to {far_file}.")
->>>>>>> 91ac90bb
+                logging.info(f"ClassifyFst grammars are saved to {far_file}.")