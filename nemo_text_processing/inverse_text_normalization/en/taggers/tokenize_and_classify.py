--- conflicted
+++ resolved
@@ -32,10 +32,6 @@
     delete_extra_space,
     delete_space,
     generator_main,
-<<<<<<< HEAD
-    get_abs_path,
-=======
->>>>>>> 91ac90bb
 )
 
 from nemo.utils import logging
@@ -56,19 +52,6 @@
     More details to deployment at NeMo/tools/text_processing_deployment.
 
     Args:
-<<<<<<< HEAD
-        use_cache: set to True to use saved .far grammar file
-    """
-
-    def __init__(self, use_cache: bool = False):
-        super().__init__(name="tokenize_and_classify", kind="classify")
-
-        far_file = get_abs_path("_en_itn.far")
-        if use_cache and os.path.exists(far_file):
-            self.fst = pynini.Far(far_file, mode='r')['tokenize_and_classify']
-            logging.info(f'ClassifyFst.fst was restored from {far_file}.')
-        else:
-=======
         cache_dir: path to a dir with .far grammar file. Set to None to avoid using cache.
         overwrite_cache: set to True to overwrite .far files
     """
@@ -85,7 +68,6 @@
             logging.info(f"ClassifyFst.fst was restored from {far_file}.")
         else:
             logging.info(f"Creating ClassifyFst grammars.")
->>>>>>> 91ac90bb
             cardinal = CardinalFst()
             cardinal_graph = cardinal.fst
 
@@ -130,11 +112,6 @@
 
             self.fst = graph.optimize()
 
-<<<<<<< HEAD
-            generator_main(far_file, {"tokenize_and_classify": self.fst})
-            logging.info(f'ClassifyFst grammars are saved to {far_file}.')
-=======
             if far_file:
                 generator_main(far_file, {"tokenize_and_classify": self.fst})
-                logging.info(f"ClassifyFst grammars are saved to {far_file}.")
->>>>>>> 91ac90bb
+                logging.info(f"ClassifyFst grammars are saved to {far_file}.")