--- conflicted
+++ resolved
@@ -31,11 +31,7 @@
         overwrite_cache: set to True to overwrite .far files
     """
 
-<<<<<<< HEAD
-    def __init__(self, lang: str = 'en', use_cache: bool = False):
-=======
     def __init__(self, lang: str = 'en', cache_dir: str = None, overwrite_cache: bool = False):
->>>>>>> 91ac90bb
         if lang == 'en':
             from nemo_text_processing.inverse_text_normalization.en.taggers.tokenize_and_classify import ClassifyFst
             from nemo_text_processing.inverse_text_normalization.en.verbalizers.verbalize_final import (
@@ -52,11 +48,7 @@
                 VerbalizeFinalFst,
             )
 
-<<<<<<< HEAD
-        self.tagger = ClassifyFst(use_cache=use_cache)
-=======
         self.tagger = ClassifyFst(cache_dir=cache_dir, overwrite_cache=overwrite_cache)
->>>>>>> 91ac90bb
         self.verbalizer = VerbalizeFinalFst()
         self.parser = TokenParser()
 
@@ -91,9 +83,6 @@
     parser.add_argument("input_string", help="input string", type=str)
     parser.add_argument("--language", help="language", choices=['en', 'de', 'ru'], default="en", type=str)
     parser.add_argument("--verbose", help="print info for debugging", action='store_true')
-<<<<<<< HEAD
-    parser.add_argument("--use_cache", help="set to True to use saved .far grammar files", action="store_true")
-=======
     parser.add_argument("--overwrite_cache", help="set to True to re-create .far grammar files", action="store_true")
     parser.add_argument(
         "--cache_dir",
@@ -101,23 +90,16 @@
         default=None,
         type=str,
     )
-
->>>>>>> 91ac90bb
     return parser.parse_args()
 
 
 if __name__ == "__main__":
     start_time = perf_counter()
     args = parse_args()
-<<<<<<< HEAD
-    inverse_normalizer = InverseNormalizer(lang=args.language, use_cache=args.use_cache)
-    print(f'Time to generate graph: {round(perf_counter() - start_time, 2)} sec')
     start_time = perf_counter()
-    print(inverse_normalizer.inverse_normalize(args.input_string, verbose=args.verbose))
-    print(f'Execution time: {round(perf_counter() - start_time, 2)} sec')
-=======
     inverse_normalizer = InverseNormalizer(
         lang=args.language, cache_dir=args.cache_dir, overwrite_cache=args.overwrite_cache
     )
+    print(f'Time to generate graph: {round(perf_counter() - start_time, 2)} sec')
     print(inverse_normalizer.inverse_normalize(args.input_string, verbose=args.verbose))
->>>>>>> 91ac90bb
+    print(f'Execution time: {round(perf_counter() - start_time, 2)} sec')