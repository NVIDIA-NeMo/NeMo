--- conflicted
+++ resolved
@@ -1,12 +1,9 @@
 Ph.D.	p h d
 Hon.	honorable
 &	and
-<<<<<<< HEAD
-=======
 Mt.	Mount
 Maj.	Major
 Rev.	Reverend
->>>>>>> 5fcfa9e7
 #	hash
 Gov.	governor
 7-eleven	seven eleven
