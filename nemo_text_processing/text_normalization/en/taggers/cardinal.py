# Copyright (c) 2021, NVIDIA CORPORATION.  All rights reserved.
# Copyright 2015 and onwards Google, Inc.
#
# Licensed under the Apache License, Version 2.0 (the "License");
# you may not use this file except in compliance with the License.
# You may obtain a copy of the License at
#
#     http://www.apache.org/licenses/LICENSE-2.0
#
# Unless required by applicable law or agreed to in writing, software
# distributed under the License is distributed on an "AS IS" BASIS,
# WITHOUT WARRANTIES OR CONDITIONS OF ANY KIND, either express or implied.
# See the License for the specific language governing permissions and
# limitations under the License.


from nemo_text_processing.text_normalization.en.graph_utils import NEMO_ALPHA, NEMO_DIGIT, GraphFst, insert_space
from nemo_text_processing.text_normalization.en.taggers.date import get_hundreds_graph
from nemo_text_processing.text_normalization.en.utils import get_abs_path, load_labels

try:
    import pynini
    from pynini.lib import pynutil

    PYNINI_AVAILABLE = True
except (ModuleNotFoundError, ImportError):
    PYNINI_AVAILABLE = False


class CardinalFst(GraphFst):
    """
    Finite state transducer for classifying cardinals, e.g. 
        -23 -> cardinal { negative: "true"  integer: "twenty three" } }

    Args:
        deterministic: if True will provide a single transduction option,
            for False multiple transduction are generated (used for audio-based normalization)
    """

    def __init__(self, deterministic: bool = True):
        super().__init__(name="cardinal", kind="classify", deterministic=deterministic)

        graph = pynini.Far(get_abs_path("data/numbers/cardinal_number_name.far")).get_fst()
        self.graph_hundred_component_at_least_one_none_zero_digit = (
            pynini.closure(NEMO_DIGIT, 2, 3) | pynini.difference(NEMO_DIGIT, pynini.accep("0"))
        ) @ graph
        self.graph = (
            pynini.closure(NEMO_DIGIT, 1, 3)
            + pynini.closure(pynini.closure(pynutil.delete(","), 0, 1) + NEMO_DIGIT + NEMO_DIGIT + NEMO_DIGIT)
        ) @ graph

        graph_digit = pynini.string_file(get_abs_path("data/numbers/digit.tsv"))
        graph_zero = pynini.string_file(get_abs_path("data/numbers/zero.tsv"))

        single_digits_graph = pynini.invert(graph_digit | graph_zero)
        self.single_digits_graph = single_digits_graph + pynini.closure(pynutil.insert(" ") + single_digits_graph)

        if not deterministic:
            single_digits_graph = (
                pynini.invert(graph_digit | graph_zero) | pynini.cross("0", "oh") | pynini.cross("0", "o")
            )
            self.single_digits_graph = single_digits_graph + pynini.closure(pynutil.insert(" ") + single_digits_graph)

            single_digits_graph_with_commas = pynini.closure(
                self.single_digits_graph + insert_space, 1, 3
            ) + pynini.closure(
                pynutil.delete(",")
                + insert_space
                + single_digits_graph
                + insert_space
                + single_digits_graph
                + insert_space
                + single_digits_graph,
                1,
            )
<<<<<<< HEAD

            self.graph |= self.single_digits_graph | get_hundreds_graph() | single_digits_graph_with_commas
=======
            self.graph = (
                self.graph
                | self.single_digits_graph
                | get_hundreds_graph()
                | pynutil.add_weight(single_digits_graph_with_commas, 0.001)
            )

>>>>>>> 91ac90bb
            self.range_graph = (
                pynini.closure(pynutil.insert("from "), 0, 1)
                + self.graph
                + (pynini.cross("-", " to ") | pynini.cross("-", " "))
                + self.graph
            )

            self.range_graph |= self.graph + (pynini.cross("x", " by ") | pynini.cross(" x ", " by ")) + self.graph
            self.range_graph = self.range_graph.optimize()

        optional_minus_graph = pynini.closure(pynutil.insert("negative: ") + pynini.cross("-", "\"true\" "), 0, 1)

        long_numbers = pynini.compose(NEMO_DIGIT ** (5, ...), self.single_digits_graph).optimize()
        final_graph = self.graph | self.get_serial_graph() | pynutil.add_weight(long_numbers, -0.001)

        if not deterministic:
            final_graph |= self.range_graph
            remove_leading_zeros = pynini.closure(pynutil.delete("0"), 1) + pynini.compose(
                pynini.closure(NEMO_DIGIT, 1), self.graph
            )
            final_graph |= remove_leading_zeros

        final_graph = optional_minus_graph + pynutil.insert("integer: \"") + final_graph + pynutil.insert("\"")
        final_graph = self.add_tokens(final_graph)
        self.fst = final_graph.optimize()

    def get_serial_graph(self):
        """
        Finite state transducer for classifying serial.
            The serial is a combination of digits, letters and dashes, e.g.:
            c325-b -> tokens { cardinal { integer: "c three two five b" } }
        """
        alpha = NEMO_ALPHA

        if self.deterministic:
            num_graph = self.single_digits_graph
        else:
            num_graph = self.graph
            letter_pronunciation = pynini.string_map(load_labels(get_abs_path("data/letter_pronunciation.tsv")))
            alpha |= letter_pronunciation

        delimiter = insert_space | pynini.cross("-", " ") | pynini.cross("/", " ")
        letter_num = pynini.closure(alpha + delimiter, 1) + num_graph
        num_letter = pynini.closure(num_graph + delimiter, 1) + alpha
        num_delimiter_num = pynini.closure(num_graph + delimiter, 1) + num_graph
        next_alpha_or_num = pynini.closure(delimiter + (alpha | num_graph))
        serial_graph = (letter_num | num_letter | num_delimiter_num) + next_alpha_or_num
        if not self.deterministic:
            serial_graph += pynini.closure(pynini.accep("s") | pynini.cross("s", "es"), 0, 1)

        serial_graph.optimize()
        return pynutil.add_weight(serial_graph, 10)<|MERGE_RESOLUTION|>--- conflicted
+++ resolved
@@ -53,19 +53,18 @@
         graph_zero = pynini.string_file(get_abs_path("data/numbers/zero.tsv"))
 
         single_digits_graph = pynini.invert(graph_digit | graph_zero)
-        self.single_digits_graph = single_digits_graph + pynini.closure(pynutil.insert(" ") + single_digits_graph)
+        self.single_digits_graph = single_digits_graph + pynini.closure(insert_space + single_digits_graph)
 
         if not deterministic:
             single_digits_graph = (
                 pynini.invert(graph_digit | graph_zero) | pynini.cross("0", "oh") | pynini.cross("0", "o")
             )
-            self.single_digits_graph = single_digits_graph + pynini.closure(pynutil.insert(" ") + single_digits_graph)
+            self.single_digits_graph = single_digits_graph + pynini.closure(insert_space + single_digits_graph)
 
             single_digits_graph_with_commas = pynini.closure(
                 self.single_digits_graph + insert_space, 1, 3
             ) + pynini.closure(
                 pynutil.delete(",")
-                + insert_space
                 + single_digits_graph
                 + insert_space
                 + single_digits_graph
@@ -73,10 +72,6 @@
                 + single_digits_graph,
                 1,
             )
-<<<<<<< HEAD
-
-            self.graph |= self.single_digits_graph | get_hundreds_graph() | single_digits_graph_with_commas
-=======
             self.graph = (
                 self.graph
                 | self.single_digits_graph
@@ -84,7 +79,6 @@
                 | pynutil.add_weight(single_digits_graph_with_commas, 0.001)
             )
 
->>>>>>> 91ac90bb
             self.range_graph = (
                 pynini.closure(pynutil.insert("from "), 0, 1)
                 + self.graph
