# Copyright (c) 2021, NVIDIA CORPORATION.  All rights reserved.
# Copyright 2015 and onwards Google, Inc.
#
# Licensed under the Apache License, Version 2.0 (the "License");
# you may not use this file except in compliance with the License.
# You may obtain a copy of the License at
#
#     http://www.apache.org/licenses/LICENSE-2.0
#
# Unless required by applicable law or agreed to in writing, software
# distributed under the License is distributed on an "AS IS" BASIS,
# WITHOUT WARRANTIES OR CONDITIONS OF ANY KIND, either express or implied.
# See the License for the specific language governing permissions and
# limitations under the License.


from nemo_text_processing.text_normalization.en.graph_utils import (
    NEMO_ALPHA,
    NEMO_DIGIT,
    NEMO_NOT_QUOTE,
    NEMO_SIGMA,
    GraphFst,
    insert_space,
)
from nemo_text_processing.text_normalization.en.taggers.date import get_four_digit_year_graph
from nemo_text_processing.text_normalization.en.taggers.ordinal import OrdinalFst
from nemo_text_processing.text_normalization.en.utils import get_abs_path

try:
    import pynini
    from pynini.lib import pynutil
    from pynini.examples import plurals

    PYNINI_AVAILABLE = True
except (ModuleNotFoundError, ImportError):
    PYNINI_AVAILABLE = False


class CardinalFst(GraphFst):
    """
    Finite state transducer for classifying cardinals, e.g. 
        -23 -> cardinal { negative: "true"  integer: "twenty three" } }

    Args:
        deterministic: if True will provide a single transduction option,
            for False multiple transduction are generated (used for audio-based normalization)
    """

    def __init__(self, deterministic: bool = True, lm: bool = False):
        super().__init__(name="cardinal", kind="classify", deterministic=deterministic)

        self.lm = lm
        self.deterministic = deterministic
        # TODO replace to have "oh" as a default for "0"
        graph = pynini.Far(get_abs_path("data/numbers/cardinal_number_name.far")).get_fst()
        self.graph_hundred_component_at_least_one_none_zero_digit = (
            pynini.closure(NEMO_DIGIT, 2, 3) | pynini.difference(NEMO_DIGIT, pynini.accep("0"))
        ) @ graph
<<<<<<< HEAD
        graph = (
            pynini.closure(NEMO_DIGIT, 1, 3)
            + pynini.closure(pynini.closure(pynutil.delete(","), 0, 1) + NEMO_DIGIT + NEMO_DIGIT + NEMO_DIGIT)
        ) @ graph
=======
>>>>>>> 0be1e945

        self.graph = graph
        self.graph_with_and = self.add_optional_and(graph)

        graph_digit = pynini.string_file(get_abs_path("data/numbers/digit.tsv"))
        graph_zero = pynini.string_file(get_abs_path("data/numbers/zero.tsv"))

        single_digits_graph = pynini.invert(graph_digit | graph_zero)
        self.single_digits_graph = single_digits_graph + pynini.closure(insert_space + single_digits_graph)

        if not deterministic:
            # for a single token allow only the same normalization
            # "007" -> {"oh oh seven", "zero zero seven"} not {"oh zero seven"}
            single_digits_graph_zero = pynini.invert(graph_digit | graph_zero)
            single_digits_graph_oh = pynini.invert(graph_digit) | pynini.cross("0", "oh")

            self.single_digits_graph = single_digits_graph_zero + pynini.closure(
                insert_space + single_digits_graph_zero
            )
            self.single_digits_graph |= single_digits_graph_oh + pynini.closure(insert_space + single_digits_graph_oh)

            single_digits_graph_with_commas = pynini.closure(
                self.single_digits_graph + insert_space, 1, 3
            ) + pynini.closure(
                pynutil.delete(",")
                + single_digits_graph
                + insert_space
                + single_digits_graph
                + insert_space
                + single_digits_graph,
                1,
            )

        optional_minus_graph = pynini.closure(pynutil.insert("negative: ") + pynini.cross("-", "\"true\" "), 0, 1)

        self.graph = (
            pynini.closure(NEMO_DIGIT, 1, 3)
            + (pynini.closure(pynutil.delete(",") + NEMO_DIGIT ** 3) | pynini.closure(NEMO_DIGIT ** 3))
        ) @ graph

        serial_graph = self.get_serial_graph()
        if deterministic:
            long_numbers = pynini.compose(NEMO_DIGIT ** (5, ...), self.single_digits_graph).optimize()
            final_graph = plurals._priority_union(long_numbers, self.graph_with_and, NEMO_SIGMA).optimize()
            cardinal_with_leading_zeros = pynini.compose(
                pynini.accep("0") + pynini.closure(NEMO_DIGIT), self.single_digits_graph
            )
            final_graph |= cardinal_with_leading_zeros
        else:
            leading_zeros = pynini.compose(pynini.closure(pynini.accep("0"), 1), self.single_digits_graph)
            cardinal_with_leading_zeros = (
                leading_zeros + pynutil.insert(" ") + pynini.compose(pynini.closure(NEMO_DIGIT), self.graph_with_and)
            )

            # add small weight to non-default graphs to make sure the deterministic option is listed first
            final_graph = (
                self.graph_with_and
                | pynutil.add_weight(self.single_digits_graph, 0.0001)
                | get_four_digit_year_graph()  # allows e.g. 4567 be pronouced as forty five sixty seven
                | pynutil.add_weight(single_digits_graph_with_commas, 0.0001)
                | cardinal_with_leading_zeros
            )

        final_graph = optional_minus_graph + pynutil.insert("integer: \"") + final_graph + pynutil.insert("\"")
        final_graph = self.add_tokens(final_graph)
        self.fst = final_graph.optimize()

    def add_optional_and(self, graph):
        not_quote = pynini.closure(NEMO_NOT_QUOTE)
        no_thousand_million = pynini.difference(
            not_quote, not_quote + pynini.union("thousand", "million") + not_quote
        ).optimize()
        integer = (
            not_quote + pynutil.add_weight(pynini.cross("hundred ", "hundred and ") + no_thousand_million, -0.0001)
        ).optimize()

<<<<<<< HEAD
        no_hundred = pynini.difference(NEMO_SIGMA, not_quote + pynini.accep("hundred") + not_quote).optimize()
        integer |= (
            not_quote + pynutil.add_weight(pynini.cross("thousand ", "thousand and ") + no_hundred, -0.0001)
=======
        # add space between letter and digit
        graph_with_space = pynini.compose(
            pynini.cdrewrite(pynutil.insert(" "), NEMO_ALPHA, NEMO_DIGIT, NEMO_SIGMA),
            pynini.cdrewrite(pynutil.insert(" "), NEMO_DIGIT, NEMO_ALPHA, NEMO_SIGMA),
        )

        # make sure at least one digit and letter is present
        not_space = pynini.closure(NEMO_NOT_SPACE)
        graph_with_space = pynini.compose(
            (not_space + NEMO_ALPHA + not_space + NEMO_DIGIT + not_space)
            | (not_space + NEMO_DIGIT + not_space + NEMO_ALPHA + not_space),
            graph_with_space,
        )

        keep_space = pynini.accep(" ")
        serial_graph = pynini.compose(
            graph_with_space,
            pynini.closure(pynini.closure(NEMO_ALPHA, 1) + keep_space, 1)
            + num_graph
            + pynini.closure(keep_space + pynini.closure(NEMO_ALPHA) + pynini.closure(keep_space + num_graph, 0, 1)),
        )
        serial_graph |= pynini.compose(
            graph_with_space,
            num_graph
            + keep_space
            + pynini.closure(NEMO_ALPHA, 1)
            + pynini.closure(keep_space + num_graph + pynini.closure(keep_space + pynini.closure(NEMO_ALPHA), 0, 1)),
        )

        # serial graph with delimiter
        delimiter = pynini.accep("-") | pynini.accep("/")
        alphas = pynini.closure(NEMO_ALPHA, 1)
        letter_num = alphas + delimiter + num_graph
        num_letter = pynini.closure(num_graph + delimiter, 1) + alphas
        next_alpha_or_num = pynini.closure(delimiter + (alphas | num_graph))
        next_alpha_or_num |= pynini.closure(delimiter + num_graph + pynutil.insert(" ") + alphas)

        serial_graph |= letter_num + next_alpha_or_num
        serial_graph |= num_letter + next_alpha_or_num
        # numbers only with 2+ delimiters
        serial_graph |= (
            num_graph + delimiter + num_graph + delimiter + num_graph + pynini.closure(delimiter + num_graph)
        )

        # exclude ordinal numbers from serial options
        ordinal = OrdinalFst(cardinal=self, deterministic=True)
        serial_graph = pynini.compose(
            pynini.difference(NEMO_SIGMA, pynini.project(ordinal.graph, "input")), serial_graph
>>>>>>> 0be1e945
        ).optimize()

        if self.deterministic:
            graph_with_and = pynini.compose(graph, integer).optimize() | pynutil.add_weight(graph, 0.00001)
        else:
            optional_and = (
                pynini.closure(NEMO_NOT_QUOTE)
                + pynini.closure(pynini.cross("hundred ", "hundred and ") | pynini.cross("hundred ", " "), 0, 1)
                + pynini.closure(NEMO_NOT_QUOTE)
            ).optimize()
            graph_with_and = pynini.compose(graph, optional_and) | pynutil.add_weight(graph, 0.00001)
        return graph_with_and<|MERGE_RESOLUTION|>--- conflicted
+++ resolved
@@ -15,7 +15,6 @@
 
 
 from nemo_text_processing.text_normalization.en.graph_utils import (
-    NEMO_ALPHA,
     NEMO_DIGIT,
     NEMO_NOT_QUOTE,
     NEMO_SIGMA,
@@ -23,7 +22,6 @@
     insert_space,
 )
 from nemo_text_processing.text_normalization.en.taggers.date import get_four_digit_year_graph
-from nemo_text_processing.text_normalization.en.taggers.ordinal import OrdinalFst
 from nemo_text_processing.text_normalization.en.utils import get_abs_path
 
 try:
@@ -56,16 +54,6 @@
         self.graph_hundred_component_at_least_one_none_zero_digit = (
             pynini.closure(NEMO_DIGIT, 2, 3) | pynini.difference(NEMO_DIGIT, pynini.accep("0"))
         ) @ graph
-<<<<<<< HEAD
-        graph = (
-            pynini.closure(NEMO_DIGIT, 1, 3)
-            + pynini.closure(pynini.closure(pynutil.delete(","), 0, 1) + NEMO_DIGIT + NEMO_DIGIT + NEMO_DIGIT)
-        ) @ graph
-=======
->>>>>>> 0be1e945
-
-        self.graph = graph
-        self.graph_with_and = self.add_optional_and(graph)
 
         graph_digit = pynini.string_file(get_abs_path("data/numbers/digit.tsv"))
         graph_zero = pynini.string_file(get_abs_path("data/numbers/zero.tsv"))
@@ -98,12 +86,14 @@
 
         optional_minus_graph = pynini.closure(pynutil.insert("negative: ") + pynini.cross("-", "\"true\" "), 0, 1)
 
-        self.graph = (
+        graph = (
             pynini.closure(NEMO_DIGIT, 1, 3)
             + (pynini.closure(pynutil.delete(",") + NEMO_DIGIT ** 3) | pynini.closure(NEMO_DIGIT ** 3))
         ) @ graph
 
-        serial_graph = self.get_serial_graph()
+        self.graph = graph
+        self.graph_with_and = self.add_optional_and(graph)
+
         if deterministic:
             long_numbers = pynini.compose(NEMO_DIGIT ** (5, ...), self.single_digits_graph).optimize()
             final_graph = plurals._priority_union(long_numbers, self.graph_with_and, NEMO_SIGMA).optimize()
@@ -139,60 +129,9 @@
             not_quote + pynutil.add_weight(pynini.cross("hundred ", "hundred and ") + no_thousand_million, -0.0001)
         ).optimize()
 
-<<<<<<< HEAD
         no_hundred = pynini.difference(NEMO_SIGMA, not_quote + pynini.accep("hundred") + not_quote).optimize()
         integer |= (
             not_quote + pynutil.add_weight(pynini.cross("thousand ", "thousand and ") + no_hundred, -0.0001)
-=======
-        # add space between letter and digit
-        graph_with_space = pynini.compose(
-            pynini.cdrewrite(pynutil.insert(" "), NEMO_ALPHA, NEMO_DIGIT, NEMO_SIGMA),
-            pynini.cdrewrite(pynutil.insert(" "), NEMO_DIGIT, NEMO_ALPHA, NEMO_SIGMA),
-        )
-
-        # make sure at least one digit and letter is present
-        not_space = pynini.closure(NEMO_NOT_SPACE)
-        graph_with_space = pynini.compose(
-            (not_space + NEMO_ALPHA + not_space + NEMO_DIGIT + not_space)
-            | (not_space + NEMO_DIGIT + not_space + NEMO_ALPHA + not_space),
-            graph_with_space,
-        )
-
-        keep_space = pynini.accep(" ")
-        serial_graph = pynini.compose(
-            graph_with_space,
-            pynini.closure(pynini.closure(NEMO_ALPHA, 1) + keep_space, 1)
-            + num_graph
-            + pynini.closure(keep_space + pynini.closure(NEMO_ALPHA) + pynini.closure(keep_space + num_graph, 0, 1)),
-        )
-        serial_graph |= pynini.compose(
-            graph_with_space,
-            num_graph
-            + keep_space
-            + pynini.closure(NEMO_ALPHA, 1)
-            + pynini.closure(keep_space + num_graph + pynini.closure(keep_space + pynini.closure(NEMO_ALPHA), 0, 1)),
-        )
-
-        # serial graph with delimiter
-        delimiter = pynini.accep("-") | pynini.accep("/")
-        alphas = pynini.closure(NEMO_ALPHA, 1)
-        letter_num = alphas + delimiter + num_graph
-        num_letter = pynini.closure(num_graph + delimiter, 1) + alphas
-        next_alpha_or_num = pynini.closure(delimiter + (alphas | num_graph))
-        next_alpha_or_num |= pynini.closure(delimiter + num_graph + pynutil.insert(" ") + alphas)
-
-        serial_graph |= letter_num + next_alpha_or_num
-        serial_graph |= num_letter + next_alpha_or_num
-        # numbers only with 2+ delimiters
-        serial_graph |= (
-            num_graph + delimiter + num_graph + delimiter + num_graph + pynini.closure(delimiter + num_graph)
-        )
-
-        # exclude ordinal numbers from serial options
-        ordinal = OrdinalFst(cardinal=self, deterministic=True)
-        serial_graph = pynini.compose(
-            pynini.difference(NEMO_SIGMA, pynini.project(ordinal.graph, "input")), serial_graph
->>>>>>> 0be1e945
         ).optimize()
 
         if self.deterministic:
