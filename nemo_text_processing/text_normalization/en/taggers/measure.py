# Copyright (c) 2021, NVIDIA CORPORATION.  All rights reserved.
# Copyright 2015 and onwards Google, Inc.
#
# Licensed under the Apache License, Version 2.0 (the "License");
# you may not use this file except in compliance with the License.
# You may obtain a copy of the License at
#
#     http://www.apache.org/licenses/LICENSE-2.0
#
# Unless required by applicable law or agreed to in writing, software
# distributed under the License is distributed on an "AS IS" BASIS,
# WITHOUT WARRANTIES OR CONDITIONS OF ANY KIND, either express or implied.
# See the License for the specific language governing permissions and
# limitations under the License.

from nemo_text_processing.text_normalization.en.graph_utils import (
    NEMO_ALPHA,
    NEMO_DIGIT,
    NEMO_NON_BREAKING_SPACE,
    NEMO_SIGMA,
    NEMO_SPACE,
    NEMO_UPPER,
    SINGULAR_TO_PLURAL,
    TO_LOWER,
    GraphFst,
    convert_space,
    delete_space,
    insert_space,
)
from nemo_text_processing.text_normalization.en.taggers.ordinal import OrdinalFst as OrdinalTagger
from nemo_text_processing.text_normalization.en.taggers.whitelist import get_formats
from nemo_text_processing.text_normalization.en.utils import get_abs_path, load_labels
from nemo_text_processing.text_normalization.en.verbalizers.ordinal import OrdinalFst as OrdinalVerbalizer

try:
    import pynini
    from pynini.lib import pynutil

    PYNINI_AVAILABLE = True
except (ModuleNotFoundError, ImportError):
    PYNINI_AVAILABLE = False


class MeasureFst(GraphFst):
    """
    Finite state transducer for classifying measure, suppletive aware, e.g. 
        -12kg -> measure { negative: "true" cardinal { integer: "twelve" } units: "kilograms" }
        1kg -> measure { cardinal { integer: "one" } units: "kilogram" }
        .5kg -> measure { decimal { fractional_part: "five" } units: "kilograms" }

    Args:
        cardinal: CardinalFst
        decimal: DecimalFst
        fraction: FractionFst
        deterministic: if True will provide a single transduction option,
            for False multiple transduction are generated (used for audio-based normalization)
    """

    def __init__(
        self, cardinal: GraphFst, decimal: GraphFst, fraction: GraphFst, deterministic: bool = True, lm: bool = False,
    ):
        super().__init__(name="measure", kind="classify", deterministic=deterministic)
        cardinal_graph = cardinal.graph | cardinal.get_range_graph(date_format_for_four_digits=False)

        graph_unit = pynini.string_file(get_abs_path("data/measurements.tsv"))
        graph_unit |= pynini.compose(
            pynini.closure(TO_LOWER, 1) + (NEMO_ALPHA | TO_LOWER) + pynini.closure(NEMO_ALPHA | TO_LOWER), graph_unit
        ).optimize()

        graph_unit_no_degrees = pynini.compose(
            graph_unit, pynini.difference(NEMO_SIGMA, pynini.union("degree Celsius", "degree Fahrenheit"))
        ).optimize()

        graph_unit_plural = convert_space(graph_unit_no_degrees @ SINGULAR_TO_PLURAL)
        graph_unit_plural |= pynini.compose(
            pynini.compose(graph_unit, pynini.accep("degree Celsius")),
            pynini.cross("degree Celsius", "degrees Celsius"),
        ).optimize()
        graph_unit_plural |= pynini.compose(
            pynini.compose(graph_unit, pynini.accep("degree Fahrenheit")),
            pynini.cross("degree Fahrenheit", "degrees Fahrenheit"),
        ).optimize()
        graph_unit_plural = graph_unit_plural.optimize()
        graph_unit = convert_space(graph_unit)

        optional_graph_negative = pynini.closure(pynutil.insert("negative: ") + pynini.cross("-", "\"true\" "), 0, 1)

        graph_unit2 = pynini.cross("/", "per") + delete_space + pynutil.insert(NEMO_NON_BREAKING_SPACE) + graph_unit

        optional_graph_unit2 = pynini.closure(
            delete_space + pynutil.insert(NEMO_NON_BREAKING_SPACE) + graph_unit2, 0, 1,
        )

        unit_plural = (
            pynutil.insert("units: \"")
            + (graph_unit_plural + optional_graph_unit2 | graph_unit2)
            + pynutil.insert("\"")
        )

        unit_singular = (
            pynutil.insert("units: \"") + (graph_unit + optional_graph_unit2 | graph_unit2) + pynutil.insert("\"")
        )

        subgraph_decimal = (
            pynutil.insert("decimal { ")
            + optional_graph_negative
            + decimal.final_graph_wo_negative
            + delete_space
            + pynutil.insert(" } ")
            + unit_plural
        )

        subgraph_cardinal = (
            pynutil.insert("cardinal { ")
            + optional_graph_negative
            + pynutil.insert("integer: \"")
            + ((NEMO_SIGMA - "1") @ cardinal_graph)
            + delete_space
            + pynutil.insert("\"")
            + pynutil.insert(" } ")
            + unit_plural
        )

        subgraph_cardinal |= (
            pynutil.insert("cardinal { ")
            + optional_graph_negative
            + pynutil.insert("integer: \"")
            + pynini.cross("1", "one")
            + delete_space
            + pynutil.insert("\"")
            + pynutil.insert(" } ")
            + unit_singular
        )

        unit_graph = (
            pynutil.insert("cardinal { integer: \"-\" } units: \"")
            + pynini.cross(pynini.union("/", "per"), "per")
            + delete_space
            + pynutil.insert(NEMO_NON_BREAKING_SPACE)
            + graph_unit
            + pynutil.insert("\" preserve_order: true")
        )

        cardinal_dash_alpha = (
            pynutil.insert("cardinal { integer: \"")
            + cardinal_graph
            + pynini.accep('-')
            + pynutil.insert("\" } units: \"")
            + pynini.closure(NEMO_ALPHA, 1)
            + pynutil.insert("\"")
        )

        alpha_dash_cardinal = (
            pynutil.insert("units: \"")
            + pynini.closure(NEMO_ALPHA, 1)
            + pynini.accep('-')
            + pynutil.insert("\"")
            + pynutil.insert(" cardinal { integer: \"")
            + cardinal_graph
            + pynutil.insert("\" } preserve_order: true")
        )

        decimal_dash_alpha = (
            pynutil.insert("decimal { ")
            + decimal.final_graph_wo_negative
            + pynini.cross('-', '')
            + pynutil.insert(" } units: \"")
            + pynini.closure(NEMO_ALPHA, 1)
            + pynutil.insert("\"")
        )

        decimal_times = (
            pynutil.insert("decimal { ")
            + decimal.final_graph_wo_negative
            + pynutil.insert(" } units: \"")
            + pynini.cross(pynini.union('x', "X"), 'x')
            + pynutil.insert("\"")
        )

        alpha_dash_decimal = (
            pynutil.insert("units: \"")
            + pynini.closure(NEMO_ALPHA, 1)
            + pynini.accep('-')
            + pynutil.insert("\"")
            + pynutil.insert(" decimal { ")
            + decimal.final_graph_wo_negative
            + pynutil.insert(" } preserve_order: true")
        )

        subgraph_fraction = (
            pynutil.insert("fraction { ") + fraction.graph + delete_space + pynutil.insert(" } ") + unit_plural
        )

        address = self.get_address_graph(cardinal, lm=lm)
        address = (
            pynutil.insert("units: \"address\" cardinal { integer: \"")
            + address
            + pynutil.insert("\" } preserve_order: true")
        )

        math_operations = pynini.string_file(get_abs_path("data/math_operations.tsv"))
        delimiter = pynini.accep(" ") | pynutil.insert(" ")

        math = (
            (cardinal_graph | NEMO_ALPHA)
            + delimiter
            + math_operations
            + (delimiter | NEMO_ALPHA)
            + cardinal_graph
            + delimiter
            + pynini.cross("=", "equals")
            + delimiter
            + (cardinal_graph | NEMO_ALPHA)
        )
        math = (
            pynutil.insert("units: \"math\" cardinal { integer: \"")
            + math
            + pynutil.insert("\" } preserve_order: true")
        )
        final_graph = (
            subgraph_decimal
            | subgraph_cardinal
            | unit_graph
            | cardinal_dash_alpha
            | alpha_dash_cardinal
            | decimal_dash_alpha
            | decimal_times
            | alpha_dash_decimal
            | subgraph_fraction
            | address
            | math
        )

        final_graph = self.add_tokens(final_graph)
        self.fst = final_graph.optimize()

    def get_address_graph(self, cardinal, lm=False):
        """
        Finite state transducer for classifying serial.
            The serial is a combination of digits, letters and dashes, e.g.:
            2788 San Tomas Expy, Santa Clara, CA 95051 ->
                units: "address" cardinal
                { integer: "two seven eight eight San Tomas Expressway Santa Clara California nine five zero five one" }
                 preserve_order: true
        """
        ordinal_verbalizer = OrdinalVerbalizer().graph
        ordinal_tagger = OrdinalTagger(cardinal=cardinal).graph
        ordinal_num = pynini.compose(
            pynutil.insert("integer: \"") + ordinal_tagger + pynutil.insert("\""), ordinal_verbalizer
        )

        address_num = NEMO_DIGIT ** (1, 2) @ cardinal.graph_hundred_component_at_least_one_none_zero_digit
        address_num += insert_space + NEMO_DIGIT ** 2 @ (
            pynini.closure(pynini.cross("0", "zero "), 0, 1)
            + cardinal.graph_hundred_component_at_least_one_none_zero_digit
        )
        # to handle the rest of the numbers
        address_num = pynutil.add_weight(pynini.compose(NEMO_DIGIT ** (3, 4), address_num), -0.001)
        address_num |= cardinal.graph

        direction = (
            pynini.cross("E", "East")
            | pynini.cross("S", "South")
            | pynini.cross("W", "West")
            | pynini.cross("N", "North")
        ) + pynini.closure(pynutil.delete("."), 0, 1)

        direction = pynini.closure(pynutil.add_weight(pynini.accep(NEMO_SPACE) + direction, -0.001), 0, 1)
        address_words = get_formats(get_abs_path("data/address/address_words.tsv"))
        address_words = (
            pynini.accep(NEMO_SPACE)
            + (pynini.closure(ordinal_num, 0, 1) | NEMO_UPPER + pynini.closure(NEMO_ALPHA, 1))
            + NEMO_SPACE
            + pynini.closure(NEMO_UPPER + pynini.closure(NEMO_ALPHA) + NEMO_SPACE)
            + address_words
        )

        city = pynini.closure(NEMO_ALPHA | pynini.accep(NEMO_SPACE), 1)
        city = pynini.closure(pynini.accep(",") + pynini.accep(NEMO_SPACE) + city, 0, 1)

        states = load_labels(get_abs_path("data/address/states.tsv"))

        additional_options = []
        for x, y in states:
            additional_options.append((x, f"{y[0]}.{y[1:]}"))
        states.extend(additional_options)
        state_graph = pynini.string_map(states)
        state = pynini.invert(state_graph)
        state = pynini.closure(pynini.accep(",") + pynini.accep(NEMO_SPACE) + state, 0, 1)

        zip_code = pynini.compose(NEMO_DIGIT ** 5, cardinal.single_digits_graph)
        zip_code = pynini.closure(
            pynutil.add_weight(pynini.closure(pynini.accep(","), 0, 1) + pynini.accep(NEMO_SPACE) + zip_code, -0.001),
            0,
            1,
        )

        address = (
            address_num
            + direction
            + address_words
            + pynini.closure(pynutil.add_weight(city + state + zip_code, -0.001), 0, 1)
        )

<<<<<<< HEAD
        if lm:
            address |= address_num + direction + address_words + pynini.closure(pynini.cross(".", ""), 0, 1)
=======
        address |= address_num + direction + address_words + pynini.closure(pynini.cross(".", ""), 0, 1)
>>>>>>> f990835a

        return address<|MERGE_RESOLUTION|>--- conflicted
+++ resolved
@@ -302,11 +302,6 @@
             + pynini.closure(pynutil.add_weight(city + state + zip_code, -0.001), 0, 1)
         )
 
-<<<<<<< HEAD
-        if lm:
-            address |= address_num + direction + address_words + pynini.closure(pynini.cross(".", ""), 0, 1)
-=======
         address |= address_num + direction + address_words + pynini.closure(pynini.cross(".", ""), 0, 1)
->>>>>>> f990835a
 
         return address