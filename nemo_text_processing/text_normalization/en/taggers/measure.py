# Copyright (c) 2021, NVIDIA CORPORATION.  All rights reserved.
# Copyright 2015 and onwards Google, Inc.
#
# Licensed under the Apache License, Version 2.0 (the "License");
# you may not use this file except in compliance with the License.
# You may obtain a copy of the License at
#
#     http://www.apache.org/licenses/LICENSE-2.0
#
# Unless required by applicable law or agreed to in writing, software
# distributed under the License is distributed on an "AS IS" BASIS,
# WITHOUT WARRANTIES OR CONDITIONS OF ANY KIND, either express or implied.
# See the License for the specific language governing permissions and
# limitations under the License.

from nemo_text_processing.text_normalization.en.graph_utils import (
    NEMO_ALPHA,
    NEMO_DIGIT,
    NEMO_NON_BREAKING_SPACE,
    NEMO_SIGMA,
    NEMO_SPACE,
    NEMO_UPPER,
    SINGULAR_TO_PLURAL,
    TO_LOWER,
    GraphFst,
    convert_space,
    delete_space,
    insert_space,
)
from nemo_text_processing.text_normalization.en.taggers.ordinal import OrdinalFst as OrdinalTagger
from nemo_text_processing.text_normalization.en.taggers.whitelist import get_formats
from nemo_text_processing.text_normalization.en.utils import get_abs_path, load_labels
from nemo_text_processing.text_normalization.en.verbalizers.ordinal import OrdinalFst as OrdinalVerbalizer

try:
    import pynini
    from pynini.lib import pynutil
    from pynini.examples import plurals

    PYNINI_AVAILABLE = True
except (ModuleNotFoundError, ImportError):
    PYNINI_AVAILABLE = False


class MeasureFst(GraphFst):
    """
    Finite state transducer for classifying measure, suppletive aware, e.g. 
        -12kg -> measure { negative: "true" cardinal { integer: "twelve" } units: "kilograms" }
        1kg -> measure { cardinal { integer: "one" } units: "kilogram" }
        .5kg -> measure { decimal { fractional_part: "five" } units: "kilograms" }

    Args:
        cardinal: CardinalFst
        decimal: DecimalFst
        fraction: FractionFst
        deterministic: if True will provide a single transduction option,
            for False multiple transduction are generated (used for audio-based normalization)
    """

    def __init__(
        self, cardinal: GraphFst, decimal: GraphFst, fraction: GraphFst, deterministic: bool = True, lm: bool = False,
    ):
        super().__init__(name="measure", kind="classify", deterministic=deterministic)
        cardinal_graph = cardinal.graph | cardinal.get_range_graph(date_format_for_four_digits=False)

        graph_unit = pynini.string_file(get_abs_path("data/measurements.tsv"))
        graph_unit |= pynini.compose(
            pynini.closure(TO_LOWER, 1) + (NEMO_ALPHA | TO_LOWER) + pynini.closure(NEMO_ALPHA | TO_LOWER), graph_unit
        ).optimize()

        graph_unit_no_degrees = pynini.compose(
            graph_unit, pynini.difference(NEMO_SIGMA, pynini.union("degree Celsius", "degree Fahrenheit"))
        ).optimize()

        graph_unit_plural = convert_space(graph_unit_no_degrees @ SINGULAR_TO_PLURAL)
        graph_unit_plural |= pynini.compose(
            pynini.compose(graph_unit, pynini.accep("degree Celsius")),
            pynini.cross("degree Celsius", "degrees Celsius"),
        ).optimize()
        graph_unit_plural |= pynini.compose(
            pynini.compose(graph_unit, pynini.accep("degree Fahrenheit")),
            pynini.cross("degree Fahrenheit", "degrees Fahrenheit"),
        ).optimize()
        graph_unit_plural = graph_unit_plural.optimize()
        graph_unit = convert_space(graph_unit)

        optional_graph_negative = pynini.closure(pynutil.insert("negative: ") + pynini.cross("-", "\"true\" "), 0, 1)

        graph_unit2 = pynini.cross("/", "per") + delete_space + pynutil.insert(NEMO_NON_BREAKING_SPACE) + graph_unit

        optional_graph_unit2 = pynini.closure(
            delete_space + pynutil.insert(NEMO_NON_BREAKING_SPACE) + graph_unit2, 0, 1,
        )

        unit_plural = (
            pynutil.insert("units: \"")
            + (graph_unit_plural + optional_graph_unit2 | graph_unit2)
            + pynutil.insert("\"")
        )

        unit_singular = (
            pynutil.insert("units: \"") + (graph_unit + optional_graph_unit2 | graph_unit2) + pynutil.insert("\"")
        )

        subgraph_decimal = (
            pynutil.insert("decimal { ")
            + optional_graph_negative
            + decimal.final_graph_wo_negative
            + delete_space
            + pynutil.insert(" } ")
            + unit_plural
        )

        subgraph_cardinal = (
            pynutil.insert("cardinal { ")
            + optional_graph_negative
            + pynutil.insert("integer: \"")
            + ((NEMO_SIGMA - "1") @ cardinal_graph)
            + delete_space
            + pynutil.insert("\"")
            + pynutil.insert(" } ")
            + unit_plural
        )

        subgraph_cardinal |= (
            pynutil.insert("cardinal { ")
            + optional_graph_negative
            + pynutil.insert("integer: \"")
            + pynini.cross("1", "one")
            + delete_space
            + pynutil.insert("\"")
            + pynutil.insert(" } ")
            + unit_singular
        )

        unit_graph = (
            pynutil.insert("cardinal { integer: \"-\" } units: \"")
            + pynini.cross(pynini.union("/", "per"), "per")
            + delete_space
            + pynutil.insert(NEMO_NON_BREAKING_SPACE)
            + graph_unit
            + pynutil.insert("\" preserve_order: true")
        )

        cardinal_dash_alpha = (
            pynutil.insert("cardinal { integer: \"")
            + cardinal_graph
            + pynini.accep('-')
            + pynutil.insert("\" } units: \"")
            + pynini.closure(NEMO_ALPHA, 1)
            + pynutil.insert("\"")
        )

        alpha_dash_cardinal = (
            pynutil.insert("units: \"")
            + pynini.closure(NEMO_ALPHA, 1)
            + pynini.accep('-')
            + pynutil.insert("\"")
            + pynutil.insert(" cardinal { integer: \"")
            + cardinal_graph
            + pynutil.insert("\" } preserve_order: true")
        )

        decimal_dash_alpha = (
            pynutil.insert("decimal { ")
            + decimal.final_graph_wo_negative
            + pynini.cross('-', '')
            + pynutil.insert(" } units: \"")
            + pynini.closure(NEMO_ALPHA, 1)
            + pynutil.insert("\"")
        )

        decimal_times = (
            pynutil.insert("decimal { ")
            + decimal.final_graph_wo_negative
            + pynutil.insert(" } units: \"")
            + pynini.cross(pynini.union('x', "X"), 'x')
            + pynutil.insert("\"")
        )

        alpha_dash_decimal = (
            pynutil.insert("units: \"")
            + pynini.closure(NEMO_ALPHA, 1)
            + pynini.accep('-')
            + pynutil.insert("\"")
            + pynutil.insert(" decimal { ")
            + decimal.final_graph_wo_negative
            + pynutil.insert(" } preserve_order: true")
        )

        subgraph_fraction = (
            pynutil.insert("fraction { ") + fraction.graph + delete_space + pynutil.insert(" } ") + unit_plural
        )

        address = self.get_address_graph(cardinal, lm=lm)
        address = (
            pynutil.insert("units: \"address\" cardinal { integer: \"")
            + address
            + pynutil.insert("\" } preserve_order: true")
        )

        math_operations = pynini.string_file(get_abs_path("data/math_operations.tsv"))
        delimiter = pynini.accep(" ") | pynutil.insert(" ")

        math = (
            (cardinal_graph | NEMO_ALPHA)
            + delimiter
            + math_operations
            + (delimiter | NEMO_ALPHA)
            + cardinal_graph
            + delimiter
            + pynini.cross("=", "equals")
            + delimiter
            + (cardinal_graph | NEMO_ALPHA)
        )
        math = (
            pynutil.insert("units: \"math\" cardinal { integer: \"")
            + math
            + pynutil.insert("\" } preserve_order: true")
        )
        final_graph = (
            subgraph_decimal
            | subgraph_cardinal
            | unit_graph
            | cardinal_dash_alpha
            | alpha_dash_cardinal
            | decimal_dash_alpha
            | decimal_times
            | alpha_dash_decimal
            | subgraph_fraction
            | address
            | math
        )

        final_graph = self.add_tokens(final_graph)
        self.fst = final_graph.optimize()

    def get_address_graph(self, cardinal, lm=False):
        """
        Finite state transducer for classifying serial.
            The serial is a combination of digits, letters and dashes, e.g.:
            2788 San Tomas Expy, Santa Clara, CA 95051 ->
                units: "address" cardinal
                { integer: "two seven eight eight San Tomas Expressway Santa Clara California nine five zero five one" }
                 preserve_order: true
        """
        ordinal_verbalizer = OrdinalVerbalizer().graph
        ordinal_tagger = OrdinalTagger(cardinal=cardinal).graph
        ordinal_num = pynini.compose(
            pynutil.insert("integer: \"") + ordinal_tagger + pynutil.insert("\""), ordinal_verbalizer
        )

        address_num = NEMO_DIGIT ** (1, 2) @ cardinal.graph_hundred_component_at_least_one_none_zero_digit
        address_num += insert_space + NEMO_DIGIT ** 2 @ (
            pynini.closure(pynini.cross("0", "zero "), 0, 1)
            + cardinal.graph_hundred_component_at_least_one_none_zero_digit
        )
        # to handle the rest of the numbers
<<<<<<< HEAD
        address_num = pynutil.add_weight(pynini.compose(NEMO_DIGIT ** (3, 4), address_num), -0.0001)
        address_num |= cardinal.graph
=======
        address_num = pynini.compose(NEMO_DIGIT ** (3, 4), address_num)
        address_num = plurals._priority_union(address_num, cardinal.graph, NEMO_SIGMA)
>>>>>>> 7f9d3167

        direction = (
            pynini.cross("E", "East")
            | pynini.cross("S", "South")
            | pynini.cross("W", "West")
            | pynini.cross("N", "North")
        ) + pynini.closure(pynutil.delete("."), 0, 1)

<<<<<<< HEAD
        direction = pynini.closure(pynutil.add_weight(pynini.accep(NEMO_SPACE) + direction, -0.0001), 0, 1)
=======
        direction = pynini.closure(pynini.accep(NEMO_SPACE) + direction, 0, 1)
>>>>>>> 7f9d3167
        address_words = get_formats(get_abs_path("data/address/address_words.tsv"))
        address_words = (
            pynini.accep(NEMO_SPACE)
            + (pynini.closure(ordinal_num, 0, 1) | NEMO_UPPER + pynini.closure(NEMO_ALPHA, 1))
            + NEMO_SPACE
            + pynini.closure(NEMO_UPPER + pynini.closure(NEMO_ALPHA) + NEMO_SPACE)
            + address_words
        )

        city = pynini.closure(NEMO_ALPHA | pynini.accep(NEMO_SPACE), 1)
        city = pynini.closure(pynini.accep(",") + pynini.accep(NEMO_SPACE) + city, 0, 1)

        states = load_labels(get_abs_path("data/address/states.tsv"))

        additional_options = []
        for x, y in states:
            additional_options.append((x, f"{y[0]}.{y[1:]}"))
        states.extend(additional_options)
        state_graph = pynini.string_map(states)
        state = pynini.invert(state_graph)
        state = pynini.closure(pynini.accep(",") + pynini.accep(NEMO_SPACE) + state, 0, 1)

        zip_code = pynini.compose(NEMO_DIGIT ** 5, cardinal.single_digits_graph)
<<<<<<< HEAD
        zip_code = pynini.closure(
            pynutil.add_weight(pynini.closure(pynini.accep(","), 0, 1) + pynini.accep(NEMO_SPACE) + zip_code, -0.0001),
            0,
            1,
        )

        address = (
            address_num
            + direction
            + address_words
            + pynini.closure(pynutil.add_weight(city + state + zip_code, -0.0001), 0, 1)
        )
=======
        zip_code = pynini.closure(pynini.closure(pynini.accep(","), 0, 1) + pynini.accep(NEMO_SPACE) + zip_code, 0, 1,)

        address = address_num + direction + address_words + pynini.closure(city + state + zip_code, 0, 1)
>>>>>>> 7f9d3167

        address |= address_num + direction + address_words + pynini.closure(pynini.cross(".", ""), 0, 1)

        return address<|MERGE_RESOLUTION|>--- conflicted
+++ resolved
@@ -256,13 +256,8 @@
             + cardinal.graph_hundred_component_at_least_one_none_zero_digit
         )
         # to handle the rest of the numbers
-<<<<<<< HEAD
-        address_num = pynutil.add_weight(pynini.compose(NEMO_DIGIT ** (3, 4), address_num), -0.0001)
-        address_num |= cardinal.graph
-=======
         address_num = pynini.compose(NEMO_DIGIT ** (3, 4), address_num)
         address_num = plurals._priority_union(address_num, cardinal.graph, NEMO_SIGMA)
->>>>>>> 7f9d3167
 
         direction = (
             pynini.cross("E", "East")
@@ -271,11 +266,7 @@
             | pynini.cross("N", "North")
         ) + pynini.closure(pynutil.delete("."), 0, 1)
 
-<<<<<<< HEAD
-        direction = pynini.closure(pynutil.add_weight(pynini.accep(NEMO_SPACE) + direction, -0.0001), 0, 1)
-=======
         direction = pynini.closure(pynini.accep(NEMO_SPACE) + direction, 0, 1)
->>>>>>> 7f9d3167
         address_words = get_formats(get_abs_path("data/address/address_words.tsv"))
         address_words = (
             pynini.accep(NEMO_SPACE)
@@ -299,24 +290,9 @@
         state = pynini.closure(pynini.accep(",") + pynini.accep(NEMO_SPACE) + state, 0, 1)
 
         zip_code = pynini.compose(NEMO_DIGIT ** 5, cardinal.single_digits_graph)
-<<<<<<< HEAD
-        zip_code = pynini.closure(
-            pynutil.add_weight(pynini.closure(pynini.accep(","), 0, 1) + pynini.accep(NEMO_SPACE) + zip_code, -0.0001),
-            0,
-            1,
-        )
-
-        address = (
-            address_num
-            + direction
-            + address_words
-            + pynini.closure(pynutil.add_weight(city + state + zip_code, -0.0001), 0, 1)
-        )
-=======
         zip_code = pynini.closure(pynini.closure(pynini.accep(","), 0, 1) + pynini.accep(NEMO_SPACE) + zip_code, 0, 1,)
 
         address = address_num + direction + address_words + pynini.closure(city + state + zip_code, 0, 1)
->>>>>>> 7f9d3167
 
         address |= address_num + direction + address_words + pynini.closure(pynini.cross(".", ""), 0, 1)
 
