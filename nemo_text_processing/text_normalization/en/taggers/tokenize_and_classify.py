# Copyright (c) 2021, NVIDIA CORPORATION.  All rights reserved.
# Copyright 2015 and onwards Google, Inc.
#
# Licensed under the Apache License, Version 2.0 (the "License");
# you may not use this file except in compliance with the License.
# You may obtain a copy of the License at
#
#     http://www.apache.org/licenses/LICENSE-2.0
#
# Unless required by applicable law or agreed to in writing, software
# distributed under the License is distributed on an "AS IS" BASIS,
# WITHOUT WARRANTIES OR CONDITIONS OF ANY KIND, either express or implied.
# See the License for the specific language governing permissions and
# limitations under the License.

import os

from nemo_text_processing.text_normalization.en.graph_utils import (
    GraphFst,
    delete_extra_space,
    delete_space,
    generator_main,
<<<<<<< HEAD
    get_abs_path,
)
=======
)
from nemo_text_processing.text_normalization.en.taggers.abbreviation import AbbreviationFst
>>>>>>> 91ac90bb
from nemo_text_processing.text_normalization.en.taggers.cardinal import CardinalFst
from nemo_text_processing.text_normalization.en.taggers.date import DateFst
from nemo_text_processing.text_normalization.en.taggers.decimal import DecimalFst
from nemo_text_processing.text_normalization.en.taggers.electronic import ElectronicFst
from nemo_text_processing.text_normalization.en.taggers.fraction import FractionFst
from nemo_text_processing.text_normalization.en.taggers.measure import MeasureFst
from nemo_text_processing.text_normalization.en.taggers.money import MoneyFst
from nemo_text_processing.text_normalization.en.taggers.ordinal import OrdinalFst
from nemo_text_processing.text_normalization.en.taggers.punctuation import PunctuationFst
from nemo_text_processing.text_normalization.en.taggers.roman import RomanFst
from nemo_text_processing.text_normalization.en.taggers.telephone import TelephoneFst
from nemo_text_processing.text_normalization.en.taggers.time import TimeFst
from nemo_text_processing.text_normalization.en.taggers.whitelist import WhiteListFst
from nemo_text_processing.text_normalization.en.taggers.word import WordFst

from nemo.utils import logging

try:
    import pynini
    from pynini.lib import pynutil

    PYNINI_AVAILABLE = True
except (ModuleNotFoundError, ImportError):
    PYNINI_AVAILABLE = False


class ClassifyFst(GraphFst):
    """
    Final class that composes all other classification grammars. This class can process an entire sentence including punctuation.
    For deployment, this grammar will be compiled and exported to OpenFst Finate State Archiv (FAR) File. 
    More details to deployment at NeMo/tools/text_processing_deployment.
    
    Args:
        input_case: accepting either "lower_cased" or "cased" input.
        deterministic: if True will provide a single transduction option,
            for False multiple options (used for audio-based normalization)
<<<<<<< HEAD
        use_cache: set to True to use saved .far grammar file
    """

    def __init__(self, input_case: str, deterministic: bool = True, use_cache: bool = False):
        super().__init__(name="tokenize_and_classify", kind="classify", deterministic=deterministic)

        far_file = get_abs_path(f"_en_tn_{deterministic}deterministic.far")
        if use_cache and os.path.exists(far_file):
            self.fst = pynini.Far(far_file, mode='r')['tokenize_and_classify']
            logging.info(f'ClassifyFst.fst was restored from {far_file}.')
        else:
=======
        cache_dir: path to a dir with .far grammar file. Set to None to avoid using cache.
        overwrite_cache: set to True to overwrite .far files
    """

    def __init__(
        self, input_case: str, deterministic: bool = True, cache_dir: str = None, overwrite_cache: bool = False
    ):
        super().__init__(name="tokenize_and_classify", kind="classify", deterministic=deterministic)

        far_file = None
        if cache_dir is not None and cache_dir != "None":
            os.makedirs(cache_dir, exist_ok=True)
            far_file = os.path.join(cache_dir, f"_{input_case}_en_tn_{deterministic}_deterministic.far")
        if not overwrite_cache and far_file and os.path.exists(far_file):
            self.fst = pynini.Far(far_file, mode="r")["tokenize_and_classify"]
        else:
            logging.info(f"Creating ClassifyFst grammars.")
>>>>>>> 91ac90bb
            cardinal = CardinalFst(deterministic=deterministic)
            cardinal_graph = cardinal.fst

            ordinal = OrdinalFst(cardinal=cardinal, deterministic=deterministic)
            ordinal_graph = ordinal.fst

            decimal = DecimalFst(cardinal=cardinal, deterministic=deterministic)
            decimal_graph = decimal.fst
            fraction = FractionFst(deterministic=deterministic, cardinal=cardinal)
            fraction_graph = fraction.fst

            measure = MeasureFst(cardinal=cardinal, decimal=decimal, fraction=fraction, deterministic=deterministic)
            measure_graph = measure.fst
            date_graph = DateFst(cardinal=cardinal, deterministic=deterministic).fst
            word_graph = WordFst(deterministic=deterministic).fst
            time_graph = TimeFst(cardinal=cardinal, deterministic=deterministic).fst
            telephone_graph = TelephoneFst(deterministic=deterministic).fst
            electonic_graph = ElectronicFst(deterministic=deterministic).fst
            money_graph = MoneyFst(cardinal=cardinal, decimal=decimal, deterministic=deterministic).fst
            whitelist_graph = WhiteListFst(input_case=input_case, deterministic=deterministic).fst
            punct_graph = PunctuationFst(deterministic=deterministic).fst

            classify = (
                pynutil.add_weight(whitelist_graph, 1.01)
                | pynutil.add_weight(time_graph, 1.1)
                | pynutil.add_weight(date_graph, 1.09)
                | pynutil.add_weight(decimal_graph, 1.1)
                | pynutil.add_weight(measure_graph, 1.1)
                | pynutil.add_weight(cardinal_graph, 1.1)
                | pynutil.add_weight(ordinal_graph, 1.1)
                | pynutil.add_weight(money_graph, 1.1)
                | pynutil.add_weight(telephone_graph, 1.1)
                | pynutil.add_weight(electonic_graph, 1.1)
                | pynutil.add_weight(fraction_graph, 1.1)
                | pynutil.add_weight(word_graph, 100)
            )

            if not deterministic:
                roman_graph = RomanFst(deterministic=deterministic).fst
<<<<<<< HEAD
                # the weight for roman_graph matches the word_graph weight for "I" cases in long sentences with multiple semiotic tokens
                classify |= pynutil.add_weight(roman_graph, 100)

=======
                # the weight matches the word_graph weight for "I" cases in long sentences with multiple semiotic tokens
                classify |= pynutil.add_weight(roman_graph, 100)

                abbreviation_graph = AbbreviationFst(deterministic=deterministic).fst
                classify |= pynutil.add_weight(abbreviation_graph, 100)

>>>>>>> 91ac90bb
            punct = pynutil.insert("tokens { ") + pynutil.add_weight(punct_graph, weight=1.1) + pynutil.insert(" }")
            token = pynutil.insert("tokens { ") + classify + pynutil.insert(" }")
            token_plus_punct = (
                pynini.closure(punct + pynutil.insert(" ")) + token + pynini.closure(pynutil.insert(" ") + punct)
            )

            graph = token_plus_punct + pynini.closure(delete_extra_space + token_plus_punct)
            graph = delete_space + graph + delete_space

            self.fst = graph.optimize()

<<<<<<< HEAD
            generator_main(far_file, {"tokenize_and_classify": self.fst})
            logging.info(f'ClassifyFst grammars are saved to {far_file}.')
=======
            if far_file:
                generator_main(far_file, {"tokenize_and_classify": self.fst})
                logging.info(f"ClassifyFst grammars are saved to {far_file}.")
>>>>>>> 91ac90bb
<|MERGE_RESOLUTION|>--- conflicted
+++ resolved
@@ -20,13 +20,8 @@
     delete_extra_space,
     delete_space,
     generator_main,
-<<<<<<< HEAD
-    get_abs_path,
-)
-=======
 )
 from nemo_text_processing.text_normalization.en.taggers.abbreviation import AbbreviationFst
->>>>>>> 91ac90bb
 from nemo_text_processing.text_normalization.en.taggers.cardinal import CardinalFst
 from nemo_text_processing.text_normalization.en.taggers.date import DateFst
 from nemo_text_processing.text_normalization.en.taggers.decimal import DecimalFst
@@ -63,19 +58,6 @@
         input_case: accepting either "lower_cased" or "cased" input.
         deterministic: if True will provide a single transduction option,
             for False multiple options (used for audio-based normalization)
-<<<<<<< HEAD
-        use_cache: set to True to use saved .far grammar file
-    """
-
-    def __init__(self, input_case: str, deterministic: bool = True, use_cache: bool = False):
-        super().__init__(name="tokenize_and_classify", kind="classify", deterministic=deterministic)
-
-        far_file = get_abs_path(f"_en_tn_{deterministic}deterministic.far")
-        if use_cache and os.path.exists(far_file):
-            self.fst = pynini.Far(far_file, mode='r')['tokenize_and_classify']
-            logging.info(f'ClassifyFst.fst was restored from {far_file}.')
-        else:
-=======
         cache_dir: path to a dir with .far grammar file. Set to None to avoid using cache.
         overwrite_cache: set to True to overwrite .far files
     """
@@ -93,7 +75,6 @@
             self.fst = pynini.Far(far_file, mode="r")["tokenize_and_classify"]
         else:
             logging.info(f"Creating ClassifyFst grammars.")
->>>>>>> 91ac90bb
             cardinal = CardinalFst(deterministic=deterministic)
             cardinal_graph = cardinal.fst
 
@@ -133,18 +114,12 @@
 
             if not deterministic:
                 roman_graph = RomanFst(deterministic=deterministic).fst
-<<<<<<< HEAD
-                # the weight for roman_graph matches the word_graph weight for "I" cases in long sentences with multiple semiotic tokens
-                classify |= pynutil.add_weight(roman_graph, 100)
-
-=======
                 # the weight matches the word_graph weight for "I" cases in long sentences with multiple semiotic tokens
                 classify |= pynutil.add_weight(roman_graph, 100)
 
                 abbreviation_graph = AbbreviationFst(deterministic=deterministic).fst
                 classify |= pynutil.add_weight(abbreviation_graph, 100)
 
->>>>>>> 91ac90bb
             punct = pynutil.insert("tokens { ") + pynutil.add_weight(punct_graph, weight=1.1) + pynutil.insert(" }")
             token = pynutil.insert("tokens { ") + classify + pynutil.insert(" }")
             token_plus_punct = (
@@ -156,11 +131,6 @@
 
             self.fst = graph.optimize()
 
-<<<<<<< HEAD
-            generator_main(far_file, {"tokenize_and_classify": self.fst})
-            logging.info(f'ClassifyFst grammars are saved to {far_file}.')
-=======
             if far_file:
                 generator_main(far_file, {"tokenize_and_classify": self.fst})
-                logging.info(f"ClassifyFst grammars are saved to {far_file}.")
->>>>>>> 91ac90bb
+                logging.info(f"ClassifyFst grammars are saved to {far_file}.")