--- conflicted
+++ resolved
@@ -169,12 +169,6 @@
             # the weight matches the word_graph weight for "I" cases in long sentences with multiple semiotic tokens
             classify_and_verbalize |= pynutil.add_weight(pynini.compose(roman_graph, v_roman_graph), 98)
 
-<<<<<<< HEAD
-            # abbreviation_graph = AbbreviationFst(whitelist=whitelist, deterministic=deterministic).fst
-            # classify_and_verbalize |= pynutil.add_weight(pynini.compose(abbreviation_graph, v_abbreviation), 100)
-
-=======
->>>>>>> f990835a
             range_graph = RangeFst(
                 time=time_final, cardinal=cardinal_tagger, date=date_final, deterministic=deterministic
             ).fst
