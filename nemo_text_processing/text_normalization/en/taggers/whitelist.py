# Copyright (c) 2021, NVIDIA CORPORATION.  All rights reserved.
# Copyright 2015 and onwards Google, Inc.
#
# Licensed under the Apache License, Version 2.0 (the "License");
# you may not use this file except in compliance with the License.
# You may obtain a copy of the License at
#
#     http://www.apache.org/licenses/LICENSE-2.0
#
# Unless required by applicable law or agreed to in writing, software
# distributed under the License is distributed on an "AS IS" BASIS,
# WITHOUT WARRANTIES OR CONDITIONS OF ANY KIND, either express or implied.
# See the License for the specific language governing permissions and
# limitations under the License.

from nemo_text_processing.text_normalization.en.graph_utils import (
    NEMO_CHAR,
    NEMO_NOT_SPACE,
    NEMO_UPPER,
    SINGULAR_TO_PLURAL,
    GraphFst,
    convert_space,
)
from nemo_text_processing.text_normalization.en.utils import get_abs_path, load_labels

try:
    import pynini
    from pynini.lib import pynutil

    PYNINI_AVAILABLE = True
except (ModuleNotFoundError, ImportError):
    PYNINI_AVAILABLE = False


class WhiteListFst(GraphFst):
    """
    Finite state transducer for classifying whitelist, e.g.
        misses -> tokens { name: "mrs" }
        for non-deterministic case: "Dr. Abc" ->
            tokens { name: "drive" } tokens { name: "Abc" }
            tokens { name: "doctor" } tokens { name: "Abc" }
            tokens { name: "Dr." } tokens { name: "Abc" }
    This class has highest priority among all classifier grammars. Whitelisted tokens are defined and loaded from "data/whitelist.tsv".

    Args:
        input_case: accepting either "lower_cased" or "cased" input.
        deterministic: if True will provide a single transduction option,
            for False multiple options (used for audio-based normalization)
        input_file: path to a file with whitelist replacements
    """

<<<<<<< HEAD
    def __init__(
        self, input_case: str, deterministic: bool = True, input_file: str = None, lm: bool = False,
    ):
=======
    def __init__(self, input_case: str, deterministic: bool = True, input_file: str = None, lm: bool = False):
>>>>>>> ed09cb56
        super().__init__(name="whitelist", kind="classify", deterministic=deterministic)

        def _get_whitelist_graph(input_case, file):
            whitelist = load_labels(file)
            if input_case == "lower_cased":
                whitelist = [(x.lower(), y) for x, y in whitelist]
            else:
                whitelist = [(x, y) for x, y in whitelist]

            graph = pynini.string_map(whitelist)
            return graph

        graph = _get_whitelist_graph(input_case, get_abs_path("data/whitelist_tts.tsv"))

        if not deterministic:
            graph |= _get_whitelist_graph(input_case, get_abs_path("data/whitelist_alternatives.tsv"))

        for x in [".", ". "]:
            graph |= (
                NEMO_UPPER
                + pynini.closure(pynutil.delete(x) + NEMO_UPPER, 2)
                + pynini.closure(pynutil.delete("."), 0, 1)
            )

        if not deterministic:
            multiple_forms_whitelist_graph = get_formats(get_abs_path("data/whitelist_alternatives_all_format.tsv"))
            graph |= multiple_forms_whitelist_graph

            graph_unit = pynini.string_file(get_abs_path("data/measurements.tsv"))
            graph_unit_plural = graph_unit @ SINGULAR_TO_PLURAL
            units_graph = pynini.compose(NEMO_CHAR ** (3, ...), convert_space(graph_unit | graph_unit_plural))
            graph |= units_graph
            # convert to states only if comma is present before the abbreviation to avoid converting all caps words,
            # e.g. "IN", "OH", "OK"
            # TODO or only exclude above?
            states = load_labels(get_abs_path("data/address/states.tsv"))
            additional_options = []
            for x, y in states:
                if input_case == "lower_cased":
                    x = x.lower()

                additional_options.append((x, f"{y[0]}.{y[1:]}"))

            states.extend(additional_options)
            state_graph = pynini.string_map(states)
            graph |= (
                pynini.closure(NEMO_NOT_SPACE, 1) + pynini.union(", ", ",") + pynini.invert(state_graph).optimize()
            )

        if input_file:
            whitelist_provided = _get_whitelist_graph(input_case, input_file)
            if not deterministic:
                graph |= whitelist_provided
            else:
                graph = whitelist_provided

        self.graph = (convert_space(graph)).optimize()

        self.fst = (pynutil.insert("name: \"") + self.graph + pynutil.insert("\"")).optimize()


def get_formats(input_f, input_case="cased", is_default=True):
    """
    Adds various abbreviation format options to the list of acceptable input forms
    """
    multiple_formats = load_labels(input_f)
    additional_options = []
    for x, y in multiple_formats:
        if input_case == "lower_cased":
            x = x.lower()
        additional_options.append((f"{x}.", y))  # default "dr" -> doctor, this includes period "dr." -> doctor
        additional_options.append((f"{x[0].upper() + x[1:]}", f"{y[0].upper() + y[1:]}"))  # "Dr" -> Doctor
        additional_options.append((f"{x[0].upper() + x[1:]}.", f"{y[0].upper() + y[1:]}"))  # "Dr." -> Doctor
    multiple_formats.extend(additional_options)

    if not is_default:
        multiple_formats = [(x, f"|raw_start|{x}|raw_end||norm_start|{y}|norm_end|") for (x, y) in multiple_formats]

    multiple_formats = pynini.string_map(multiple_formats)
    return multiple_formats<|MERGE_RESOLUTION|>--- conflicted
+++ resolved
@@ -49,13 +49,7 @@
         input_file: path to a file with whitelist replacements
     """
 
-<<<<<<< HEAD
-    def __init__(
-        self, input_case: str, deterministic: bool = True, input_file: str = None, lm: bool = False,
-    ):
-=======
-    def __init__(self, input_case: str, deterministic: bool = True, input_file: str = None, lm: bool = False):
->>>>>>> ed09cb56
+    def __init__(self, input_case: str, deterministic: bool = True, input_file: str = None):
         super().__init__(name="whitelist", kind="classify", deterministic=deterministic)
 
         def _get_whitelist_graph(input_case, file):
