# Copyright (c) 2021, NVIDIA CORPORATION.  All rights reserved.
#
# Licensed under the Apache License, Version 2.0 (the "License");
# you may not use this file except in compliance with the License.
# You may obtain a copy of the License at
#
#     http://www.apache.org/licenses/LICENSE-2.0
#
# Unless required by applicable law or agreed to in writing, software
# distributed under the License is distributed on an "AS IS" BASIS,
# WITHOUT WARRANTIES OR CONDITIONS OF ANY KIND, either express or implied.
# See the License for the specific language governing permissions and
# limitations under the License.

import json
import os
import re
import time
from argparse import ArgumentParser
from typing import List, Tuple

from nemo_text_processing.text_normalization.data_loader_utils import post_process_punctuation
from nemo_text_processing.text_normalization.normalize import Normalizer
from nemo_text_processing.text_normalization.taggers.tokenize_and_classify import ClassifyFst
from nemo_text_processing.text_normalization.verbalizers.verbalize_final import VerbalizeFinalFst
from tqdm import tqdm

from nemo.collections.asr.metrics.wer import word_error_rate
from nemo.collections.asr.models import ASRModel

try:
    import pynini
    from pynini.lib import rewrite

    PYNINI_AVAILABLE = True
except (ModuleNotFoundError, ImportError):
    PYNINI_AVAILABLE = False

"""
The script provides multiple normalization options and chooses the best one that minimizes CER of the ASR output
(most of the semiotic classes use deterministic=False flag).

To run this script with a .json manifest file:
    python normalize_with_audio.py \
           --audio_data PATH/TO/MANIFEST.JSON \
           --model QuartzNet15x5Base-En \
           --verbose
    
    The manifest file should contain the following fields:
        "audio_filepath" - path to the audio file
        "text" - raw text
        "transcript" - ASR model prediction (optional)


To run with a single audio file, specify path to audio and text with:
    python normalize_with_audio.py \
           --audio_data PATH/TO/AUDIO.WAV \
           --text raw text OR PATH/TO/.TXT/FILE
           --model QuartzNet15x5Base-En \
           --verbose
    
To see possible normalization options for a text input without an audio file (could be used for debugging), run:
    python python normalize_with_audio.py --text "RAW TEXT"
"""


class NormalizerWithAudio(Normalizer):
    """
    Normalizer class that converts text from written to spoken form. 
    Useful for TTS preprocessing. 

    Args:
        input_case: expected input capitalization
    """

    def __init__(self, input_case: str):
        super().__init__(input_case)

        self.tagger = ClassifyFst(input_case=input_case, deterministic=False)
        self.verbalizer = VerbalizeFinalFst(deterministic=False)

    def normalize(self, text: str, n_tagged: int, punct_post_process: bool = True, verbose: bool = False) -> str:
        """
        Main function. Normalizes tokens from written to spoken form
            e.g. 12 kg -> twelve kilograms

        Args:
            text: string that may include semiotic classes
            n_tagged: number of tagged options to consider, -1 - to get all possible tagged options
            punct_post_process: whether to normalize punctuation
            verbose: whether to print intermediate meta information

        Returns:
            normalized text options (usually there are multiple ways of normalizing a given semiotic class)
        """
        text = text.strip()
        if not text:
            if verbose:
                print(text)
            return text

        text = pynini.escape(text)
        if n_tagged == -1:
            tagged_texts = rewrite.rewrites(text, self.tagger.fst)
        else:
            tagged_texts = rewrite.top_rewrites(text, self.tagger.fst, nshortest=n_tagged)

        normalized_texts = []
        for tagged_text in tagged_texts:
            self._verbalize(tagged_text, normalized_texts)

        if len(normalized_texts) == 0:
            raise ValueError()
        if punct_post_process:
<<<<<<< HEAD
            normalized_texts = [post_process_punctuation(t) for t in normalized_texts]
=======
            normalized_texts = [post_process(t) for t in normalized_texts]
>>>>>>> 617e8569
        normalized_texts = set(normalized_texts)
        return normalized_texts

    def _verbalize(self, tagged_text: str, normalized_texts: List[str]):
        """
        Verbalizes tagged text

        Args:
            tagged_text: text with tags
            normalized_texts: list of possible normalization options
        """

        def get_verbalized_text(tagged_text):
            tagged_text = pynini.escape(tagged_text)
            return rewrite.rewrites(tagged_text, self.verbalizer.fst)

        try:
            normalized_texts.extend(get_verbalized_text(tagged_text))
        except pynini.lib.rewrite.Error:
            self.parser(tagged_text)
            tokens = self.parser.parse()
            tags_reordered = self.generate_permutations(tokens)
            for tagged_text_reordered in tags_reordered:
                try:
                    normalized_texts.extend(get_verbalized_text(tagged_text_reordered))
                except pynini.lib.rewrite.Error:
                    continue

    def select_best_match(
        self, normalized_texts: List[str], transcript: str, verbose: bool = False, remove_punct: bool = False
    ):
        """
        Selects the best normalization option based on the lowest CER

        Args:
            normalized_texts: normalized text options
            transcript: ASR model transcript of the audio file corresponding to the normalized text
            verbose: whether to print intermediate meta information
            remove_punct: whether to remove punctuation before calculating CER

        Returns:
            normalized text with the lowest CER and CER value
        """
        normalized_texts = calculate_cer(normalized_texts, transcript, remove_punct)
        normalized_texts = sorted(normalized_texts, key=lambda x: x[1])
        normalized_text, cer = normalized_texts[0]

        if verbose:
            print('-' * 30)
            for option in normalized_texts:
                print(option)
            print('-' * 30)
        return normalized_text, cer


def calculate_cer(normalized_texts: List[str], transcript: str, remove_punct=False) -> List[Tuple[str, float]]:
    """
    Calculates character error rate (CER)

    Args:
        normalized_texts: normalized text options
        transcript: ASR model output

    Returns: normalized options with corresponding CER
    """
    normalized_options = []
    for text in normalized_texts:
        text_clean = text.replace('-', ' ').lower()
        if remove_punct:
            for punct in "!?:;,.-()*+-/<=>@^_":
                text_clean = text_clean.replace(punct, " ")
        text_clean = re.sub(r' +', ' ', text_clean)
        cer = round(word_error_rate([transcript], [text_clean], use_cer=True) * 100, 2)
        normalized_options.append((text, cer))
    return normalized_options


def pre_process(text: str) -> str:
    """
    Adds space around punctuation marks

    Args:
        text: string that may include semiotic classes

    Returns: text with spaces around punctuation marks
    """
    text = text.replace('--', '-')
    space_right = '!?:;,.-()*+-/<=>@^_'
    space_both = '-()*+-/<=>@^_'

    for punct in space_right:
        text = text.replace(punct, punct + ' ')
    for punct in space_both:
        text = text.replace(punct, ' ' + punct + ' ')

    # remove extra space
    text = re.sub(r' +', ' ', text)
    return text


<<<<<<< HEAD
=======
def post_process(text: str, punctuation='!,.:;?') -> str:
    """
    Normalized quotes and spaces

    Args:
        text: text

    Returns: text with normalized spaces and quotes
    """
    text = (
        text.replace('( ', '(')
        .replace(' )', ')')
        .replace('  ', ' ')
        .replace('”', '"')
        .replace("’", "'")
        .replace("»", '"')
        .replace("«", '"')
        .replace("\\", "")
        .replace("„", '"')
        .replace("´", "'")
        .replace("’", "'")
        .replace('“', '"')
        .replace("‘", "'")
        .replace('`', "'")
    )

    for punct in punctuation:
        text = text.replace(f' {punct}', punct)
    return text.strip()


>>>>>>> 617e8569
def get_asr_model(asr_model: ASRModel):
    """
    Returns ASR Model

    Args:
        asr_model: NeMo ASR model
    """
    if os.path.exists(args.model):
        asr_model = ASRModel.restore_from(asr_model)
    elif args.model in ASRModel.get_available_model_names():
        asr_model = ASRModel.from_pretrained(asr_model)
    else:
        raise ValueError(
            f'Provide path to the pretrained checkpoint or choose from {ASRModel.get_available_model_names()}'
        )
    return asr_model


def parse_args():
    parser = ArgumentParser()
    parser.add_argument("--text", help="input string or path to a .txt file", default=None, type=str)
    parser.add_argument(
        "--input_case", help="input capitalization", choices=["lower_cased", "cased"], default="cased", type=str
    )
    parser.add_argument("--audio_data", help="path to an audio file or .json manifest")
    parser.add_argument(
        '--model', type=str, default='QuartzNet15x5Base-En', help='Pre-trained model name or path to model checkpoint'
    )
    parser.add_argument(
        "--n_tagged",
        type=int,
<<<<<<< HEAD
        default=300,
=======
        default=1000,
>>>>>>> 617e8569
        help="number of tagged options to consider, -1 - return all possible tagged options",
    )
    parser.add_argument("--verbose", help="print info for debugging", action="store_true")
    parser.add_argument("--remove_punct", help="remove punctuation before calculating cer", action="store_true")
    parser.add_argument(
        "--no_punct_post_process", help="set to True to disable punctuation post processing", action="store_true"
    )
    return parser.parse_args()


def normalize_manifest(args):
    """
    Args:
        args.audio_data: path to .json manifest file.
    """
    normalizer = NormalizerWithAudio(input_case=args.input_case)
    manifest_out = args.audio_data.replace('.json', '_normalized.json')
    asr_model = None
    with open(args.audio_data, 'r') as f:
        with open(manifest_out, 'w') as f_out:
            for line in tqdm(f):
                line = json.loads(line)
                audio = line['audio_filepath']
                if 'transcript' in line:
                    transcript = line['transcript']
                else:
                    if asr_model is None:
                        asr_model = get_asr_model(args.model)
                    transcript = asr_model.transcribe([audio])[0]
                normalized_texts = normalizer.normalize(
                    text=line['text'],
                    verbose=args.verbose,
                    n_tagged=args.n_tagged,
                    punct_post_process=not args.no_punct_post_process,
                )
                normalized_text, cer = normalizer.select_best_match(
                    normalized_texts, transcript, args.verbose, args.remove_punct
                )
                line['nemo_normalized'] = normalized_text
                line['CER_nemo_normalized'] = cer
                f_out.write(json.dumps(line, ensure_ascii=False) + '\n')
    print(f'Normalized version saved at {manifest_out}')


if __name__ == "__main__":
    args = parse_args()

    start = time.time()
    if args.text:
        normalizer = NormalizerWithAudio(input_case=args.input_case)
        if os.path.exists(args.text):
            with open(args.text, 'r') as f:
                args.text = f.read().strip()
        normalized_texts = normalizer.normalize(
            text=args.text,
            verbose=args.verbose,
            n_tagged=args.n_tagged,
            punct_post_process=not args.no_punct_post_process,
        )
        if args.audio_data:
            asr_model = get_asr_model(args.model)
            transcript = asr_model.transcribe([args.audio_data])[0]
            normalized_text, cer = normalizer.select_best_match(
                normalized_texts, transcript, args.verbose, args.remove_punct
            )
            print(f'Transcript: {transcript}')
            print(f'Normalized: {normalized_text}')
        else:
            print('Normalization options:')
            for norm_text in normalized_texts:
                print(norm_text)
    elif not os.path.exists(args.audio_data):
        raise ValueError(f'{args.audio_data} not found.')
    elif args.audio_data.endswith('.json'):
        normalize_manifest(args)
    else:
        raise ValueError(
            "Provide either path to .json manifest in '--audio_data' OR "
            + "'--audio_data' path to audio file and '--text' path to a text file OR"
            "'--text' string text (for debugging without audio)"
        )
    print(f'Execution time: {round((time.time() - start)/60, 2)} min.')<|MERGE_RESOLUTION|>--- conflicted
+++ resolved
@@ -112,11 +112,7 @@
         if len(normalized_texts) == 0:
             raise ValueError()
         if punct_post_process:
-<<<<<<< HEAD
             normalized_texts = [post_process_punctuation(t) for t in normalized_texts]
-=======
-            normalized_texts = [post_process(t) for t in normalized_texts]
->>>>>>> 617e8569
         normalized_texts = set(normalized_texts)
         return normalized_texts
 
@@ -217,40 +213,6 @@
     return text
 
 
-<<<<<<< HEAD
-=======
-def post_process(text: str, punctuation='!,.:;?') -> str:
-    """
-    Normalized quotes and spaces
-
-    Args:
-        text: text
-
-    Returns: text with normalized spaces and quotes
-    """
-    text = (
-        text.replace('( ', '(')
-        .replace(' )', ')')
-        .replace('  ', ' ')
-        .replace('”', '"')
-        .replace("’", "'")
-        .replace("»", '"')
-        .replace("«", '"')
-        .replace("\\", "")
-        .replace("„", '"')
-        .replace("´", "'")
-        .replace("’", "'")
-        .replace('“', '"')
-        .replace("‘", "'")
-        .replace('`', "'")
-    )
-
-    for punct in punctuation:
-        text = text.replace(f' {punct}', punct)
-    return text.strip()
-
-
->>>>>>> 617e8569
 def get_asr_model(asr_model: ASRModel):
     """
     Returns ASR Model
@@ -282,11 +244,7 @@
     parser.add_argument(
         "--n_tagged",
         type=int,
-<<<<<<< HEAD
-        default=300,
-=======
         default=1000,
->>>>>>> 617e8569
         help="number of tagged options to consider, -1 - return all possible tagged options",
     )
     parser.add_argument("--verbose", help="print info for debugging", action="store_true")
