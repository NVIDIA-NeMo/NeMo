# Copyright (c) 2021, NVIDIA CORPORATION.  All rights reserved.
#
# Licensed under the Apache License, Version 2.0 (the "License");
# you may not use this file except in compliance with the License.
# You may obtain a copy of the License at
#
#     http://www.apache.org/licenses/LICENSE-2.0
#
# Unless required by applicable law or agreed to in writing, software
# distributed under the License is distributed on an "AS IS" BASIS,
# WITHOUT WARRANTIES OR CONDITIONS OF ANY KIND, either express or implied.
# See the License for the specific language governing permissions and
# limitations under the License.

<<<<<<< HEAD
import pynini
from nemo_text_processing.text_normalization.en.graph_utils import GraphFst, delete_extra_space, delete_space
from nemo_text_processing.text_normalization.en.verbalizers.word import WordFst
from nemo_text_processing.text_normalization.ru.verbalizers.verbalize import VerbalizeFst
from pynini.lib import pynutil
=======
import os

from nemo_text_processing.text_normalization.en.graph_utils import (
    GraphFst,
    delete_extra_space,
    delete_space,
    generator_main,
)
from nemo_text_processing.text_normalization.en.verbalizers.word import WordFst
from nemo_text_processing.text_normalization.ru.verbalizers.verbalize import VerbalizeFst

from nemo.utils import logging

try:
    import pynini
    from pynini.lib import pynutil

    PYNINI_AVAILABLE = True
except (ModuleNotFoundError, ImportError):
    PYNINI_AVAILABLE = False
>>>>>>> 361bf631


class VerbalizeFinalFst(GraphFst):
    """
    Finite state transducer that verbalizes an entire sentence, e.g. 
    tokens { name: "its" } tokens { time { hours: "12" minutes: "30" } } tokens { name: "now" } -> its 12:30 now

    Args:
        deterministic: if True will provide a single transduction option,
            for False multiple options (used for audio-based normalization)
        cache_dir: path to a dir with .far grammar file. Set to None to avoid using cache.
        overwrite_cache: set to True to overwrite .far files
    """

    def __init__(self, deterministic: bool = True, cache_dir: str = None, overwrite_cache: bool = False):
        super().__init__(name="verbalize_final", kind="verbalize", deterministic=deterministic)

        far_file = None
        if cache_dir is not None and cache_dir != "None":
            os.makedirs(cache_dir, exist_ok=True)
            far_file = os.path.join(cache_dir, f"ru_tn_{deterministic}_deterministic_verbalizer.far")
        if not overwrite_cache and far_file and os.path.exists(far_file):
            self.fst = pynini.Far(far_file, mode="r")["verbalize"]
            logging.info(f'VerbalizeFinalFst graph was restored from {far_file}.')
        else:

            verbalize = VerbalizeFst().fst
            word = WordFst().fst
            types = verbalize | word
            graph = (
                pynutil.delete("tokens")
                + delete_space
                + pynutil.delete("{")
                + delete_space
                + types
                + delete_space
                + pynutil.delete("}")
            )
            graph = delete_space + pynini.closure(graph + delete_extra_space) + graph + delete_space
            self.fst = graph.optimize()

            if far_file:
                generator_main(far_file, {"verbalize": self.fst})
                logging.info(f"VerbalizeFinalFst grammars are saved to {far_file}.")<|MERGE_RESOLUTION|>--- conflicted
+++ resolved
@@ -12,34 +12,12 @@
 # See the License for the specific language governing permissions and
 # limitations under the License.
 
-<<<<<<< HEAD
 import pynini
-from nemo_text_processing.text_normalization.en.graph_utils import GraphFst, delete_extra_space, delete_space
+from nemo_text_processing.text_normalization.en.graph_utils import GraphFst, delete_extra_space, delete_space, generator_main
 from nemo_text_processing.text_normalization.en.verbalizers.word import WordFst
 from nemo_text_processing.text_normalization.ru.verbalizers.verbalize import VerbalizeFst
 from pynini.lib import pynutil
-=======
-import os
-
-from nemo_text_processing.text_normalization.en.graph_utils import (
-    GraphFst,
-    delete_extra_space,
-    delete_space,
-    generator_main,
-)
-from nemo_text_processing.text_normalization.en.verbalizers.word import WordFst
-from nemo_text_processing.text_normalization.ru.verbalizers.verbalize import VerbalizeFst
-
 from nemo.utils import logging
-
-try:
-    import pynini
-    from pynini.lib import pynutil
-
-    PYNINI_AVAILABLE = True
-except (ModuleNotFoundError, ImportError):
-    PYNINI_AVAILABLE = False
->>>>>>> 361bf631
 
 
 class VerbalizeFinalFst(GraphFst):
