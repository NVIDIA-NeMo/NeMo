# Copyright (c) 2021, NVIDIA CORPORATION.  All rights reserved.
# Copyright 2015 and onwards Google, Inc.
#
# Licensed under the Apache License, Version 2.0 (the "License");
# you may not use this file except in compliance with the License.
# You may obtain a copy of the License at
#
#     http://www.apache.org/licenses/LICENSE-2.0
#
# Unless required by applicable law or agreed to in writing, software
# distributed under the License is distributed on an "AS IS" BASIS,
# WITHOUT WARRANTIES OR CONDITIONS OF ANY KIND, either express or implied.
# See the License for the specific language governing permissions and
# limitations under the License.

from nemo_text_processing.text_normalization.data_loader_utils import get_abs_path, load_labels
from nemo_text_processing.text_normalization.graph_utils import (
    NEMO_CHAR,
    NEMO_DIGIT,
    NEMO_SIGMA,
    TO_LOWER,
    GraphFst,
    delete_extra_space,
    delete_space,
    insert_space,
)

try:
    import pynini
    from pynini.lib import pynutil

    graph_teen = pynini.invert(pynini.string_file(get_abs_path("data/numbers/teen.tsv"))).optimize()
    graph_digit = pynini.invert(pynini.string_file(get_abs_path("data/numbers/digit.tsv"))).optimize()
    ties_graph = pynini.invert(pynini.string_file(get_abs_path("data/numbers/ties.tsv"))).optimize()

    PYNINI_AVAILABLE = True
except (ModuleNotFoundError, ImportError):
    # Add placeholders for global variables
    graph_teen = None
    graph_digit = None
    ties_graph = None

    PYNINI_AVAILABLE = True


def get_ties_graph(deterministic: bool = True):
    """
    Returns two digit transducer, e.g. 
    03 -> o three
    12 -> thirteen
    20 -> twenty
    """
    graph = graph_teen | ties_graph + pynutil.delete("0") | ties_graph + insert_space + graph_digit

    if deterministic:
        graph = graph | pynini.cross("0", "o") + insert_space + graph_digit
    else:
        graph = (
            graph
            | (pynini.cross("0", "oh") | pynini.cross("0", "o") | pynini.cross("0", "zero"))
            + insert_space
            + graph_digit
        )

    return graph.optimize()


def get_hundreds_graph(deterministic: bool = True):
    """
    Returns a four digit transducer which is combination of ties/teen or digits
    (using hundred instead of thousand format), e.g.
    1219 -> twelve nineteen
    3900 -> thirty nine hundred
    """
    graph_ties = get_ties_graph(deterministic)
    graph = (
        graph_ties + insert_space + graph_ties
        | graph_teen + insert_space + pynini.cross("00", "hundred")
        | (graph_teen + insert_space + (ties_graph | pynini.cross("1", "ten")) + pynutil.delete("0s"))
        @ pynini.cdrewrite(pynini.cross("y", "ies") | pynutil.insert("s"), "", "[EOS]", NEMO_SIGMA)
        | pynutil.add_weight(
            graph_digit
            + insert_space
            + pynini.cross("00", "thousand")
            + (pynutil.delete("0") | insert_space + graph_digit),
            weight=-0.001,
        )
    )
    return graph


def _get_year_graph(deterministic: bool = True):
    """
    Transducer for year, only from 1000 - 2999 e.g.
    1290 -> twelve nineteen
    2000 - 2009 will be verbalized as two thousand.
    """
    graph = get_hundreds_graph(deterministic)
<<<<<<< HEAD
    graph = (pynini.union("1", "2") + NEMO_DIGIT + NEMO_DIGIT + NEMO_DIGIT + pynini.closure("s", 0, 1)) @ graph
=======
    graph = (
        pynini.union("1", "2")
        + NEMO_DIGIT
        + NEMO_DIGIT
        + NEMO_DIGIT
        + pynini.closure(pynini.cross(" s", "s") | "s", 0, 1)
    ) @ graph
>>>>>>> 5fcfa9e7
    return graph


class DateFst(GraphFst):
    """
    Finite state transducer for classifying date, e.g. 
        jan. 5, 2012 -> date { month: "january" day: "five" year: "twenty twelve" preserve_order: true }
        jan. 5 -> date { month: "january" day: "five" preserve_order: true }
        5 january 2012 -> date { day: "five" month: "january" year: "twenty twelve" preserve_order: true }
        2012-01-05 -> date { year: "twenty twelve" month: "january" day: "five" }
        2012.01.05 -> date { year: "twenty twelve" month: "january" day: "five" }
        2012/01/05 -> date { year: "twenty twelve" month: "january" day: "five" }
        2012 -> date { year: "twenty twelve" }

    Args:
        ordinal: OrdinalFst
        deterministic: if True will provide a single transduction option,
            for False multiple transduction are generated (used for audio-based normalization)
    """

    def __init__(self, cardinal: GraphFst, deterministic: bool):
        super().__init__(name="date", kind="classify", deterministic=deterministic)

        month_graph = pynini.string_file(get_abs_path("data/months/names.tsv")).optimize()
        month_graph |= (TO_LOWER + pynini.closure(NEMO_CHAR)) @ month_graph
        month_abbr_graph = pynini.string_file(get_abs_path("data/months/abbr.tsv")).optimize()
        month_abbr_graph = (
            month_abbr_graph | (TO_LOWER + pynini.closure(NEMO_CHAR)) @ month_abbr_graph
        ) + pynini.closure(pynutil.delete("."), 0, 1)
        month_graph |= month_abbr_graph

        # to support all caps names
        names_all_caps = [[x[0].upper()] for x in load_labels(get_abs_path("data/months/names.tsv"))]
        abbr_all_caps = [(x.upper(), y) for x, y in load_labels(get_abs_path("data/months/abbr.tsv"))]
        month_graph |= pynini.string_map(names_all_caps) | (
            pynini.string_map(abbr_all_caps) + pynini.closure(pynutil.delete("."), 0, 1)
        )

        month_numbers_graph = pynini.string_file(get_abs_path("data/months/numbers.tsv")).optimize()
        cardinal_graph = cardinal.graph_hundred_component_at_least_one_none_zero_digit

        year_graph = _get_year_graph(deterministic)

        YEAR_WEIGHT = 0.001
        year_graph_standalone = (
            pynutil.insert("year: \"") + pynutil.add_weight(year_graph, YEAR_WEIGHT) + pynutil.insert("\"")
        )

        month_graph = pynutil.insert("month: \"") + month_graph + pynutil.insert("\"")
        month_numbers_graph = pynutil.insert("month: \"") + month_numbers_graph + pynutil.insert("\"")

        day_graph = (
            pynutil.insert("day: \"")
            + ((pynini.union("1", "2", "3") + NEMO_DIGIT) | NEMO_DIGIT) @ cardinal_graph
            + pynutil.insert("\"")
        )
        optional_day_graph = pynini.closure(delete_extra_space + day_graph, 0, 1)

        year_graph = pynutil.insert("year: \"") + year_graph + pynutil.insert("\"")
        optional_graph_year = pynini.closure(delete_extra_space + year_graph, 0, 1,)
        graph_mdy = (
            month_graph
            + optional_day_graph
            + delete_space
            + pynini.closure(pynutil.delete(","), 0, 1)
            + optional_graph_year
        )

        delete_sep = pynutil.delete(pynini.union("-", "/", "."))
        graph_mdy |= (
            month_numbers_graph
            + delete_sep
            + insert_space
            + pynini.closure(pynutil.delete("0"), 0, 1)
            + day_graph
            + delete_sep
            + insert_space
            + year_graph
        )

        graph_dmy = day_graph + delete_extra_space + month_graph + optional_graph_year
        graph_ymd = (
            year_graph
            + delete_sep
            + insert_space
            + month_numbers_graph
            + delete_sep
            + insert_space
            + pynini.closure(pynutil.delete("0"), 0, 1)
            + day_graph
        )

        final_graph = (graph_mdy | graph_dmy) + pynutil.insert(" preserve_order: true")
        final_graph |= graph_ymd | year_graph_standalone
        final_graph = self.add_tokens(final_graph)
        self.fst = final_graph.optimize()<|MERGE_RESOLUTION|>--- conflicted
+++ resolved
@@ -96,9 +96,6 @@
     2000 - 2009 will be verbalized as two thousand.
     """
     graph = get_hundreds_graph(deterministic)
-<<<<<<< HEAD
-    graph = (pynini.union("1", "2") + NEMO_DIGIT + NEMO_DIGIT + NEMO_DIGIT + pynini.closure("s", 0, 1)) @ graph
-=======
     graph = (
         pynini.union("1", "2")
         + NEMO_DIGIT
@@ -106,7 +103,6 @@
         + NEMO_DIGIT
         + pynini.closure(pynini.cross(" s", "s") | "s", 0, 1)
     ) @ graph
->>>>>>> 5fcfa9e7
     return graph
 
 
