--- conflicted
+++ resolved
@@ -115,19 +115,6 @@
             + pynutil.insert("\"")
         )
 
-<<<<<<< HEAD
-        # alpha_dash_cardinal = (
-        #         pynutil.insert("units: \"")
-        #         + pynini.closure(NEMO_ALPHA, 1)
-        #         + pynini.cross('-', '')
-        #         + pynutil.insert("\" preserve_order: true")
-        #         + pynutil.insert(" cardinal { integer: \"")
-        #         + cardinal_graph
-        #         + pynutil.insert("\" }")
-        # )
-
-=======
->>>>>>> 617e8569
         alpha_dash_cardinal = (
             pynutil.insert("units: \"")
             + pynini.closure(NEMO_ALPHA, 1)
@@ -135,11 +122,7 @@
             + pynutil.insert("\"")
             + pynutil.insert(" cardinal { integer: \"")
             + cardinal_graph
-<<<<<<< HEAD
-            + pynutil.insert("\" }" + pynutil.insert(" preserve_order: true"))
-=======
             + pynutil.insert("\" } preserve_order: true")
->>>>>>> 617e8569
         )
 
         decimal_dash_alpha = (
@@ -158,11 +141,7 @@
             + pynutil.insert("\"")
             + pynutil.insert(" decimal { ")
             + decimal.final_graph_wo_negative
-<<<<<<< HEAD
-            + pynutil.insert(" } ")
-=======
             + pynutil.insert(" } preserve_order: true")
->>>>>>> 617e8569
         )
 
         final_graph = (
