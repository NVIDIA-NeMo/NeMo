# Copyright (c) 2021, NVIDIA CORPORATION.  All rights reserved.
# Copyright 2015 and onwards Google, Inc.
#
# Licensed under the Apache License, Version 2.0 (the "License");
# you may not use this file except in compliance with the License.
# You may obtain a copy of the License at
#
#     http://www.apache.org/licenses/LICENSE-2.0
#
# Unless required by applicable law or agreed to in writing, software
# distributed under the License is distributed on an "AS IS" BASIS,
# WITHOUT WARRANTIES OR CONDITIONS OF ANY KIND, either express or implied.
# See the License for the specific language governing permissions and
# limitations under the License.

from nemo_text_processing.text_normalization.graph_utils import GraphFst, delete_extra_space, delete_space
from nemo_text_processing.text_normalization.taggers.cardinal import CardinalFst
from nemo_text_processing.text_normalization.taggers.date import DateFst
from nemo_text_processing.text_normalization.taggers.decimal import DecimalFst
from nemo_text_processing.text_normalization.taggers.electronic import ElectronicFst
from nemo_text_processing.text_normalization.taggers.fraction import FractionFst
from nemo_text_processing.text_normalization.taggers.measure import MeasureFst
from nemo_text_processing.text_normalization.taggers.money import MoneyFst
from nemo_text_processing.text_normalization.taggers.ordinal import OrdinalFst
from nemo_text_processing.text_normalization.taggers.punctuation import PunctuationFst
from nemo_text_processing.text_normalization.taggers.roman import RomanFst
from nemo_text_processing.text_normalization.taggers.telephone import TelephoneFst
from nemo_text_processing.text_normalization.taggers.time import TimeFst
from nemo_text_processing.text_normalization.taggers.whitelist import WhiteListFst
from nemo_text_processing.text_normalization.taggers.word import WordFst

try:
    import pynini
    from pynini.lib import pynutil

    PYNINI_AVAILABLE = True
except (ModuleNotFoundError, ImportError):
    PYNINI_AVAILABLE = False


class ClassifyFst(GraphFst):
    """
    Final class that composes all other classification grammars. This class can process an entire sentence including punctuation.
    For deployment, this grammar will be compiled and exported to OpenFst Finate State Archiv (FAR) File. 
    More details to deployment at NeMo/tools/text_processing_deployment.
    
    Args:
        input_case: accepting either "lower_cased" or "cased" input.
        deterministic: if True will provide a single transduction option,
            for False multiple options (used for audio-based normalization)
    """

    def __init__(self, input_case: str, deterministic: bool = True):
        super().__init__(name="tokenize_and_classify", kind="classify", deterministic=deterministic)

        cardinal = CardinalFst(deterministic=deterministic)
        cardinal_graph = cardinal.fst

        ordinal = OrdinalFst(cardinal=cardinal, deterministic=deterministic)
        ordinal_graph = ordinal.fst

        decimal = DecimalFst(cardinal=cardinal, deterministic=deterministic)
        decimal_graph = decimal.fst
        fraction = FractionFst(deterministic=deterministic, cardinal=cardinal)
        fraction_graph = fraction.fst

<<<<<<< HEAD
        measure = MeasureFst(cardinal=cardinal, decimal=decimal, deterministic=deterministic)
=======
        measure = MeasureFst(cardinal=cardinal, decimal=decimal, fraction=fraction, deterministic=deterministic)
>>>>>>> 5fcfa9e7
        measure_graph = measure.fst
        date_graph = DateFst(cardinal=cardinal, deterministic=deterministic).fst
        word_graph = WordFst(deterministic=deterministic).fst
        time_graph = TimeFst(cardinal=cardinal, deterministic=deterministic).fst
        telephone_graph = TelephoneFst(deterministic=deterministic).fst
        electonic_graph = ElectronicFst(deterministic=deterministic).fst
        money_graph = MoneyFst(cardinal=cardinal, decimal=decimal, deterministic=deterministic).fst
        whitelist_graph = WhiteListFst(input_case=input_case, deterministic=deterministic).fst
        punct_graph = PunctuationFst(deterministic=deterministic).fst

        classify = (
            pynutil.add_weight(whitelist_graph, 1.01)
            | pynutil.add_weight(time_graph, 1.1)
            | pynutil.add_weight(date_graph, 1.09)
            | pynutil.add_weight(decimal_graph, 1.1)
            | pynutil.add_weight(measure_graph, 1.1)
            | pynutil.add_weight(cardinal_graph, 1.1)
            | pynutil.add_weight(ordinal_graph, 1.1)
            | pynutil.add_weight(money_graph, 1.1)
            | pynutil.add_weight(telephone_graph, 1.1)
            | pynutil.add_weight(electonic_graph, 1.1)
            | pynutil.add_weight(fraction_graph, 1.1)
            | pynutil.add_weight(word_graph, 100)
        )
<<<<<<< HEAD
=======

        if not deterministic:
            roman_graph = RomanFst(deterministic=deterministic).fst
            # the weight matches the word_graph weight for "I" cases in long sentences with multiple semiotic tokens
            classify |= pynutil.add_weight(roman_graph, 100)
>>>>>>> 5fcfa9e7

        punct = pynutil.insert("tokens { ") + pynutil.add_weight(punct_graph, weight=1.1) + pynutil.insert(" }")
        token = pynutil.insert("tokens { ") + classify + pynutil.insert(" }")
        token_plus_punct = (
            pynini.closure(punct + pynutil.insert(" ")) + token + pynini.closure(pynutil.insert(" ") + punct)
        )

        graph = token_plus_punct + pynini.closure(delete_extra_space + token_plus_punct)
        graph = delete_space + graph + delete_space

        self.fst = graph.optimize()<|MERGE_RESOLUTION|>--- conflicted
+++ resolved
@@ -64,11 +64,7 @@
         fraction = FractionFst(deterministic=deterministic, cardinal=cardinal)
         fraction_graph = fraction.fst
 
-<<<<<<< HEAD
-        measure = MeasureFst(cardinal=cardinal, decimal=decimal, deterministic=deterministic)
-=======
         measure = MeasureFst(cardinal=cardinal, decimal=decimal, fraction=fraction, deterministic=deterministic)
->>>>>>> 5fcfa9e7
         measure_graph = measure.fst
         date_graph = DateFst(cardinal=cardinal, deterministic=deterministic).fst
         word_graph = WordFst(deterministic=deterministic).fst
@@ -93,14 +89,11 @@
             | pynutil.add_weight(fraction_graph, 1.1)
             | pynutil.add_weight(word_graph, 100)
         )
-<<<<<<< HEAD
-=======
 
         if not deterministic:
             roman_graph = RomanFst(deterministic=deterministic).fst
             # the weight matches the word_graph weight for "I" cases in long sentences with multiple semiotic tokens
             classify |= pynutil.add_weight(roman_graph, 100)
->>>>>>> 5fcfa9e7
 
         punct = pynutil.insert("tokens { ") + pynutil.add_weight(punct_graph, weight=1.1) + pynutil.insert(" }")
         token = pynutil.insert("tokens { ") + classify + pynutil.insert(" }")
