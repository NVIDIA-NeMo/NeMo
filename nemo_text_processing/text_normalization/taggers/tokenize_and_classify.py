# Copyright (c) 2021, NVIDIA CORPORATION.  All rights reserved.
#
# Licensed under the Apache License, Version 2.0 (the "License");
# you may not use this file except in compliance with the License.
# You may obtain a copy of the License at
#
#     http://www.apache.org/licenses/LICENSE-2.0
#
# Unless required by applicable law or agreed to in writing, software
# distributed under the License is distributed on an "AS IS" BASIS,
# WITHOUT WARRANTIES OR CONDITIONS OF ANY KIND, either express or implied.
# See the License for the specific language governing permissions and
# limitations under the License.

from nemo_text_processing.text_normalization.graph_utils import GraphFst, delete_extra_space, delete_space
from nemo_text_processing.text_normalization.taggers.cardinal import CardinalFst
from nemo_text_processing.text_normalization.taggers.date import DateFst
from nemo_text_processing.text_normalization.taggers.decimal import DecimalFst
from nemo_text_processing.text_normalization.taggers.electronic import ElectronicFst
from nemo_text_processing.text_normalization.taggers.measure import MeasureFst
from nemo_text_processing.text_normalization.taggers.money import MoneyFst
from nemo_text_processing.text_normalization.taggers.ordinal import OrdinalFst
from nemo_text_processing.text_normalization.taggers.punctuation import PunctuationFst
from nemo_text_processing.text_normalization.taggers.telephone import TelephoneFst
from nemo_text_processing.text_normalization.taggers.time import TimeFst
from nemo_text_processing.text_normalization.taggers.whitelist import WhiteListFst
from nemo_text_processing.text_normalization.taggers.word import WordFst

try:
    import pynini
    from pynini.lib import pynutil

    PYNINI_AVAILABLE = True
except (ModuleNotFoundError, ImportError):
    PYNINI_AVAILABLE = False


class ClassifyFst(GraphFst):
    """
    Final class that composes all other classification grammars. This class can process an entire sentence including punctuation.
    For deployment, this grammar will be compiled and exported to OpenFst Finate State Archiv (FAR) File. 
    More details to deployment at NeMo/tools/text_processing_deployment.
    
    Args:
        input_case: accepting either "lower_cased" or "cased" input.
    """

    def __init__(self, input_case: str):
        super().__init__(name="tokenize_and_classify", kind="classify")

        cardinal = CardinalFst()
        cardinal_graph = cardinal.fst

        ordinal = OrdinalFst(cardinal=cardinal)
        ordinal_graph = ordinal.fst

        decimal = DecimalFst(cardinal=cardinal)
        decimal_graph = decimal.fst

<<<<<<< HEAD
        measure = MeasureFst(cardinal_graph_fst, decimal_graph_fst).fst
        date = DateFst(cardinal_graph_fst).fst
        word = WordFst(input_case=input_case).fst
        time = TimeFst().fst
        telephone = TelephoneFst().fst
        money = MoneyFst(cardinal_graph_fst, decimal_graph_fst).fst
        whitelist = WhiteListFst(input_case=input_case).fst
        electronic = ElectronicFst().fst

        classify = (
            pynutil.add_weight(whitelist, 1.01)
            | pynutil.add_weight(time, 1.1)
            | pynutil.add_weight(date, 1.09)
            | pynutil.add_weight(decimal, 1.1)
            | pynutil.add_weight(measure, 1.1)
            | pynutil.add_weight(cardinal, 1.1)
            | pynutil.add_weight(ordinal, 1.1)
            | pynutil.add_weight(money, 1.1)
            | pynutil.add_weight(electronic, 1.1)
            | pynutil.add_weight(telephone, 1.1)
            | pynutil.add_weight(word, 100)
=======
        measure_graph = MeasureFst(cardinal=cardinal, decimal=decimal).fst
        date_graph = DateFst(cardinal=cardinal).fst
        word_graph = WordFst().fst
        time_graph = TimeFst().fst
        telephone_graph = TelephoneFst().fst
        money_graph = MoneyFst(cardinal=cardinal, decimal=decimal).fst
        whitelist_graph = WhiteListFst(input_case=input_case).fst
        punct_graph = PunctuationFst().fst

        classify = (
            pynutil.add_weight(whitelist_graph, 1.01)
            | pynutil.add_weight(time_graph, 1.1)
            | pynutil.add_weight(date_graph, 1.09)
            | pynutil.add_weight(decimal_graph, 1.1)
            | pynutil.add_weight(measure_graph, 1.1)
            | pynutil.add_weight(cardinal_graph, 1.1)
            | pynutil.add_weight(ordinal_graph, 1.1)
            | pynutil.add_weight(money_graph, 1.1)
            | pynutil.add_weight(telephone_graph, 1.1)
            | pynutil.add_weight(word_graph, 100)
>>>>>>> 98bdf7a1
        ).optimize()

        punct = pynutil.insert("tokens { ") + pynutil.add_weight(punct_graph, weight=1.1) + pynutil.insert(" }")
        token = pynutil.insert("tokens { ") + classify + pynutil.insert(" }")
        token_plus_punct = (
            pynini.closure(punct + pynutil.insert(" ")) + token + pynini.closure(pynutil.insert(" ") + punct)
        )

        graph = token_plus_punct + pynini.closure(delete_extra_space + token_plus_punct)
        graph = delete_space + graph + delete_space

        self.fst = graph.optimize()<|MERGE_RESOLUTION|>--- conflicted
+++ resolved
@@ -57,34 +57,12 @@
         decimal = DecimalFst(cardinal=cardinal)
         decimal_graph = decimal.fst
 
-<<<<<<< HEAD
-        measure = MeasureFst(cardinal_graph_fst, decimal_graph_fst).fst
-        date = DateFst(cardinal_graph_fst).fst
-        word = WordFst(input_case=input_case).fst
-        time = TimeFst().fst
-        telephone = TelephoneFst().fst
-        money = MoneyFst(cardinal_graph_fst, decimal_graph_fst).fst
-        whitelist = WhiteListFst(input_case=input_case).fst
-        electronic = ElectronicFst().fst
-
-        classify = (
-            pynutil.add_weight(whitelist, 1.01)
-            | pynutil.add_weight(time, 1.1)
-            | pynutil.add_weight(date, 1.09)
-            | pynutil.add_weight(decimal, 1.1)
-            | pynutil.add_weight(measure, 1.1)
-            | pynutil.add_weight(cardinal, 1.1)
-            | pynutil.add_weight(ordinal, 1.1)
-            | pynutil.add_weight(money, 1.1)
-            | pynutil.add_weight(electronic, 1.1)
-            | pynutil.add_weight(telephone, 1.1)
-            | pynutil.add_weight(word, 100)
-=======
         measure_graph = MeasureFst(cardinal=cardinal, decimal=decimal).fst
         date_graph = DateFst(cardinal=cardinal).fst
         word_graph = WordFst().fst
         time_graph = TimeFst().fst
         telephone_graph = TelephoneFst().fst
+        electonic_graph = ElectronicFst().fst
         money_graph = MoneyFst(cardinal=cardinal, decimal=decimal).fst
         whitelist_graph = WhiteListFst(input_case=input_case).fst
         punct_graph = PunctuationFst().fst
@@ -99,8 +77,8 @@
             | pynutil.add_weight(ordinal_graph, 1.1)
             | pynutil.add_weight(money_graph, 1.1)
             | pynutil.add_weight(telephone_graph, 1.1)
+            | pynutil.add_weight(electonic_graph, 1.1)
             | pynutil.add_weight(word_graph, 100)
->>>>>>> 98bdf7a1
         ).optimize()
 
         punct = pynutil.insert("tokens { ") + pynutil.add_weight(punct_graph, weight=1.1) + pynutil.insert(" }")
