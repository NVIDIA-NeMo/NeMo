--- conflicted
+++ resolved
@@ -47,26 +47,17 @@
         decimal_graph = decimal.fst
         ordinal = OrdinalFst(deterministic=deterministic)
         ordinal_graph = ordinal.fst
-<<<<<<< HEAD
-        telephone_graph = TelephoneFst(deterministic=deterministic).fst
-        electronic_graph = ElectronicFst(deterministic=deterministic).fst
-        measure = MeasureFst(decimal=decimal, cardinal=cardinal, deterministic=deterministic)
-=======
         fraction = FractionFst(deterministic=deterministic)
         fraction_graph = fraction.fst
         telephone_graph = TelephoneFst(deterministic=deterministic).fst
         electronic_graph = ElectronicFst(deterministic=deterministic).fst
         measure = MeasureFst(decimal=decimal, cardinal=cardinal, fraction=fraction, deterministic=deterministic)
->>>>>>> 5fcfa9e7
         measure_graph = measure.fst
         time_graph = TimeFst(deterministic=deterministic).fst
         date_graph = DateFst(ordinal=ordinal, deterministic=deterministic).fst
         money_graph = MoneyFst(decimal=decimal, deterministic=deterministic).fst
         whitelist_graph = WhiteListFst(deterministic=deterministic).fst
-<<<<<<< HEAD
-=======
 
->>>>>>> 5fcfa9e7
         graph = (
             time_graph
             | date_graph
@@ -81,11 +72,8 @@
             | whitelist_graph
         )
 
-<<<<<<< HEAD
-=======
         if not deterministic:
             roman_graph = RomanFst(deterministic=deterministic).fst
             graph |= roman_graph
 
->>>>>>> 5fcfa9e7
         self.fst = graph