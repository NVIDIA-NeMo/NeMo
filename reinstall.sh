--- conflicted
+++ resolved
@@ -177,11 +177,7 @@
     "sox"                                                                                      # requires numpy to be there @URL: https://github.com/marl/pysox/issues/167
     "llama-index==0.10.43"                                                                     # incompatible with nvidia-pytriton
     "ctc_segmentation==1.7.1 ; (platform_machine == 'x86_64' and platform_system != 'Darwin')" # requires numpy<2.0.0 to be installed before
-<<<<<<< HEAD
-    "nemo_run@git+https://github.com/NVIDIA/NeMo-Run.git@f07f44688e42e5500bf28ff83dd3e0f4bead0c8d"
-=======
     "nemo_run"                                                                                 # Not compatible in Python 3.12
->>>>>>> 44111587
   )
 
   if [[ -n "${NVIDIA_PYTORCH_VERSION}" ]]; then
