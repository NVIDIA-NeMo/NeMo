--- conflicted
+++ resolved
@@ -333,13 +333,8 @@
   pip install --force-reinstall --no-deps --no-cache-dir "${DEPS[@]}"
   pip install --no-cache-dir "${DEPS[@]}"
   # needs no-deps to avoid installing triton on top of pytorch-triton.
-<<<<<<< HEAD
-  pip install --no-deps --no-cache-dir "liger-kernel==0.5.4; (platform_machine == 'x86_64' and platform_system != 'Darwin')"
-
-=======
   pip install --no-deps --no-cache-dir "liger-kernel==0.5.8; (platform_machine == 'x86_64' and platform_system != 'Darwin')"
   pip install --no-deps "cut-cross-entropy @ git+https://github.com/apple/ml-cross-entropy.git@87a86aba72cfd2f0d8abecaf81c13c4528ea07d8; (platform_machine == 'x86_64' and platform_system != 'Darwin')"
->>>>>>> 31da2276
   echo 'Installing nemo itself'
   pip install --no-cache-dir -e $NEMO_DIR/.[all]
 }
