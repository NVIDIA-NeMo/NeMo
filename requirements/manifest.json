--- conflicted
+++ resolved
@@ -11,19 +11,11 @@
     },
     "megatron-lm": {
       "repo": "https://github.com/NVIDIA/Megatron-LM",
-<<<<<<< HEAD
       "ref": "c8869144ef8683bc481e78a7e5615eec9700827f"
     },
     "trt-llm": {
       "repo": "https://github.com/NVIDIA/TensorRT-LLM.git",
-      "ref": "v0.20.0rc3"
-=======
-      "ref": "ad36348f397451dbc4a4b4adb5e40055c89fec2f"
-    },
-    "trt-llm": {
-      "repo": "https://github.com/NVIDIA/TensorRT-LLM.git",
       "ref": "bfa3b59bb696686b00132e8a5d9884ea02848f51"
->>>>>>> 9275b236
     }
   },
   "pypi-dependencies": {}
