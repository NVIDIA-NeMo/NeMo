{
  "ngc-pytorch": "nvcr.io/nvidia/pytorch:25.06-py3",
  "vcs-dependencies": {
    "apex": {
      "repo": "https://github.com/NVIDIA/Apex",
      "ref": "810ffae374a2b9cb4b5c5e28eaeca7d7998fca0c"
    },
    "transformer_engine": {
      "repo": "https://github.com/NVIDIA/TransformerEngine",
      "ref": "0289e76380088358a584d809faf69effab1a7cda"
    },
    "megatron-lm": {
      "repo": "https://github.com/NVIDIA/Megatron-LM",
<<<<<<< HEAD
      "ref": "d1a87770595a060f577d47f7796724400a917c52"
=======
      "ref": "69b65e00fe43bc77f361a3244f67e646c58b2627"
>>>>>>> 0256c612
    },
    "trt-llm": {
      "repo": "https://github.com/NVIDIA/TensorRT-LLM.git",
      "ref": "7965842954628b0b5456a2f7d59786d3dcd41647"
    }
  },
  "pypi-dependencies": {}
}<|MERGE_RESOLUTION|>--- conflicted
+++ resolved
@@ -11,11 +11,7 @@
     },
     "megatron-lm": {
       "repo": "https://github.com/NVIDIA/Megatron-LM",
-<<<<<<< HEAD
-      "ref": "d1a87770595a060f577d47f7796724400a917c52"
-=======
       "ref": "69b65e00fe43bc77f361a3244f67e646c58b2627"
->>>>>>> 0256c612
     },
     "trt-llm": {
       "repo": "https://github.com/NVIDIA/TensorRT-LLM.git",
