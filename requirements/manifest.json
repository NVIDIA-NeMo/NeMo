{
  "ngc-pytorch": "nvcr.io/nvidia/pytorch:25.06-py3",
  "vcs-dependencies": {
    "apex": {
      "repo": "https://github.com/NVIDIA/Apex",
      "ref": "810ffae374a2b9cb4b5c5e28eaeca7d7998fca0c"
    },
    "transformer_engine": {
      "repo": "https://github.com/NVIDIA/TransformerEngine",
      "ref": "0289e76380088358a584d809faf69effab1a7cda"
    },
    "megatron-lm": {
      "repo": "https://github.com/NVIDIA/Megatron-LM",
<<<<<<< HEAD
      "ref": "86660c14aa07e7f405504398e92ecd7307733268"
=======
      "ref": "020abf01c632869828e98552e8122e0ff717bb89"
>>>>>>> 547359ea
    },
    "trt-llm": {
      "repo": "https://github.com/NVIDIA/TensorRT-LLM.git",
      "ref": "7965842954628b0b5456a2f7d59786d3dcd41647"
    }
  },
  "pypi-dependencies": {}
}<|MERGE_RESOLUTION|>--- conflicted
+++ resolved
@@ -11,11 +11,7 @@
     },
     "megatron-lm": {
       "repo": "https://github.com/NVIDIA/Megatron-LM",
-<<<<<<< HEAD
-      "ref": "86660c14aa07e7f405504398e92ecd7307733268"
-=======
       "ref": "020abf01c632869828e98552e8122e0ff717bb89"
->>>>>>> 547359ea
     },
     "trt-llm": {
       "repo": "https://github.com/NVIDIA/TensorRT-LLM.git",
