{
  "ngc-pytorch": "nvcr.io/nvidia/pytorch:25.06-py3",
  "vcs-dependencies": {
    "apex": {
      "repo": "https://github.com/NVIDIA/Apex",
      "ref": "810ffae374a2b9cb4b5c5e28eaeca7d7998fca0c"
    },
    "transformer_engine": {
      "repo": "https://github.com/NVIDIA/TransformerEngine",
      "ref": "0289e76380088358a584d809faf69effab1a7cda"
    },
    "megatron-lm": {
      "repo": "https://github.com/NVIDIA/Megatron-LM",
<<<<<<< HEAD
      "ref": "122324c52d0ba0abe30ed5b8356044c557750897"
=======
      "ref": "53cad7137aacf56ffc44a8672b9340f560ec6572"
>>>>>>> 82012319
    },
    "trt-llm": {
      "repo": "https://github.com/NVIDIA/TensorRT-LLM.git",
      "ref": "7965842954628b0b5456a2f7d59786d3dcd41647"
    }
  },
  "pypi-dependencies": {}
}<|MERGE_RESOLUTION|>--- conflicted
+++ resolved
@@ -11,11 +11,7 @@
     },
     "megatron-lm": {
       "repo": "https://github.com/NVIDIA/Megatron-LM",
-<<<<<<< HEAD
-      "ref": "122324c52d0ba0abe30ed5b8356044c557750897"
-=======
-      "ref": "53cad7137aacf56ffc44a8672b9340f560ec6572"
->>>>>>> 82012319
+      "ref": "86660c14aa07e7f405504398e92ecd7307733268"
     },
     "trt-llm": {
       "repo": "https://github.com/NVIDIA/TensorRT-LLM.git",
