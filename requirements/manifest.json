{
  "ngc-pytorch": "nvcr.io/nvidia/pytorch:25.01-py3",
  "vcs-dependencies": {
    "apex": {
      "repo": "https://github.com/NVIDIA/Apex",
      "ref": "810ffae374a2b9cb4b5c5e28eaeca7d7998fca0c"
    },
    "transformer_engine": {
      "repo": "https://github.com/NVIDIA/TransformerEngine",
      "ref": "bee4649c15a79ffcb9689ca7c0c963f5febaa28a"
    },
    "megatron-lm": {
      "repo": "https://github.com/NVIDIA/Megatron-LM",
<<<<<<< HEAD
      "ref": "46d406950656bdba3df786191ee120bcd6306b28"
=======
      "ref": "47b99b6ca0132a8d7c5321ac16a32a0ec9f9e192"
>>>>>>> ac440074
    },
    "trt-llm": {
      "repo": "https://github.com/NVIDIA/TensorRT-LLM.git",
      "ref": "v0.17.0"
    }
  },
  "pypi-dependencies": {}
}<|MERGE_RESOLUTION|>--- conflicted
+++ resolved
@@ -11,11 +11,7 @@
     },
     "megatron-lm": {
       "repo": "https://github.com/NVIDIA/Megatron-LM",
-<<<<<<< HEAD
-      "ref": "46d406950656bdba3df786191ee120bcd6306b28"
-=======
       "ref": "47b99b6ca0132a8d7c5321ac16a32a0ec9f9e192"
->>>>>>> ac440074
     },
     "trt-llm": {
       "repo": "https://github.com/NVIDIA/TensorRT-LLM.git",
