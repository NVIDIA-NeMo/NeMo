boto3
einops
faiss-cpu
fasttext
flask_restful
ftfy
gdown
h5py
ijson
jieba
markdown2
matplotlib>=3.3.2
<<<<<<< HEAD
megatron_core==0.5.0
=======
#megatron_core>0.6.0 # add back once mcore on pypi is compatible again
>>>>>>> b8ad0a85
nltk>=3.6.5
opencc<1.1.7
pangu
rapidfuzz
rouge_score
sacrebleu  # manually install sacrebleu[ja] for Japanese support; MeCab is unsupported in Python 3.11+
sentence_transformers
tensorstore<0.1.46
zarr<|MERGE_RESOLUTION|>--- conflicted
+++ resolved
@@ -10,11 +10,7 @@
 jieba
 markdown2
 matplotlib>=3.3.2
-<<<<<<< HEAD
-megatron_core==0.5.0
-=======
 #megatron_core>0.6.0 # add back once mcore on pypi is compatible again
->>>>>>> b8ad0a85
 nltk>=3.6.5
 opencc<1.1.7
 pangu
