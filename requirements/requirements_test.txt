--- conflicted
+++ resolved
@@ -12,9 +12,5 @@
 sphinxcontrib-bibtex
 wandb
 wget
-<<<<<<< HEAD
 wrapt
-kenlm
-=======
-wrapt
->>>>>>> 61ab404c
+kenlm