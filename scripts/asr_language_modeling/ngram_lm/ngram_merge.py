--- conflicted
+++ resolved
@@ -147,67 +147,6 @@
         mod_c = self.ngrammerge(arpa_a, alpha, arpa_b, beta, arpa_c, force)
         return mod_c, arpa_c
 
-<<<<<<< HEAD
-
-=======
-    def farcompile(
-        self, symbols: str, text_file: str, test_far: str, nemo_model_file: str, force: bool,
-    ) -> Tuple[bytes, bytes]:
-        """
-        Compiles a text file into a FAR file using the given symbol table or tokenizer.
-
-        Args:
-            symbols (str): The path to the symbol table file.
-            text_file (str): The path to the text file to compile.
-            test_far (str): The path to the resulting FAR file.
-            nemo_model_file (str): The path to the NeMo model file (.nemo).
-            force (bool): If True, overwrites any existing FAR file.
-
-        Returns:
-            Tuple[bytes, bytes]: The standard output and standard error messages generated during the compilation.
-
-        Example:
-            >>> farcompile("/path/to/symbol_table", "/path/to/text_file", "/path/to/far_file", "/path/to/tokenizer_model", "/path/to/nemo_model", True)
-            (b'', b'')
-        """
-        if os.path.isfile(test_far) and not force:
-            logging.info("File " + test_far + " exists. Skipping.")
-            return
-        else:
-            sh_args = [
-                os.path.join(self.ngram_bin_path, "farcompilestrings"),
-                "--generate_keys=10",
-                "--fst_type=compact",
-                "--symbols=" + symbols,
-                "--keep_symbols",
-                ">",
-                test_far,
-            ]
-
-            tokenizer, encoding_level, is_aggregate_tokenizer = kenlm_utils.setup_tokenizer(nemo_model_file)
-
-            ps = subprocess.Popen(
-                " ".join(sh_args), shell=True, stdin=subprocess.PIPE, stdout=sys.stdout, stderr=sys.stderr,
-            )
-
-            kenlm_utils.iter_files(
-                source_path=[text_file],
-                dest_path=ps.stdin,
-                tokenizer=tokenizer,
-                encoding_level=encoding_level,
-                is_aggregate_tokenizer=is_aggregate_tokenizer,
-                verbose=1,
-            )
-            stdout, stderr = ps.communicate()
-
-            exit_code = ps.returncode
-
-            command = " ".join(sh_args)
-            assert (
-                exit_code == 0
-            ), f"Exit_code must be 0.\n bash command: {command} \n stdout: {stdout} \n stderr: {stderr}"
-            return stdout, stderr
->>>>>>> 66fe3027
 
     def perplexity(self, ngram_mod: str, test_far: str) -> str:
         """
@@ -298,7 +237,6 @@
         return res_p
 
 
-<<<<<<< HEAD
 def farcompile(symbols: str, text_file: str, tmp_path: str, nemo_model_file: str, force: bool,) -> Tuple[bytes, bytes]:
     """
     Compiles a text file into a FAR file using the given symbol table or tokenizer.
@@ -358,8 +296,6 @@
         return test_far
     
         
-=======
->>>>>>> 66fe3027
 def make_kenlm(kenlm_bin_path: str, ngram_arpa: str, force: bool) -> None:
     """
     Builds a language model from an ARPA format file using the KenLM toolkit.
