--- conflicted
+++ resolved
@@ -43,11 +43,7 @@
 from typing import List
 
 from omegaconf import MISSING
-<<<<<<< HEAD
-
-=======
 from pathlib import Path
->>>>>>> 8e3f5283
 sys.path.append(str(Path(__file__).parent))
 import kenlm_utils
 
