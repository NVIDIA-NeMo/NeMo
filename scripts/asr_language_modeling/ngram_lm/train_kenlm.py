--- conflicted
+++ resolved
@@ -41,14 +41,9 @@
 from glob import glob
 
 import kenlm_utils
-<<<<<<< HEAD
-=======
-import torch
-
-import nemo.collections.asr as nemo_asr
 from nemo.collections.asr.parts.submodules.ctc_beam_decoding import DEFAULT_TOKEN_OFFSET
->>>>>>> c5466015
 from nemo.utils import logging
+from kenlm_utils import CHUNK_SIZE, CHUNK_BUFFER_SIZE
 
 """
 NeMo's beam search decoders only support char-level encodings. In order to make it work with BPE-level encodings, we
@@ -56,13 +51,6 @@
 DEFAULT_TOKEN_OFFSET is the offset in the unicode table to be used to encode the BPE sub-words. This encoding scheme reduces 
 the required memory significantly, and the LM and its binary blob format require less storage space.
 """
-<<<<<<< HEAD
-TOKEN_OFFSET = kenlm_utils.TOKEN_OFFSET
-=======
-
->>>>>>> c5466015
-CHUNK_SIZE = 8192
-CHUNK_BUFFER_SIZE = 512
 
 
 def main():
@@ -102,6 +90,8 @@
         "--do_lowercase", action='store_true', help="Whether to apply lower case conversion on the training text"
     )
     parser.add_argument("--clean_text", action='store_true', help="Whether to clean the text")
+
+    parser.add_argument('--preserve_arpa', required=False, action='store_true', help='Whether to preserve the intermediate ARPA file.')
     parser.add_argument(
         "--punctuation_to_preserve",
         required=False,
@@ -132,7 +122,7 @@
     if type(args.ngram_prun) == str:
         args.ngram_prun = [args.ngram_prun]
 
-    tokenizer, encoding_level, offset_encoding = kenlm_utils.setup_tokenizer(args.tokenizer_model_file)
+    tokenizer, encoding_level = kenlm_utils.setup_tokenizer(args.tokenizer_model_file)
     encoded_train_files = []
 
     if args.cache_path:
@@ -166,7 +156,7 @@
                         path=encoded_train_file,
                         chunk_size=CHUNK_SIZE,
                         buffer_size=CHUNK_BUFFER_SIZE,
-                        token_offset=TOKEN_OFFSET if offset_encoding else -1,
+                        token_offset=DEFAULT_TOKEN_OFFSET,
                     )
                 else:
                     with open(encoded_train_file, 'w', encoding='utf-8') as f:
@@ -197,20 +187,7 @@
     first_process = subprocess.Popen(first_process_args, stdout=subprocess.PIPE)
 
     if encoding_level == "subword":
-<<<<<<< HEAD
         discount_arg = "--discount_fallback"  # --discount_fallback is needed for training KenLM for BPE-based models
-=======
-        kenlm_utils.tokenize_text(
-            dataset,
-            model.tokenizer,
-            path=encoded_train_file,
-            chunk_size=CHUNK_SIZE,
-            buffer_size=CHUNK_BUFFER_SIZE,
-            token_offset=DEFAULT_TOKEN_OFFSET,
-        )
-        # --discount_fallback is needed for training KenLM for BPE-based models
-        discount_arg = "--discount_fallback"
->>>>>>> c5466015
     else:
         discount_arg = ""
     arpa_file = f"{args.kenlm_model_file}.tmp.arpa"
@@ -244,6 +221,10 @@
 
     if ret.returncode != 0:
         raise RuntimeError("Training KenLM was not successful!")
+    
+    if not args.preserve_arpa:
+        os.remove(arpa_file)
+        logging.info(f"Deleted the arpa file '{arpa_file}'.")
 
 
 if __name__ == '__main__':
