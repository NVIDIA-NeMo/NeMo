#!/usr/bin/env python3
# Copyright (c) 2021, NVIDIA CORPORATION.  All rights reserved.
#
# Licensed under the Apache License, Version 2.0 (the "License");
# you may not use this file except in compliance with the License.
# You may obtain a copy of the License at
#
#     http://www.apache.org/licenses/LICENSE-2.0
#
# Unless required by applicable law or agreed to in writing, software
# distributed under the License is distributed on an "AS IS" BASIS,
# WITHOUT WARRANTIES OR CONDITIONS OF ANY KIND, either express or implied.
# See the License for the specific language governing permissions and
# limitations under the License.
"""
Builds a .nemo file with average weights over multiple .ckpt files (assumes .ckpt files in same folder as .nemo file).

Usage example for building *-averaged.nemo for a given .nemo file:

NeMo/scripts/checkpoint_averaging/checkpoint_averaging.py my_model.nemo

Usage example for building *-averaged.nemo files for all results in sub-directories under current path:

find . -name '*.nemo' | grep -v -- "-averaged.nemo" | xargs NeMo/scripts/checkpoint_averaging/checkpoint_averaging.py
"""

import argparse
import glob
import os
<<<<<<< HEAD
import argparse
=======
import sys
>>>>>>> d44f6345

import torch

from nemo.core import ModelPT
from nemo.utils import logging, model_utils


def main():
    parser = argparse.ArgumentParser()
    parser.add_argument(
        'model_fname_list',
        metavar='N',
        type=str,
        nargs='+',
        help='Input .nemo files (or folders who contains them) to parse',
    )
    args = parser.parse_args()

    device = torch.device("cpu")

    # loop over all folders with .nemo files (or .nemo files)
    for model_fname_i, model_fname in enumerate(args.model_fname_list):
        if not model_fname.endswith(".nemo"):
            # assume model_fname is a folder which contains a .nemo file (filter .nemo files which matches with "*-averaged.nemo")
            nemo_files = list(
                filter(lambda fn: not fn.endswith("-averaged.nemo"), glob.glob(os.path.join(model_fname, "*.nemo")))
            )
            if len(nemo_files) != 1:
                raise RuntimeError(f"Expected only a single .nemo files but discovered {len(nemo_files)} .nemo files")

            model_fname = nemo_files[0]

        model_folder_path = os.path.dirname(model_fname)
        fn, fe = os.path.splitext(model_fname)
        avg_model_fname = f"{fn}-averaged{fe}"

        logging.info(f"\n===> [{model_fname_i+1} / {len(args.model_fname_list)}] Parsing folder {model_folder_path}\n")

        # restore model from .nemo file path
        model_cfg = ModelPT.restore_from(restore_path=model_fname, return_config=True)
        classpath = model_cfg.target  # original class path
        imported_class = model_utils.import_class_by_path(classpath)  # type: ASRModel
        logging.info(f"Loading model {model_fname}")
        nemo_model = imported_class.restore_from(restore_path=model_fname, map_location=device)  # type: ASRModel

        checkpoint_paths = [
            os.path.join(model_folder_path, x) for x in os.listdir(model_folder_path) if x.endswith('.ckpt')
        ]
        """ < Checkpoint Averaging Logic > """
        # load state dicts
        n = len(checkpoint_paths)
        avg_state = None

        logging.info(f"Averaging {n} checkpoints ...")

        for ix, path in enumerate(checkpoint_paths):
            checkpoint = torch.load(path, map_location=device)

            if 'state_dict' in checkpoint:
                checkpoint = checkpoint['state_dict']

            if ix == 0:
                # Initial state
                avg_state = checkpoint

                logging.info(f"Initialized average state dict with checkpoint : {path}")
            else:
                # Accumulated state
                for k in avg_state:
                    avg_state[k] = avg_state[k] + checkpoint[k]

                logging.info(f"Updated average state dict with state from checkpoint : {path}")

        for k in avg_state:
            if str(avg_state[k].dtype).startswith("torch.int"):
                # For int type, not averaged, but only accumulated.
                # e.g. BatchNorm.num_batches_tracked
                pass
            else:
                avg_state[k] = avg_state[k] / n

        # restore merged weights into model
        nemo_model.load_state_dict(avg_state, strict=True)
        # Save model
        logging.info(f"Saving average mdel to: {avg_model_fname}")
        nemo_model.save_to(avg_model_fname)


if __name__ == '__main__':
    main()<|MERGE_RESOLUTION|>--- conflicted
+++ resolved
@@ -27,11 +27,7 @@
 import argparse
 import glob
 import os
-<<<<<<< HEAD
 import argparse
-=======
-import sys
->>>>>>> d44f6345
 
 import torch
 
