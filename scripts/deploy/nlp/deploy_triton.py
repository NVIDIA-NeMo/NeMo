--- conflicted
+++ resolved
@@ -216,10 +216,7 @@
     trt_llm_exporter = TensorRTLLM(
         model_dir=trt_llm_path,
         lora_ckpt_list=args.lora_ckpt,
-<<<<<<< HEAD
         load_model=(args.nemo_checkpoint is None),
-=======
->>>>>>> 2e396060
         use_python_runtime=(not args.use_cpp_runtime),
     )
 
