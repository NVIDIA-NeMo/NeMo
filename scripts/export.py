# Copyright (c) 2021, NVIDIA CORPORATION.  All rights reserved.
#
# Licensed under the Apache License, Version 2.0 (the "License");
# you may not use this file except in compliance with the License.
# You may obtain a copy of the License at
#
#     http://www.apache.org/licenses/LICENSE-2.0
#
# Unless required by applicable law or agreed to in writing, software
# distributed under the License is distributed on an "AS IS" BASIS,
# WITHOUT WARRANTIES OR CONDITIONS OF ANY KIND, either express or implied.
# See the License for the specific language governing permissions and
# limitations under the License.

# Copyright 2017 Johns Hopkins University (Shinji Watanabe)
#
# Licensed under the Apache License, Version 2.0 (the "License");
# you may not use this file except in compliance with the License.
# You may obtain a copy of the License at
#
#     http://www.apache.org/licenses/LICENSE-2.0
#
# Unless required by applicable law or agreed to in writing, software
# distributed under the License is distributed on an "AS IS" BASIS,
# WITHOUT WARRANTIES OR CONDITIONS OF ANY KIND, either express or implied.
# See the License for the specific language governing permissions and
# limitations under the License.

import argparse
import os
import sys

import torch
from pytorch_lightning import Trainer

from nemo.core import ModelPT
from nemo.core.classes import Exportable
from nemo.core.config.pytorch_lightning import TrainerConfig
from nemo.utils import logging

try:
    from contextlib import nullcontext
except ImportError:
    # handle python < 3.7
    from contextlib import suppress as nullcontext


def get_args(argv):
    parser = argparse.ArgumentParser(
        formatter_class=argparse.ArgumentDefaultsHelpFormatter, description=f"Export NeMo models to ONNX/Torchscript",
    )
    parser.add_argument("source", help="Source .nemo file")
    parser.add_argument("out", help="Location to write result to")
    parser.add_argument("--autocast", action="store_true", help="Use autocast when exporting")
    parser.add_argument("--runtime-check", action="store_true", help="Runtime check of exported net result")
    parser.add_argument("--verbose", default=None, help="Verbose level for logging, numeric")
    parser.add_argument("--max-batch", type=int, default=None, help="Max batch size for model export")
    parser.add_argument("--max-dim", type=int, default=None, help="Max dimension(s) for model export")
    parser.add_argument("--onnx-opset", type=int, default=None, help="ONNX opset for model export")
    parser.add_argument(
        "--cache_support", action="store_true", help="enables caching inputs for the models support it."
    )
    parser.add_argument("--device", default="cuda", help="Device to export for")
    args = parser.parse_args(argv)
    return args


def nemo_export(argv):
    args = get_args(argv)
    loglevel = logging.INFO
    # assuming loglevel is bound to the string value obtained from the
    # command line argument. Convert to upper case to allow the user to
    # specify --log=DEBUG or --log=debug
    if args.verbose is not None:
        numeric_level = getattr(logging, args.verbose.upper(), None)
        if not isinstance(numeric_level, int):
            raise ValueError('Invalid log level: %s' % numeric_level)
        loglevel = numeric_level
    logging.setLevel(loglevel)
    logging.info("Logging level set to {}".format(loglevel))

    """Convert a .nemo saved model into .riva Riva input format."""
    nemo_in = args.source
    out = args.out

    # Create a PL trainer object which is required for restoring Megatron models
    cfg_trainer = TrainerConfig(
        gpus=1,
        accelerator="ddp",
        num_nodes=1,
        # Need to set the following two to False as ExpManager will take care of them differently.
        logger=False,
        checkpoint_callback=False,
    )
    trainer = Trainer(cfg_trainer)

    logging.info("Restoring NeMo model from '{}'".format(nemo_in))
    try:
        with torch.inference_mode():
            # Restore instance from .nemo file using generic model restore_from
            model = ModelPT.restore_from(restore_path=nemo_in, trainer=trainer)
    except Exception as e:
        logging.error(
            "Failed to restore model from NeMo file : {}. Please make sure you have the latest NeMo package installed with [all] dependencies.".format(
                nemo_in
            )
        )
        raise e

    logging.info("Model {} restored from '{}'".format(model.__class__.__name__, nemo_in))

    if not isinstance(model, Exportable):
        logging.error("Your NeMo model class ({}) is not Exportable.".format(model.__class__.__name__))
        sys.exit(1)

<<<<<<< HEAD
    if args.cache_support:
        export_cache_support_prev = model.encoder.export_cache_support
        model.encoder.export_cache_support = True
        logging.info("Caching support is enabled.")
    else:
        export_cache_support_prev = None

    # need to enable caches input and output for streaming.
=======
    #
    #  Add custom export parameters here
    #
    in_args = {}
    if args.max_batch is not None:
        in_args["max_batch"] = args.max_batch
    if args.max_dim is not None:
        in_args["max_dim"] = args.max_dim

    autocast = nullcontext
    model.to(device=args.device).freeze()
    if args.autocast:
        autocast = torch.cuda.amp.autocast
>>>>>>> e542d7f9
    try:
        with autocast(), torch.inference_mode():
            _, descriptions = model.export(
                out, check_trace=args.runtime_check, onnx_opset_version=args.onnx_opset, verbose=args.verbose,
            )

    except Exception as e:
        logging.error(
            "Export failed. Please make sure your NeMo model class ({}) has working export() and that you have the latest NeMo package installed with [all] dependencies.".format(
                model.__class__
            )
        )
        raise e
    finally:
        if export_cache_support_prev is not None:
            model.encoder.export_cache_support = export_cache_support_prev


if __name__ == '__main__':
    nemo_export(sys.argv[1:])<|MERGE_RESOLUTION|>--- conflicted
+++ resolved
@@ -113,16 +113,6 @@
         logging.error("Your NeMo model class ({}) is not Exportable.".format(model.__class__.__name__))
         sys.exit(1)
 
-<<<<<<< HEAD
-    if args.cache_support:
-        export_cache_support_prev = model.encoder.export_cache_support
-        model.encoder.export_cache_support = True
-        logging.info("Caching support is enabled.")
-    else:
-        export_cache_support_prev = None
-
-    # need to enable caches input and output for streaming.
-=======
     #
     #  Add custom export parameters here
     #
@@ -132,11 +122,17 @@
     if args.max_dim is not None:
         in_args["max_dim"] = args.max_dim
 
+    if args.cache_support:
+        export_cache_support_prev = model.encoder.export_cache_support
+        model.encoder.export_cache_support = True
+        logging.info("Caching support is enabled.")
+    else:
+        export_cache_support_prev = None
+
     autocast = nullcontext
     model.to(device=args.device).freeze()
     if args.autocast:
         autocast = torch.cuda.amp.autocast
->>>>>>> e542d7f9
     try:
         with autocast(), torch.inference_mode():
             _, descriptions = model.export(
