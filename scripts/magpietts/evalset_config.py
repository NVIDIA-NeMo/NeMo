--- conflicted
+++ resolved
@@ -53,7 +53,6 @@
         'audio_dir' : '/',
         'feature_dir' : None,
     },
-<<<<<<< HEAD
     'j_riva_digits': {
         'manifest_path' : '/home/jasoli/data_prime/manifests/hard-digits-RivaEnContext.ndjson',
         'audio_dir' : '/',
@@ -74,6 +73,4 @@
         'audio_dir' : '/',
         'feature_dir' : None,
     },
-=======
->>>>>>> 2aa2c697
 }