# Copyright (c) 2025, NVIDIA CORPORATION & AFFILIATES.  All rights reserved.
#
# Licensed under the Apache License, Version 2.0 (the "License");
# you may not use this file except in compliance with the License.
# You may obtain a copy of the License at
#
#     http://www.apache.org/licenses/LICENSE-2.0
#
# Unless required by applicable law or agreed to in writing, software
# distributed under the License is distributed on an "AS IS" BASIS,
# WITHOUT WARRANTIES OR CONDITIONS OF ANY KIND, either express or implied.
# See the License for the specific language governing permissions and
# limitations under the License.
dataset_meta_info = {
    'vctk': {
        'manifest_path' : '/home/pneekhara/2023/SimpleT5NeMo/manifests/smallvctk__phoneme__nemo_audio_21fps_8codebooks_2kcodes_v2bWithWavLM_simplet5_withcontextaudiopaths.json',
        'audio_dir' : '/datap/misc/Datasets/VCTK-Corpus',
        'feature_dir' : '/datap/misc/Datasets/VCTK-Corpus',
    },
    'riva_challenging': {
        'manifest_path' : '/home/pneekhara/2023/SimpleT5NeMo/manifests/challengingLindyRodney__phoneme__nemo_audio_21fps_8codebooks_2kcodes_v2bWithWavLM_simplet5_withContextAudioPaths.json',
        'audio_dir' : '/datap/misc/Datasets/riva',
        'feature_dir' : '/datap/misc/Datasets/riva',
    },
    'riva_challenging_shehzeen': {
        'manifest_path' : '/home/shehzeenh/Code/NewT5TTS/manifests/challengingLindyRodney__phoneme__nemo_audio_21fps_8codebooks_2kcodes_v2bWithWavLM_simplet5_withContextAudioPaths_v2.json',
        'audio_dir' : '/Data/RivaData/riva',
        'feature_dir' : '/Data/RivaData/riva',
    },
    'riva_challenging_nozeros': {
        # 'manifest_path' : '/home/pneekhara/2023/SimpleT5NeMo/manifests/riva_challenging_nozeros.json',
        'manifest_path': '/home/pneekhara/2023/SimpleT5NeMo/manifests/riva_challenging_filtered.json',
        'audio_dir' : '/datap/misc/Datasets/riva',
        'feature_dir' : '/datap/misc/Datasets/riva',
    },
    'libri_dev_clean_eval_large': {
        'manifest_path' : '/datap/misc/speechllm_codecdatasets/manifests/t5_exp/dev_clean_withContextAudioPaths_withTargetCodes_evalset_large.json',
        'audio_dir' : '/datap/misc/Datasets/LibriTTS',
        'feature_dir' : '/datap/misc/Datasets/LibriTTS',
    },
    'libri_dev_clean_eval_mid': {
        'manifest_path' : '/datap/misc/speechllm_codecdatasets/manifests/t5_exp/dev_clean_withContextAudioPaths_withTargetCodes_evalset_mid.json',
        'audio_dir' : '/datap/misc/Datasets/LibriTTS',
        'feature_dir' : '/datap/misc/Datasets/LibriTTS',
    },
    'libri_dev_clean_eval_tiny': {
        'manifest_path' : '/datap/misc/speechllm_codecdatasets/manifests/t5_exp/dev_clean_withContextAudioPaths_withTargetCodes_evalset_tiny.json',
        'audio_dir' : '/datap/misc/Datasets/LibriTTS',
        'feature_dir' : '/datap/misc/Datasets/LibriTTS',
    },
    'libri_val': {
        'manifest_path' : '/home/pneekhara/2023/SimpleT5NeMo/manifests/libri360_val.json',
        'audio_dir' : '/datap/misc/LibriTTSfromNemo/LibriTTS',
        'feature_dir' : '/datap/misc/LibriTTSfromNemo/LibriTTS',
    },
    'libri_val_12.5': {
        'manifest_path' : '/home/pneekhara/2023/SimpleT5NeMo/manifests/libri360_val.json',
        'audio_dir' : '/datap/misc/LibriTTSfromNemo/LibriTTS',
        'feature_dir' : '/datap/misc/LibriTTSfromNemo/LibriTTS',
        'load_cached_codes_if_available': False
    },
    'libri_val_shehzeen': {
        'manifest_path' : '/home/shehzeenh/Code/NewT5TTS/manifests/libri360_val.json',
        'audio_dir' : '/Data/LibriTTS',
        'feature_dir' : '/Data/LibriTTS',
    },
    'libri_unseen_test': {
        'manifest_path' : '/home/pneekhara/2023/SimpleT5NeMo/manifests/test_clean_withContextAudioPaths.json',
        'audio_dir' : '/datap/misc/LibriTTSfromNemo/LibriTTS',
        'feature_dir' : '/datap/misc/LibriTTSfromNemo/LibriTTS',
    },
    'libri_unseen_test_12.5': {
        'manifest_path' : '/home/pneekhara/2023/SimpleT5NeMo/manifests/test_clean_withContextAudioPaths.json',
        'audio_dir' : '/datap/misc/LibriTTSfromNemo/LibriTTS',
        'feature_dir' : '/datap/misc/LibriTTSfromNemo/LibriTTS',
        'load_cached_codes_if_available': False
    },
    'riva_val_text_context': {
        'manifest_path' : '/datap/misc/speechllm_codecdatasets/manifests/t5_exp/RivattsEnglishLindyRodney21fps_val_nemo_audio_21fps_8codebooks_2kcodes_v2bWithWavLM_phoneme_tts_TextContext.json',
        'audio_dir' : "/datap/misc/Datasets/riva/RivattsEnglish",
        'feature_dir' : '/',
    },
    'libri_unseen_test_shehzeen_phoneme': {
        'manifest_path' : '/home/shehzeenh/Code/NewT5TTS/manifests/test_clean_withContextAudioPaths.json',
        'audio_dir' : '/Data/LibriTTS',
        'feature_dir' : '/Data/LibriTTS',
        'tokenizer_names': ['english_phoneme'],
    },
    'libri_unseen_test_shehzeen_sep_char': {
        'manifest_path' : '/home/shehzeenh/Code/NewT5TTS/manifests/test_clean_withContextAudioPaths.json',
        'audio_dir' : '/Data/LibriTTS',
        'feature_dir' : '/Data/LibriTTS',
        'tokenizer_names': ['english_chartokenizer'],
    },
    'libri_unseen_test_shehzeen_shared_char': {
        'manifest_path' : '/home/shehzeenh/Code/NewT5TTS/manifests/test_clean_withContextAudioPaths.json',
        'audio_dir' : '/Data/LibriTTS',
        'feature_dir' : '/Data/LibriTTS',
        'tokenizer_names': ['chartokenizer'],
    },
    'libri_unseen_test_shehzeen_shared_char_ipa': {
        'manifest_path' : '/home/shehzeenh/Code/NewT5TTS/manifests_ipa/test_clean_withContextAudioPaths_ipa.json',
        'audio_dir' : '/Data/LibriTTS',
        'feature_dir' : '/Data/LibriTTS',
        'tokenizer_names': ['chartokenizer'],
    },
    'grpo_valset': {
        'manifest_path' : '/Data/DPOPairsInputDatav2/text_context_pairs_grpo_val_unseenspeakers.json',
        'audio_dir' : '/',
        'feature_dir' : '/',
    },
    'libri_unseen_test_shehzeen_sp': {
        'manifest_path' : '/home/shehzeenh/Code/NewT5TTS/manifests/test_clean_withContextAudioPaths.json',
        'audio_dir' : '/Data/LibriTTS',
        'feature_dir' : '/Data/LibriTTS',
        'tokenizer_names': ['multilingual_sentencepiece'],
    },
    'libri_unseen_test_shehzeen': {
        'manifest_path' : '/home/shehzeenh/Code/NewT5TTS/manifests/test_clean_withContextAudioPaths.json',
        'audio_dir' : '/Data/LibriTTS',
        'feature_dir' : '/Data/LibriTTS',
    },
    'libri_seen_test_v2': {
        'manifest_path' : '/home/pneekhara/2023/SimpleT5NeMo/manifests/libri_seen_evalset_from_testclean_v2.json',
        'audio_dir' : '/datap/misc/LibriTTSfromNemo/LibriTTS',
        'feature_dir' : '/datap/misc/LibriTTSfromNemo/LibriTTS',
    },
    'libri_seen_test_v2_shehzeen': {
        'manifest_path' : '/home/pneekhara/2023/SimpleT5NeMo/manifests/libri_seen_evalset_from_testclean_v2.json',
        'audio_dir' : '/Data/LibriTTS',
        'feature_dir' : '/Data/LibriTTS',
    },
    'libri_unseen_val': {
        'manifest_path' : '/home/pneekhara/2023/SimpleT5NeMo/manifests/dev_clean_withContextAudioPaths_evalset.json',
        'audio_dir' : '/datap/misc/LibriTTSfromNemo/LibriTTS',
        'feature_dir' : '/datap/misc/LibriTTSfromNemo/LibriTTS',
    },
    'spanish_cml_phoneme': {
        'manifest_path' : '/Data/CML/manifests_with_codecs/cml_tts_dataset_spanish_v0.1/test_withAudioCodes_codec21Khz_no_eliz_filtered_100subset.json',
        'audio_dir': '/Data/CML/cml_tts_dataset_spanish_v0.1',
        'feature_dir': '/Data/CML/cml_tts_dataset_spanish_v0.1',
        'tokenizer_names': ['spanish_phoneme'],
        'whisper_language': 'es'
    },
    'spanish_cml_sep_char': {
        'manifest_path' : '/Data/CML/manifests_with_codecs/cml_tts_dataset_spanish_v0.1/test_withAudioCodes_codec21Khz_no_eliz_filtered_100subset.json',
        'audio_dir': '/Data/CML/cml_tts_dataset_spanish_v0.1',
        'feature_dir': '/Data/CML/cml_tts_dataset_spanish_v0.1',
        'tokenizer_names': ['spanish_chartokenizer'],
        'whisper_language': 'es'
    },
    'spanish_cml_shared_char': {
        'manifest_path' : '/Data/CML/manifests_with_codecs/cml_tts_dataset_spanish_v0.1/test_withAudioCodes_codec21Khz_no_eliz_filtered_100subset.json',
        'audio_dir': '/Data/CML/cml_tts_dataset_spanish_v0.1',
        'feature_dir': '/Data/CML/cml_tts_dataset_spanish_v0.1',
        'tokenizer_names': ['chartokenizer'],
        'whisper_language': 'es'
    },
    'spanish_cml_sp': {
        'manifest_path' : '/Data/CML/manifests_with_codecs/cml_tts_dataset_spanish_v0.1/test_withAudioCodes_codec21Khz_no_eliz_filtered_100subset.json',
        'audio_dir': '/Data/CML/cml_tts_dataset_spanish_v0.1',
        'feature_dir': '/Data/CML/cml_tts_dataset_spanish_v0.1',
        'tokenizer_names': ['multilingual_sentencepiece'],
        'whisper_language': 'es'
    },
    'german_cml_phoneme': {
        'manifest_path' : '/Data/CML/manifests_with_codecs/cml_tts_dataset_german_v0.1/test_withAudioCodes_codec21Khz_no_eliz_filtered_100subset.json',
        'audio_dir': '/Data/CML/cml_tts_dataset_german_v0.1',
        'feature_dir': '/Data/CML/cml_tts_dataset_german_v0.1',
        'tokenizer_names': ['german_phoneme'],
        'whisper_language': 'de',
        'load_cached_codes_if_available': False
    },
    'german_cml_sep_char': {
        'manifest_path' : '/Data/CML/manifests_with_codecs/cml_tts_dataset_german_v0.1/test_withAudioCodes_codec21Khz_no_eliz_filtered_100subset.json',
        'audio_dir': '/Data/CML/cml_tts_dataset_german_v0.1',
        'feature_dir': '/Data/CML/cml_tts_dataset_german_v0.1',
        'tokenizer_names': ['german_chartokenizer'],
        'whisper_language': 'de',
        'load_cached_codes_if_available': False
    },
    'german_cml_shared_char': {
        'manifest_path' : '/Data/CML/manifests_with_codecs/cml_tts_dataset_german_v0.1/test_withAudioCodes_codec21Khz_no_eliz_filtered_100subset.json',
        'audio_dir': '/Data/CML/cml_tts_dataset_german_v0.1',
        'feature_dir': '/Data/CML/cml_tts_dataset_german_v0.1',
        'tokenizer_names': ['chartokenizer'],
        'whisper_language': 'de',
        'load_cached_codes_if_available': False
    },
    'german_cml_sp': {
        'manifest_path' : '/Data/CML/manifests_with_codecs/cml_tts_dataset_german_v0.1/test_withAudioCodes_codec21Khz_no_eliz_filtered_100subset.json',
        'audio_dir': '/Data/CML/cml_tts_dataset_german_v0.1',
        'feature_dir': '/Data/CML/cml_tts_dataset_german_v0.1',
        'tokenizer_names': ['multilingual_sentencepiece'],
        'whisper_language': 'de',
        'load_cached_codes_if_available': False
    },
    'french_cml_sep_char': {
        'manifest_path' : '/Data/CML/manifests_with_codecs/cml_tts_dataset_french_v0.1/test_withAudioCodes_codec21Khz_no_eliz_filtered_100subset.json',
        'audio_dir': '/Data/CML/cml_tts_dataset_french_v0.1',
        'feature_dir': '/Data/CML/cml_tts_dataset_french_v0.1',
        'tokenizer_names': ['french_chartokenizer'],
        'whisper_language': 'fr',
        'load_cached_codes_if_available': False
    },
    'french_cml_shared_char': {
        'manifest_path' : '/Data/CML/manifests_with_codecs/cml_tts_dataset_french_v0.1/test_withAudioCodes_codec21Khz_no_eliz_filtered_100subset.json',
        'audio_dir': '/Data/CML/cml_tts_dataset_french_v0.1',
        'feature_dir': '/Data/CML/cml_tts_dataset_french_v0.1',
        'tokenizer_names': ['chartokenizer'],
        'whisper_language': 'fr',
        'load_cached_codes_if_available': False
    },
    'french_cml_sp': {
        'manifest_path' : '/Data/CML/manifests_with_codecs/cml_tts_dataset_french_v0.1/test_withAudioCodes_codec21Khz_no_eliz_filtered_100subset.json',
        'audio_dir': '/Data/CML/cml_tts_dataset_french_v0.1',
        'feature_dir': '/Data/CML/cml_tts_dataset_french_v0.1',
        'tokenizer_names': ['multilingual_sentencepiece'],
        'whisper_language': 'fr',
        'load_cached_codes_if_available': False
    },
    'italian_cml_sep_char': {
        'manifest_path' : '/Data/CML/manifests_with_codecs/cml_tts_dataset_italian_v0.1/test_withAudioCodes_codec21Khz_no_eliz_filtered_100subset.json',
        'audio_dir': '/Data/CML/cml_tts_dataset_italian_v0.1',
        'feature_dir': '/Data/CML/cml_tts_dataset_italian_v0.1',
        'tokenizer_names': ['italian_chartokenizer'],
        'whisper_language': 'it',
        'load_cached_codes_if_available': False
    },
    'italian_cml_shared_char': {
        'manifest_path' : '/Data/CML/manifests_with_codecs/cml_tts_dataset_italian_v0.1/test_withAudioCodes_codec21Khz_no_eliz_filtered_100subset.json',
        'audio_dir': '/Data/CML/cml_tts_dataset_italian_v0.1',
        'feature_dir': '/Data/CML/cml_tts_dataset_italian_v0.1',
        'tokenizer_names': ['chartokenizer'],
        'whisper_language': 'it',
        'load_cached_codes_if_available': False
    },
    'italian_cml_sp': {
        'manifest_path' : '/Data/CML/manifests_with_codecs/cml_tts_dataset_italian_v0.1/test_withAudioCodes_codec21Khz_no_eliz_filtered_100subset.json',
        'audio_dir': '/Data/CML/cml_tts_dataset_italian_v0.1',
        'feature_dir': '/Data/CML/cml_tts_dataset_italian_v0.1',
        'tokenizer_names': ['multilingual_sentencepiece'],
        'whisper_language': 'it',
        'load_cached_codes_if_available': False
    },
    'dutch_cml_sep_char': {
        'manifest_path' : '/Data/CML/manifests_with_codecs/cml_tts_dataset_dutch_v0.1/test_withAudioCodes_codec21Khz_no_eliz_filtered_100subset.json',
        'audio_dir': '/Data/CML/cml_tts_dataset_dutch_v0.1',
        'feature_dir': '/Data/CML/cml_tts_dataset_dutch_v0.1',
        'tokenizer_names': ['dutch_chartokenizer'],
        'whisper_language': 'nl',
        'load_cached_codes_if_available': False
    },
    'dutch_cml_shared_char': {
        'manifest_path' : '/Data/CML/manifests_with_codecs/cml_tts_dataset_dutch_v0.1/test_withAudioCodes_codec21Khz_no_eliz_filtered_100subset.json',
        'audio_dir': '/Data/CML/cml_tts_dataset_dutch_v0.1',
        'feature_dir': '/Data/CML/cml_tts_dataset_dutch_v0.1',
        'tokenizer_names': ['chartokenizer'],
        'whisper_language': 'nl',
        'load_cached_codes_if_available': False
    },
    'dutch_cml_sp': {
        'manifest_path' : '/Data/CML/manifests_with_codecs/cml_tts_dataset_dutch_v0.1/test_withAudioCodes_codec21Khz_no_eliz_filtered_100subset.json',
        'audio_dir': '/Data/CML/cml_tts_dataset_dutch_v0.1',
        'feature_dir': '/Data/CML/cml_tts_dataset_dutch_v0.1',
        'tokenizer_names': ['multilingual_sentencepiece'],
        'whisper_language': 'nl',
        'load_cached_codes_if_available': False
    },
    'portuguese_cml_sep_char': {
        'manifest_path' : '/Data/CML/manifests_with_codecs/cml_tts_dataset_portuguese_v0.1/test_withAudioCodes_codec21Khz_no_eliz_filtered_100subset.json',
        'audio_dir': '/Data/CML/cml_tts_dataset_portuguese_v0.1',
        'feature_dir': '/Data/CML/cml_tts_dataset_portuguese_v0.1',
        'tokenizer_names': ['portuguese_chartokenizer'],
        'whisper_language': 'pt',
        'load_cached_codes_if_available': False
    },
    'portuguese_cml_shared_char_ipa': {
        'manifest_path' : '/Data/CML/manifests_with_codecs_ipa3/cml_tts_dataset_portuguese_v0.1/test_withAudioCodes_codec21Khz_no_eliz_filtered_100subset_ipa.json',
        'audio_dir': '/Data/CML/cml_tts_dataset_portuguese_v0.1',
        'feature_dir': '/Data/CML/cml_tts_dataset_portuguese_v0.1',
        'tokenizer_names': ['chartokenizer'],
        'whisper_language': 'pt',
        'load_cached_codes_if_available': False
    },
    'polish_cml_sep_char': {
        'manifest_path' : '/Data/CML/manifests_with_codecs/cml_tts_dataset_polish_v0.1/test_withAudioCodes_codec21Khz_no_eliz_filtered_100subset.json',
        'audio_dir': '/Data/CML/cml_tts_dataset_polish_v0.1',
        'feature_dir': '/Data/CML/cml_tts_dataset_polish_v0.1',
        'tokenizer_names': ['polish_chartokenizer'],
        'whisper_language': 'pl',
        'load_cached_codes_if_available': False
    },
    'j_libri_unseen_test_no_codes': {
        'manifest_path' : '/home/jasoli/data_prime/manifests/test_clean_withContextAudioPaths.json',
        'audio_dir' : '/mnt/drive1/data/LibriTTS/',
        'feature_dir' : None,
    },
<<<<<<< HEAD
    'hindi_indic_shared_char': {
        'manifest_path' : '/Data/IndicDataset/manifests_ipa/hindi_100_test.json',
        'audio_dir': '/',
        'feature_dir': '/',
        'tokenizer_names': ['chartokenizer'],
        'whisper_language': 'hi',
        'load_cached_codes_if_available': False
    },
    'bengali_indic_shared_char': {
        'manifest_path' : '/Data/IndicDataset/manifests_ipa/bengali_100_test.json',
        'audio_dir': '/',
        'feature_dir': '/',
        'tokenizer_names': ['chartokenizer'],
        'whisper_language': 'bn',
        'load_cached_codes_if_available': False
=======
    'an4_val_ci': {
        'manifest_path' : '/home/TestData/an4_dataset/an4_val_context_v1.json',
        'audio_dir' : '/',
        'feature_dir' : None,
>>>>>>> 2bba9765
    },
}<|MERGE_RESOLUTION|>--- conflicted
+++ resolved
@@ -296,7 +296,6 @@
         'audio_dir' : '/mnt/drive1/data/LibriTTS/',
         'feature_dir' : None,
     },
-<<<<<<< HEAD
     'hindi_indic_shared_char': {
         'manifest_path' : '/Data/IndicDataset/manifests_ipa/hindi_100_test.json',
         'audio_dir': '/',
@@ -312,11 +311,10 @@
         'tokenizer_names': ['chartokenizer'],
         'whisper_language': 'bn',
         'load_cached_codes_if_available': False
-=======
+    },
     'an4_val_ci': {
         'manifest_path' : '/home/TestData/an4_dataset/an4_val_context_v1.json',
         'audio_dir' : '/',
         'feature_dir' : None,
->>>>>>> 2bba9765
     },
 }