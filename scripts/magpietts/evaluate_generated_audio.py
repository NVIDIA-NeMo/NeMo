# Copyright (c) 2025, NVIDIA CORPORATION & AFFILIATES.  All rights reserved.
#
# Licensed under the Apache License, Version 2.0 (the "License");
# you may not use this file except in compliance with the License.
# You may obtain a copy of the License at
#
#     http://www.apache.org/licenses/LICENSE-2.0
#
# Unless required by applicable law or agreed to in writing, software
# distributed under the License is distributed on an "AS IS" BASIS,
# WITHOUT WARRANTIES OR CONDITIONS OF ANY KIND, either express or implied.
# See the License for the specific language governing permissions and
# limitations under the License.

import argparse
import json
import os
import pprint
import string

import torch

import nemo.collections.asr as nemo_asr
from nemo.collections.asr.metrics.wer import word_error_rate_detail
from nemo.collections.tts.modules.fcd_metric import FrechetCodecDistance
from nemo.collections.tts.models import AudioCodecModel
from transformers import WhisperProcessor, WhisperForConditionalGeneration
import librosa
import scripts.magpietts.evalset_config as evalset_config
from transformers import Wav2Vec2FeatureExtractor, WavLMForXVector

def find_generated_files(audio_dir, file_type):
    assert file_type in ["audio", "codes"], f"Invalid file type: {file_type}"
    extension = ".wav" if file_type == "audio" else ".pt"
    prefix = "predicted_audio" if file_type == "audio" else "predicted_codes"
    file_list = []
    for f in os.listdir(audio_dir):
        if prefix in f and f.endswith(extension):
            audio_number = int(f.split("_")[-1].split(extension)[0])
            file_list.append((audio_number, os.path.join(audio_dir, f)))
    file_list.sort()
    file_list = [t[1] for t in file_list]
    return file_list

def read_manifest(manifest_path):
    records = []
    with open(manifest_path, 'r') as f:
        all_lines = f.readlines()
        for line in all_lines:
            line = line.strip()
            records.append(json.loads(line))
    return records

def process_text(input_text):
    # Convert text to lowercase
    lower_case_text = input_text.lower()

    # Remove commas from text
    no_comma_text = lower_case_text.replace(",", "")

    # Replace "-" with spaces
    no_dash_text = no_comma_text.replace("-", " ")

    # Replace double spaces with single space
    single_space_text = " ".join(no_dash_text.split())

    single_space_text = single_space_text.translate(str.maketrans('', '', string.punctuation))

    return single_space_text

def transcribe_with_whisper(whisper_model, whisper_processor, audio_path, language, device):
    speech_array, sampling_rate = librosa.load(audio_path, sr=16000)
    # Set the language task (optional, improves performance for specific languages)
    forced_decoder_ids = whisper_processor.get_decoder_prompt_ids(language=language) if language else None
    inputs = whisper_processor(speech_array, sampling_rate=sampling_rate, return_tensors="pt").input_features
    inputs = inputs.to(device)
    # Generate transcription
    with torch.no_grad():
        predicted_ids = whisper_model.generate(inputs, forced_decoder_ids=forced_decoder_ids)

    # Decode transcription
    transcription = whisper_processor.batch_decode(predicted_ids, skip_special_tokens=True)
    result = transcription[0]
    return result

def extract_embedding(model, extractor, audio_path, device, sv_model_type):
    speech_array, sampling_rate = librosa.load(audio_path, sr=16000)

    if sv_model_type == "wavlm":
        inputs = extractor(speech_array, sampling_rate=sampling_rate, return_tensors="pt").input_values.to(device)
        with torch.no_grad():
            embeddings = model(inputs).embeddings
    else:  # Titanet
        with torch.no_grad():
            embeddings = model.get_embedding(audio_path).squeeze()

    return embeddings.squeeze()

def evaluate(manifest_path, audio_dir, generated_audio_dir, language="en", sv_model_type="titanet", asr_model_name="stt_en_conformer_transducer_large",
<<<<<<< HEAD
             codecmodel_path=None, predicted_codes=None, predicted_codes_lens=None):
    audio_file_lists = find_sample_audios(generated_audio_dir)
=======
             codecmodel_path=None):
    audio_file_lists = find_generated_files(generated_audio_dir, "audio")
>>>>>>> 355bc9e2
    records = read_manifest(manifest_path)
    assert len(audio_file_lists) == len(records)
    if codecmodel_path is not None:
        codes_file_lists = find_generated_files(generated_audio_dir, "codes")
        assert len(codes_file_lists) == len(records)

    device = "cuda"

    if language == "en":
        if asr_model_name == "stt_en_conformer_transducer_large":
            asr_model = nemo_asr.models.EncDecRNNTBPEModel.from_pretrained(model_name="stt_en_conformer_transducer_large")
        elif asr_model_name == "nvidia/parakeet-ctc-0.6b":
            asr_model = nemo_asr.models.EncDecRNNTBPEModel.from_pretrained(model_name="nvidia/parakeet-ctc-0.6b")

        # asr_model = nemo_asr.models.EncDecCTCModelBPE.from_pretrained(model_name="nvidia/parakeet-tdt-1.1b")
        asr_model = asr_model.to(device)
        asr_model.eval()
    else:
        whisper_processor = WhisperProcessor.from_pretrained("openai/whisper-large-v3")
        whisper_model = WhisperForConditionalGeneration.from_pretrained("openai/whisper-large-v3")
        whisper_model = whisper_model.to(device)
        whisper_model.eval()

    if sv_model_type == "wavlm":
        feature_extractor = Wav2Vec2FeatureExtractor.from_pretrained('microsoft/wavlm-base-plus-sv')
        speaker_verification_model = WavLMForXVector.from_pretrained('microsoft/wavlm-base-plus-sv').to(device).eval()
    else:
        feature_extractor = None
        speaker_verification_model = nemo_asr.models.EncDecSpeakerLabelModel.from_pretrained(model_name='titanet_large')
        speaker_verification_model = speaker_verification_model.to(device)
        speaker_verification_model.eval()

    speaker_verification_model_alternate = nemo_asr.models.EncDecSpeakerLabelModel.from_pretrained(model_name='titanet_small')
    speaker_verification_model_alternate = speaker_verification_model_alternate.to(device)
    speaker_verification_model_alternate.eval()

    if codecmodel_path is not None:
        codec = AudioCodecModel.restore_from(codecmodel_path, strict=False)
        codec = codec.to(device)
        codec.eval()
<<<<<<< HEAD
=======
        # The FCD metric measures a distance between generated and real codec frames. The distance
        # is measured in the codec's embedding space. `codec_feature_dim` is the size of the codec's embedding vector.
        # For example, for a group-FSQ codec with 8 codebooks with 4 values in each codebook, the embedding dimension is 8 x 4 = 32.
>>>>>>> 355bc9e2
        codec_feature_dim = codec.vector_quantizer.codebook_dim
        fcd_metric = FrechetCodecDistance(codec=codec, feature_dim=codec_feature_dim).to(device)
    else:
        print("No codec model provided, skipping FCD metric")
        fcd_metric = None

    filewise_metrics = []
    pred_texts = []
    gt_texts = []
    gt_audio_texts = []
    for ridx, record in enumerate(records):
        gt_audio_filepath = record['audio_filepath']
        context_audio_filepath = record.get('context_audio_filepath', None)
        if audio_dir is not None:
            gt_audio_filepath = os.path.join(audio_dir, gt_audio_filepath)
            if context_audio_filepath is not None:
                context_audio_filepath = os.path.join(audio_dir, context_audio_filepath)
            # Update the FCD metric for *real* codes
            if fcd_metric is not None:
                 fcd_metric.update_from_audio_file(gt_audio_filepath, True)

        pred_audio_filepath = audio_file_lists[ridx]
        if fcd_metric is not None:
            pred_codes_filepath = codes_file_lists[ridx]

        try:
            if language == "en":
                with torch.no_grad():
                    pred_text = asr_model.transcribe([pred_audio_filepath])[0].text
                    pred_text = process_text(pred_text)
                    gt_audio_text = asr_model.transcribe([gt_audio_filepath])[0].text
                    gt_audio_text = process_text(gt_audio_text)
            else:
                pred_text = transcribe_with_whisper(whisper_model, whisper_processor, pred_audio_filepath, language, device)
                pred_text = process_text(pred_text)
                gt_audio_text = transcribe_with_whisper(whisper_model, whisper_processor, gt_audio_filepath, language, device)
                gt_audio_text = process_text(gt_audio_text)
        except Exception as e:
            print("Error during ASR: {}".format(e))
            pred_text = ""
            gt_audio_text = ""

        if 'normalized_text' in record:
            gt_text = process_text(record['normalized_text'])
        else:
            gt_text = process_text(record['text'])

        detailed_cer = word_error_rate_detail(hypotheses=[pred_text], references=[gt_text], use_cer=True)
        detailed_wer = word_error_rate_detail(hypotheses=[pred_text], references=[gt_text], use_cer=False)

        print("{} GT Text:".format(ridx), gt_text)
        print("{} Pr Text:".format(ridx), pred_text)
        # Format cer and wer to 2 decimal places
        print("CER:", "{:.4f} | WER: {:.4f}".format(detailed_cer[0], detailed_wer[0]))

        pred_texts.append(pred_text)
        gt_texts.append(gt_text)
        gt_audio_texts.append(gt_audio_text)

        # update FCD metric
        if fcd_metric is not None:
            predicted_codes = torch.load(pred_codes_filepath).unsqueeze(0)
            predicted_codes_lens = torch.tensor([predicted_codes.size(1)], dtype=torch.int, device=device)
            fcd_metric.update(predicted_codes, predicted_codes_lens, False)

        pred_context_ssim = 0.0
        gt_context_ssim = 0.0
        with torch.no_grad():
            gt_speaker_embedding = extract_embedding(speaker_verification_model, feature_extractor, gt_audio_filepath, device, sv_model_type)
            pred_speaker_embedding = extract_embedding(speaker_verification_model, feature_extractor, pred_audio_filepath, device, sv_model_type)
            pred_gt_ssim = torch.nn.functional.cosine_similarity(gt_speaker_embedding, pred_speaker_embedding, dim=0).item()

            gt_speaker_embedding_alternate = speaker_verification_model_alternate.get_embedding(gt_audio_filepath).squeeze()
            pred_speaker_embedding_alternate = speaker_verification_model_alternate.get_embedding(pred_audio_filepath).squeeze()
            pred_gt_ssim_alternate = torch.nn.functional.cosine_similarity(gt_speaker_embedding_alternate, pred_speaker_embedding_alternate, dim=0).item()

            if context_audio_filepath is not None:
                context_speaker_embedding = extract_embedding(speaker_verification_model, feature_extractor, context_audio_filepath, device, sv_model_type)
                context_speaker_embedding_alternate = speaker_verification_model_alternate.get_embedding(context_audio_filepath).squeeze()

                pred_context_ssim = torch.nn.functional.cosine_similarity(pred_speaker_embedding, context_speaker_embedding, dim=0).item()
                gt_context_ssim = torch.nn.functional.cosine_similarity(gt_speaker_embedding, context_speaker_embedding, dim=0).item()

                pred_context_ssim_alternate = torch.nn.functional.cosine_similarity(pred_speaker_embedding_alternate, context_speaker_embedding_alternate, dim=0).item()
                gt_context_ssim_alternate = torch.nn.functional.cosine_similarity(gt_speaker_embedding_alternate, context_speaker_embedding_alternate, dim=0).item()

<<<<<<< HEAD
        # update FCD metric for all generated codes
        if fcd_metric is not None:
            for i in range(predicted_codes.shape[0]):
                fcd_metric.update_from_codes(predicted_codes[i:i+1], predicted_codes_lens[i:i+1], False)

=======
>>>>>>> 355bc9e2
        filewise_metrics.append({
            'gt_text': gt_text,
            'pred_text': pred_text,
            'gt_audio_text': gt_audio_text,
            'detailed_cer': detailed_cer,
            'detailed_wer': detailed_wer,
            'cer': detailed_cer[0],
            'wer': detailed_wer[0],
            'pred_gt_ssim': pred_gt_ssim,
            'pred_context_ssim': pred_context_ssim,
            'gt_context_ssim': gt_context_ssim,
            'pred_gt_ssim_alternate': pred_gt_ssim_alternate,
            'pred_context_ssim_alternate': pred_context_ssim_alternate,
            'gt_context_ssim_alternate': gt_context_ssim_alternate,
            'gt_audio_filepath': gt_audio_filepath,
            'pred_audio_filepath': pred_audio_filepath,
            'context_audio_filepath': context_audio_filepath
        })

    filewise_metrics_keys_to_save = ['cer', 'wer', 'pred_context_ssim', 'pred_text', 'gt_text', 'gt_audio_filepath', 'pred_audio_filepath', 'context_audio_filepath']
    filtered_filewise_metrics = []
    for m in filewise_metrics:
        filtered_filewise_metrics.append({k: m[k] for k in filewise_metrics_keys_to_save})

    # Sort filewise metrics by cer in reverse
    filewise_metrics.sort(key=lambda x: x['cer'], reverse=True)

    # compute frechet distance for the whole test set
    if fcd_metric is not None:
        fcd = fcd_metric.compute().cpu().item()
        fcd_metric.reset()
    else:
        fcd = 0.0

    avg_metrics = {}
    avg_metrics['cer_filewise_avg'] = sum([m['detailed_cer'][0] for m in filewise_metrics]) / len(filewise_metrics)
    avg_metrics['wer_filewise_avg'] = sum([m['detailed_wer'][0] for m in filewise_metrics]) / len(filewise_metrics)
    avg_metrics['cer_cumulative'] = word_error_rate_detail(hypotheses=pred_texts, references=gt_texts, use_cer=True)[0]
    avg_metrics['wer_cumulative'] = word_error_rate_detail(hypotheses=pred_texts, references=gt_texts, use_cer=False)[0]
    avg_metrics['ssim_pred_gt_avg'] = sum([m['pred_gt_ssim'] for m in filewise_metrics]) / len(filewise_metrics)
    avg_metrics['ssim_pred_context_avg'] = sum([m['pred_context_ssim'] for m in filewise_metrics]) / len(filewise_metrics)
    avg_metrics['ssim_gt_context_avg'] = sum([m['gt_context_ssim'] for m in filewise_metrics]) / len(filewise_metrics)
    avg_metrics['ssim_pred_gt_avg_alternate'] = sum([m['pred_gt_ssim_alternate'] for m in filewise_metrics]) / len(filewise_metrics)
    avg_metrics['ssim_pred_context_avg_alternate'] = sum([m['pred_context_ssim_alternate'] for m in filewise_metrics]) / len(filewise_metrics)
    avg_metrics['ssim_gt_context_avg_alternate'] = sum([m['gt_context_ssim_alternate'] for m in filewise_metrics]) / len(filewise_metrics)
    avg_metrics["cer_gt_audio_cumulative"] = word_error_rate_detail(hypotheses=gt_audio_texts, references=gt_texts, use_cer=True)[0]
    avg_metrics["wer_gt_audio_cumulative"] = word_error_rate_detail(hypotheses=gt_audio_texts, references=gt_texts, use_cer=False)[0]
    avg_metrics["frechet_codec_distance"] = fcd

    pprint.pprint(avg_metrics)

    return avg_metrics, filewise_metrics

def main():
    # audio_dir="/datap/misc/Datasets/riva" \
    parser = argparse.ArgumentParser(description='Evaluate Generated Audio')
    parser.add_argument('--manifest_path', type=str, default=None)
    parser.add_argument('--audio_dir', type=str, default=None)
    parser.add_argument('--generated_audio_dir', type=str, default=None)
    parser.add_argument('--whisper_language', type=str, default="en")
    parser.add_argument('--evalset', type=str, default=None)
    args = parser.parse_args()

    if args.evalset is not None:
        dataset_meta_info = evalset_config.dataset_meta_info
        assert args.evalset in dataset_meta_info
        args.manifest_path = dataset_meta_info[args.evalset]['manifest_path']
        args.audio_dir = dataset_meta_info[args.evalset]['audio_dir']

    evaluate(args.manifest_path, args.audio_dir, args.generated_audio_dir, args.whisper_language, sv_model_type="wavlm", asr_model_name="nvidia/parakeet-ctc-0.6b")



if __name__ == "__main__":
    main()<|MERGE_RESOLUTION|>--- conflicted
+++ resolved
@@ -97,13 +97,8 @@
     return embeddings.squeeze()
 
 def evaluate(manifest_path, audio_dir, generated_audio_dir, language="en", sv_model_type="titanet", asr_model_name="stt_en_conformer_transducer_large",
-<<<<<<< HEAD
-             codecmodel_path=None, predicted_codes=None, predicted_codes_lens=None):
-    audio_file_lists = find_sample_audios(generated_audio_dir)
-=======
              codecmodel_path=None):
     audio_file_lists = find_generated_files(generated_audio_dir, "audio")
->>>>>>> 355bc9e2
     records = read_manifest(manifest_path)
     assert len(audio_file_lists) == len(records)
     if codecmodel_path is not None:
@@ -144,12 +139,9 @@
         codec = AudioCodecModel.restore_from(codecmodel_path, strict=False)
         codec = codec.to(device)
         codec.eval()
-<<<<<<< HEAD
-=======
         # The FCD metric measures a distance between generated and real codec frames. The distance
         # is measured in the codec's embedding space. `codec_feature_dim` is the size of the codec's embedding vector.
         # For example, for a group-FSQ codec with 8 codebooks with 4 values in each codebook, the embedding dimension is 8 x 4 = 32.
->>>>>>> 355bc9e2
         codec_feature_dim = codec.vector_quantizer.codebook_dim
         fcd_metric = FrechetCodecDistance(codec=codec, feature_dim=codec_feature_dim).to(device)
     else:
@@ -236,14 +228,6 @@
                 pred_context_ssim_alternate = torch.nn.functional.cosine_similarity(pred_speaker_embedding_alternate, context_speaker_embedding_alternate, dim=0).item()
                 gt_context_ssim_alternate = torch.nn.functional.cosine_similarity(gt_speaker_embedding_alternate, context_speaker_embedding_alternate, dim=0).item()
 
-<<<<<<< HEAD
-        # update FCD metric for all generated codes
-        if fcd_metric is not None:
-            for i in range(predicted_codes.shape[0]):
-                fcd_metric.update_from_codes(predicted_codes[i:i+1], predicted_codes_lens[i:i+1], False)
-
-=======
->>>>>>> 355bc9e2
         filewise_metrics.append({
             'gt_text': gt_text,
             'pred_text': pred_text,
