# Copyright (c) 2025, NVIDIA CORPORATION & AFFILIATES.  All rights reserved.
#
# Licensed under the Apache License, Version 2.0 (the "License");
# you may not use this file except in compliance with the License.
# You may obtain a copy of the License at
#
#     http://www.apache.org/licenses/LICENSE-2.0
#
# Unless required by applicable law or agreed to in writing, software
# distributed under the License is distributed on an "AS IS" BASIS,
# WITHOUT WARRANTIES OR CONDITIONS OF ANY KIND, either express or implied.
# See the License for the specific language governing permissions and
# limitations under the License.
import argparse
import json
import os
import pprint
import string
import logging
from contextlib import contextmanager

import numpy as np
import torch

import nemo.collections.asr as nemo_asr
from nemo.collections.asr.metrics.wer import word_error_rate_detail
from nemo.collections.tts.modules.fcd_metric import FrechetCodecDistance
from nemo.collections.tts.models import AudioCodecModel
from transformers import WhisperProcessor, WhisperForConditionalGeneration
import librosa
import scripts.magpietts.evalset_config as evalset_config
from transformers import Wav2Vec2FeatureExtractor, WavLMForXVector

def find_generated_files(audio_dir, prefix, extension):
    file_list = []
    for f in os.listdir(audio_dir):
        if prefix in f and f.endswith(extension):
            audio_number = int(f.split("_")[-1].split(extension)[0])
            file_list.append((audio_number, os.path.join(audio_dir, f)))
    file_list.sort()
    file_list = [t[1] for t in file_list]
    return file_list

def find_generated_audio_files(audio_dir):
    return find_generated_files(audio_dir=audio_dir, prefix="predicted_audio", extension=".wav")

def find_generated_codec_files(audio_dir):
    return find_generated_files(audio_dir=audio_dir, prefix="predicted_codes", extension=".pt")

def read_manifest(manifest_path):
    records = []
    with open(manifest_path, 'r') as f:
        all_lines = f.readlines()
        for line in all_lines:
            line = line.strip()
            records.append(json.loads(line))
    return records

def process_text(input_text):
    # Convert text to lowercase
    lower_case_text = input_text.lower()

    # Remove commas from text
    no_comma_text = lower_case_text.replace(",", "")

    # Replace "-" with spaces
    no_dash_text = no_comma_text.replace("-", " ")

    # Replace double spaces with single space
    single_space_text = " ".join(no_dash_text.split())

    single_space_text = single_space_text.translate(str.maketrans('', '', string.punctuation))

    return single_space_text

def transcribe_with_whisper(whisper_model, whisper_processor, audio_path, language, device):
    speech_array, sampling_rate = librosa.load(audio_path, sr=16000)
    # Set the language task (optional, improves performance for specific languages)
    forced_decoder_ids = whisper_processor.get_decoder_prompt_ids(language=language, task="transcribe") if language else None
    inputs = whisper_processor(speech_array, sampling_rate=sampling_rate, return_tensors="pt").input_features
    inputs = inputs.to(device)
    # Generate transcription
    with torch.no_grad():
        predicted_ids = whisper_model.generate(inputs, forced_decoder_ids=forced_decoder_ids)

    # Decode transcription
    transcription = whisper_processor.batch_decode(predicted_ids, skip_special_tokens=True)
    result = transcription[0]
    return result

def pad_audio_to_min_length(audio_np: np.ndarray, sampling_rate: int, min_seconds: float) -> np.ndarray:
    """
    Pad audio to make it at least `min_seconds` long by adding silence at the end if needed.
    """
    if audio_np.ndim != 1:
        raise ValueError("Audio array must be 1D")

    n_samples = len(audio_np)
    min_samples = round(min_seconds * sampling_rate)
    
    if n_samples < min_samples:
        print(f"Padding audio from {n_samples/sampling_rate} seconds to {min_samples/sampling_rate} seconds")
        padding_needed = min_samples - n_samples
        audio_np = np.pad(audio_np, (0, padding_needed), mode='constant', constant_values=0)
    return audio_np

@contextmanager
def nemo_log_level(level):
    """
<<<<<<< HEAD
    Temporarily sets the logging level for the nemo logger to the specified level.
=======
    A context manager that temporarily sets the logging level for the NeMo logger 
    and restores the original level when the context manager is exited.

    Args:
        level (int): The logging level to set.
>>>>>>> efa9c134
    """
    logger = logging.getLogger("nemo_logger")
    original_level = logger.level
    logger.setLevel(level)
    try:
        yield
    finally:
        # restore the original level when the context manager is exited (even if an exception was raised)
        logger.setLevel(original_level)

def extract_embedding(model, extractor, audio_path, device, sv_model_type):
    speech_array, sampling_rate = librosa.load(audio_path, sr=16000)
    # pad to 0.5 seconds as the extractor may not be able to handle very short signals
    speech_array = pad_audio_to_min_length(speech_array, int(sampling_rate), min_seconds=0.5)
    if sv_model_type == "wavlm":
        inputs = extractor(speech_array, sampling_rate=sampling_rate, return_tensors="pt").input_values.to(device)
        with torch.no_grad():
            embeddings = model(inputs).embeddings
    else:  # Titanet
        with torch.no_grad():
            embeddings = model.get_embedding(audio_path).squeeze()

    return embeddings.squeeze()

def evaluate(manifest_path, audio_dir, generated_audio_dir, language="en", sv_model_type="titanet", asr_model_name="stt_en_conformer_transducer_large",
             codecmodel_path=None):
    audio_file_lists = find_generated_audio_files(generated_audio_dir)
    records = read_manifest(manifest_path)
    assert len(audio_file_lists) == len(records)
    if codecmodel_path is not None:
        codes_file_lists = find_generated_codec_files(generated_audio_dir)
        assert len(codes_file_lists) == len(records)

    device = "cuda"

    if language == "en":
        if asr_model_name in ["nvidia/parakeet-tdt-1.1b", "nvidia/parakeet-ctc-0.6b", "stt_en_conformer_transducer_large"]:
            asr_model = nemo_asr.models.ASRModel.from_pretrained(model_name=asr_model_name)
        else:
            raise ValueError(f"ASR model {asr_model_name} not supported")
        asr_model = asr_model.to(device)
        asr_model.eval()
    else:
        whisper_processor = WhisperProcessor.from_pretrained("openai/whisper-large-v3")
        whisper_model = WhisperForConditionalGeneration.from_pretrained("openai/whisper-large-v3")
        whisper_model = whisper_model.to(device)
        whisper_model.eval()

    if sv_model_type == "wavlm":
        feature_extractor = Wav2Vec2FeatureExtractor.from_pretrained('microsoft/wavlm-base-plus-sv')
        speaker_verification_model = WavLMForXVector.from_pretrained('microsoft/wavlm-base-plus-sv').to(device).eval()
    else:
        feature_extractor = None
        speaker_verification_model = nemo_asr.models.EncDecSpeakerLabelModel.from_pretrained(model_name='titanet_large')
        speaker_verification_model = speaker_verification_model.to(device)
        speaker_verification_model.eval()
    with nemo_log_level(logging.ERROR):
        # The model `titanet_small` prints thousands of lines during initialization, so suppress logs temporarily
        print("Loading `titanet_small` model...")
        speaker_verification_model_alternate = nemo_asr.models.EncDecSpeakerLabelModel.from_pretrained(model_name='titanet_small')
    speaker_verification_model_alternate = speaker_verification_model_alternate.to(device)
    speaker_verification_model_alternate.eval()

    if codecmodel_path is not None:
        codec = AudioCodecModel.restore_from(codecmodel_path, strict=False)
        codec = codec.to(device)
        codec.eval()
        # The FCD metric measures a distance between generated and real codec frames. The distance
        # is measured in the codec's embedding space. `codec_feature_dim` is the size of the codec's embedding vector.
        # For example, for a group-FSQ codec with 8 codebooks with 4 values in each codebook, the embedding dimension is 8 x 4 = 32.
        codec_feature_dim = codec.vector_quantizer.codebook_dim
        fcd_metric = FrechetCodecDistance(codec=codec, feature_dim=codec_feature_dim).to(device)
    else:
        print("No codec model provided, skipping FCD metric")
        fcd_metric = None

    filewise_metrics = []
    pred_texts = []
    gt_texts = []
    gt_audio_texts = []
    for ridx, record in enumerate(records):
        gt_audio_filepath = record['audio_filepath']
        context_audio_filepath = record.get('context_audio_filepath', None)
        if audio_dir is not None:
            gt_audio_filepath = os.path.join(audio_dir, gt_audio_filepath)
            if context_audio_filepath is not None:
                context_audio_filepath = os.path.join(audio_dir, context_audio_filepath)
            # Update the FCD metric for *real* codes
            if fcd_metric is not None:
                 fcd_metric.update_from_audio_file(gt_audio_filepath, True)

        pred_audio_filepath = audio_file_lists[ridx]
        if fcd_metric is not None:
            pred_codes_filepath = codes_file_lists[ridx]

        try:
            if language == "en":
                with torch.no_grad():
                    pred_text = asr_model.transcribe([pred_audio_filepath])[0].text
                    pred_text = process_text(pred_text)
                    gt_audio_text = asr_model.transcribe([gt_audio_filepath])[0].text
                    gt_audio_text = process_text(gt_audio_text)
            else:
                pred_text = transcribe_with_whisper(whisper_model, whisper_processor, pred_audio_filepath, language, device)
                pred_text = process_text(pred_text)
                gt_audio_text = transcribe_with_whisper(whisper_model, whisper_processor, gt_audio_filepath, language, device)
                gt_audio_text = process_text(gt_audio_text)
        except Exception as e:
            print("Error during ASR: {}".format(e))
            pred_text = ""
            gt_audio_text = ""

        if "original_text" in record:
            gt_text = process_text(record['original_text'])
        elif 'normalized_text' in record:
            gt_text = process_text(record['normalized_text'])
        else:
            gt_text = process_text(record['text'])

        detailed_cer = word_error_rate_detail(hypotheses=[pred_text], references=[gt_text], use_cer=True)
        detailed_wer = word_error_rate_detail(hypotheses=[pred_text], references=[gt_text], use_cer=False)

        print("{} GT Text:".format(ridx), gt_text)
        print("{} Pr Text:".format(ridx), pred_text)
        # Format cer and wer to 2 decimal places
        print("CER:", "{:.4f} | WER: {:.4f}".format(detailed_cer[0], detailed_wer[0]))

        pred_texts.append(pred_text)
        gt_texts.append(gt_text)
        gt_audio_texts.append(gt_audio_text)

        # update FCD metric
        if fcd_metric is not None:
            predicted_codes = torch.load(pred_codes_filepath).unsqueeze(0) # B, C, T
            predicted_codes_lens = torch.tensor([predicted_codes.size(-1)], dtype=torch.int, device=device)
            fcd_metric.update(predicted_codes, predicted_codes_lens, False)

        pred_context_ssim = 0.0
        gt_context_ssim = 0.0
        pred_gt_ssim = 0.0
        pred_gt_ssim_alternate = 0.0
        pred_context_ssim_alternate = 0.0
        gt_context_ssim_alternate = 0.0
        with torch.no_grad():
            try:
                gt_speaker_embedding = extract_embedding(speaker_verification_model, feature_extractor, gt_audio_filepath, device, sv_model_type)
                pred_speaker_embedding = extract_embedding(speaker_verification_model, feature_extractor, pred_audio_filepath, device, sv_model_type)
                pred_gt_ssim = torch.nn.functional.cosine_similarity(gt_speaker_embedding, pred_speaker_embedding, dim=0).item()

                gt_speaker_embedding_alternate = speaker_verification_model_alternate.get_embedding(gt_audio_filepath).squeeze()
                pred_speaker_embedding_alternate = speaker_verification_model_alternate.get_embedding(pred_audio_filepath).squeeze()
                pred_gt_ssim_alternate = torch.nn.functional.cosine_similarity(gt_speaker_embedding_alternate, pred_speaker_embedding_alternate, dim=0).item()

                if context_audio_filepath is not None:
                    context_speaker_embedding = extract_embedding(speaker_verification_model, feature_extractor, context_audio_filepath, device, sv_model_type)
                    context_speaker_embedding_alternate = speaker_verification_model_alternate.get_embedding(context_audio_filepath).squeeze()

                    pred_context_ssim = torch.nn.functional.cosine_similarity(pred_speaker_embedding, context_speaker_embedding, dim=0).item()
                    gt_context_ssim = torch.nn.functional.cosine_similarity(gt_speaker_embedding, context_speaker_embedding, dim=0).item()

                    pred_context_ssim_alternate = torch.nn.functional.cosine_similarity(pred_speaker_embedding_alternate, context_speaker_embedding_alternate, dim=0).item()
                    gt_context_ssim_alternate = torch.nn.functional.cosine_similarity(gt_speaker_embedding_alternate, context_speaker_embedding_alternate, dim=0).item()
            except Exception as e:
                print("Error during speaker similarity calculation: {}".format(e))


        filewise_metrics.append({
            'gt_text': gt_text,
            'pred_text': pred_text,
            'gt_audio_text': gt_audio_text,
            'detailed_cer': detailed_cer,
            'detailed_wer': detailed_wer,
            'cer': detailed_cer[0],
            'wer': detailed_wer[0],
            'pred_gt_ssim': pred_gt_ssim,
            'pred_context_ssim': pred_context_ssim,
            'gt_context_ssim': gt_context_ssim,
            'pred_gt_ssim_alternate': pred_gt_ssim_alternate,
            'pred_context_ssim_alternate': pred_context_ssim_alternate,
            'gt_context_ssim_alternate': gt_context_ssim_alternate,
            'gt_audio_filepath': gt_audio_filepath,
            'pred_audio_filepath': pred_audio_filepath,
            'context_audio_filepath': context_audio_filepath
        })

    filewise_metrics_keys_to_save = ['cer', 'wer', 'pred_context_ssim', 'pred_text', 'gt_text', 'gt_audio_filepath', 'pred_audio_filepath', 'context_audio_filepath']
    filtered_filewise_metrics = []
    for m in filewise_metrics:
        filtered_filewise_metrics.append({k: m[k] for k in filewise_metrics_keys_to_save})

    # Sort filewise metrics by cer in reverse
    filewise_metrics.sort(key=lambda x: x['cer'], reverse=True)

    # compute frechet distance for the whole test set
    if fcd_metric is not None:
        fcd = fcd_metric.compute().cpu().item()
        fcd_metric.reset()
    else:
        fcd = 0.0

    avg_metrics = {}
    avg_metrics['cer_filewise_avg'] = sum([m['detailed_cer'][0] for m in filewise_metrics]) / len(filewise_metrics)
    avg_metrics['wer_filewise_avg'] = sum([m['detailed_wer'][0] for m in filewise_metrics]) / len(filewise_metrics)
    avg_metrics['cer_cumulative'] = word_error_rate_detail(hypotheses=pred_texts, references=gt_texts, use_cer=True)[0]
    avg_metrics['wer_cumulative'] = word_error_rate_detail(hypotheses=pred_texts, references=gt_texts, use_cer=False)[0]
    avg_metrics['ssim_pred_gt_avg'] = sum([m['pred_gt_ssim'] for m in filewise_metrics]) / len(filewise_metrics)
    avg_metrics['ssim_pred_context_avg'] = sum([m['pred_context_ssim'] for m in filewise_metrics]) / len(filewise_metrics)
    avg_metrics['ssim_gt_context_avg'] = sum([m['gt_context_ssim'] for m in filewise_metrics]) / len(filewise_metrics)
    avg_metrics['ssim_pred_gt_avg_alternate'] = sum([m['pred_gt_ssim_alternate'] for m in filewise_metrics]) / len(filewise_metrics)
    avg_metrics['ssim_pred_context_avg_alternate'] = sum([m['pred_context_ssim_alternate'] for m in filewise_metrics]) / len(filewise_metrics)
    avg_metrics['ssim_gt_context_avg_alternate'] = sum([m['gt_context_ssim_alternate'] for m in filewise_metrics]) / len(filewise_metrics)
    avg_metrics["cer_gt_audio_cumulative"] = word_error_rate_detail(hypotheses=gt_audio_texts, references=gt_texts, use_cer=True)[0]
    avg_metrics["wer_gt_audio_cumulative"] = word_error_rate_detail(hypotheses=gt_audio_texts, references=gt_texts, use_cer=False)[0]
    avg_metrics["frechet_codec_distance"] = fcd

    pprint.pprint(avg_metrics)

    return avg_metrics, filewise_metrics

def main():
    # audio_dir="/datap/misc/Datasets/riva" \
    parser = argparse.ArgumentParser(description='Evaluate Generated Audio')
    parser.add_argument('--manifest_path', type=str, default=None)
    parser.add_argument('--audio_dir', type=str, default=None)
    parser.add_argument('--generated_audio_dir', type=str, default=None)
    parser.add_argument('--whisper_language', type=str, default="en")
    parser.add_argument('--evalset', type=str, default=None)
    args = parser.parse_args()

    if args.evalset is not None:
        dataset_meta_info = evalset_config.dataset_meta_info
        assert args.evalset in dataset_meta_info
        args.manifest_path = dataset_meta_info[args.evalset]['manifest_path']
        args.audio_dir = dataset_meta_info[args.evalset]['audio_dir']

    evaluate(args.manifest_path, args.audio_dir, args.generated_audio_dir, args.whisper_language, sv_model_type="wavlm", asr_model_name="nvidia/parakeet-ctc-0.6b")



if __name__ == "__main__":
    main()<|MERGE_RESOLUTION|>--- conflicted
+++ resolved
@@ -107,15 +107,11 @@
 @contextmanager
 def nemo_log_level(level):
     """
-<<<<<<< HEAD
-    Temporarily sets the logging level for the nemo logger to the specified level.
-=======
     A context manager that temporarily sets the logging level for the NeMo logger 
     and restores the original level when the context manager is exited.
 
     Args:
         level (int): The logging level to set.
->>>>>>> efa9c134
     """
     logger = logging.getLogger("nemo_logger")
     original_level = logger.level
