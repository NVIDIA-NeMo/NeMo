--- conflicted
+++ resolved
@@ -137,11 +137,7 @@
         with tempfile.NamedTemporaryFile(suffix=".wav") as temp_file:  
             # the embedding model doesn't accept NumPy arrays, so we write to a temporary file
             sf.write(temp_file.name, speech_array, samplerate=16000)
-<<<<<<< HEAD
-            with torch.no_grad():
-=======
             with torch.inference_mode():
->>>>>>> b3c253f0
                 embeddings = model.get_embedding(temp_file.name).squeeze()
 
     return embeddings.squeeze()
@@ -261,11 +257,7 @@
 
         pred_context_ssim = 0.0
         gt_context_ssim = 0.0
-<<<<<<< HEAD
-        with torch.no_grad():
-=======
         with torch.inference_mode():
->>>>>>> b3c253f0
             extract_embedding_fn = partial(extract_embedding, model=speaker_verification_model, extractor=feature_extractor, device=device, sv_model_type=sv_model_type)
             extract_embedding_fn_alternate = partial(extract_embedding, model=speaker_verification_model_alternate, extractor=feature_extractor, device=device, sv_model_type=sv_model_type)
 
