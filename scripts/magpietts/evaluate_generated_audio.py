import argparse
import json
import os
import pprint
import string

import torch

import nemo.collections.asr as nemo_asr
from nemo.collections.asr.metrics.wer import word_error_rate_detail
from nemo.collections.tts.modules.fcd_metric import FrechetCodecDistance
from nemo.collections.tts.models import AudioCodecModel
from transformers import WhisperProcessor, WhisperForConditionalGeneration
import librosa
import scripts.magpietts.evalset_config as evalset_config
from transformers import Wav2Vec2FeatureExtractor, WavLMForXVector

def find_sample_audios(audio_dir):
    file_list = []
    for f in os.listdir(audio_dir):
        if "predicted_audio" in f and f.endswith(".wav"):
            audio_number = int(f.split("_")[-1].split(".wav")[0])
            file_list.append((audio_number, os.path.join(audio_dir, f)))
    file_list.sort()
    file_list = [t[1] for t in file_list]
    return file_list

def read_manifest(manifest_path):
    records = []
    with open(manifest_path, 'r') as f:
        all_lines = f.readlines()
        for line in all_lines:
            line = line.strip()
            records.append(json.loads(line))
    return records

def process_text(input_text):
    # Convert text to lowercase
    lower_case_text = input_text.lower()

    # Remove commas from text
    no_comma_text = lower_case_text.replace(",", "")

    # Replace "-" with spaces
    no_dash_text = no_comma_text.replace("-", " ")

    # Replace double spaces with single space
    single_space_text = " ".join(no_dash_text.split())

    single_space_text = single_space_text.translate(str.maketrans('', '', string.punctuation))

    return single_space_text

def transcribe_with_whisper(whisper_model, whisper_processor, audio_path, language, device):
    speech_array, sampling_rate = librosa.load(audio_path, sr=16000)
    # Set the language task (optional, improves performance for specific languages)
    forced_decoder_ids = whisper_processor.get_decoder_prompt_ids(language=language) if language else None
    inputs = whisper_processor(speech_array, sampling_rate=sampling_rate, return_tensors="pt").input_features
    inputs = inputs.to(device)
    # Generate transcription
    with torch.no_grad():
        predicted_ids = whisper_model.generate(inputs, forced_decoder_ids=forced_decoder_ids)

    # Decode transcription
    transcription = whisper_processor.batch_decode(predicted_ids, skip_special_tokens=True)
    result = transcription[0]
    return result

def extract_embedding(model, extractor, audio_path, device, sv_model_type):
    speech_array, sampling_rate = librosa.load(audio_path, sr=16000)

    if sv_model_type == "wavlm":
        inputs = extractor(speech_array, sampling_rate=sampling_rate, return_tensors="pt").input_values.to(device)
        with torch.no_grad():
            embeddings = model(inputs).embeddings
    else:  # Titanet
        with torch.no_grad():
            embeddings = model.get_embedding(audio_path).squeeze()

    return embeddings.squeeze()

def evaluate(manifest_path, audio_dir, generated_audio_dir, language="en", sv_model_type="titanet", asr_model_name="stt_en_conformer_transducer_large",
             codecmodel_path=None, predicted_codes=None, predicted_codes_lens=None):
    audio_file_lists = find_sample_audios(generated_audio_dir)
    records = read_manifest(manifest_path)
    assert len(audio_file_lists) == len(records)

    device = "cuda"

    if language == "en":
        if asr_model_name == "stt_en_conformer_transducer_large":
            asr_model = nemo_asr.models.EncDecRNNTBPEModel.from_pretrained(model_name="stt_en_conformer_transducer_large")
        elif asr_model_name == "nvidia/parakeet-ctc-0.6b":
            asr_model = nemo_asr.models.EncDecRNNTBPEModel.from_pretrained(model_name="nvidia/parakeet-ctc-0.6b")

        # asr_model = nemo_asr.models.EncDecCTCModelBPE.from_pretrained(model_name="nvidia/parakeet-tdt-1.1b")
        asr_model = asr_model.to(device)
        asr_model.eval()
    else:
        whisper_processor = WhisperProcessor.from_pretrained("openai/whisper-large-v3")
        whisper_model = WhisperForConditionalGeneration.from_pretrained("openai/whisper-large-v3")
        whisper_model = whisper_model.to(device)
        whisper_model.eval()

    if sv_model_type == "wavlm":
        feature_extractor = Wav2Vec2FeatureExtractor.from_pretrained('microsoft/wavlm-base-plus-sv')
        speaker_verification_model = WavLMForXVector.from_pretrained('microsoft/wavlm-base-plus-sv').to(device).eval()
    else:
        feature_extractor = None
        speaker_verification_model = nemo_asr.models.EncDecSpeakerLabelModel.from_pretrained(model_name='titanet_large')
        speaker_verification_model = speaker_verification_model.to(device)
        speaker_verification_model.eval()

    speaker_verification_model_alternate = nemo_asr.models.EncDecSpeakerLabelModel.from_pretrained(model_name='titanet_small')
    speaker_verification_model_alternate = speaker_verification_model_alternate.to(device)
    speaker_verification_model_alternate.eval()

    if codecmodel_path is not None:
        codec = AudioCodecModel.restore_from(codecmodel_path, strict=False)
        codec = codec.to(device)
        codec.eval()
        codec_feature_dim = codec.vector_quantizer.codebook_dim
        fcd_metric = FrechetCodecDistance(codec=codec, feature_dim=codec_feature_dim).to(device)
    else:
        print("No codec model provided, skipping FCD metric")
        fcd_metric = None

    filewise_metrics = []
    pred_texts = []
    gt_texts = []
    gt_audio_texts = []
    for ridx, record in enumerate(records):
        gt_audio_filepath = record['audio_filepath']
        context_audio_filepath = record.get('context_audio_filepath', None)
        if audio_dir is not None:
            gt_audio_filepath = os.path.join(audio_dir, gt_audio_filepath)
            if context_audio_filepath is not None:
                context_audio_filepath = os.path.join(audio_dir, context_audio_filepath)
            # Update the FCD metric for *real* codes
            if fcd_metric is not None:
                 fcd_metric.update_from_audio_file(gt_audio_filepath, True)

        pred_audio_filepath = audio_file_lists[ridx]
<<<<<<< HEAD
        if language == "en":
            with torch.no_grad():
                pred_text = asr_model.transcribe([pred_audio_filepath])[0].text
=======

        try:
            if language == "en":
                with torch.no_grad():
                    # import ipdb; ipdb.set_trace()
                    pred_text = asr_model.transcribe([pred_audio_filepath])[0].text
                    pred_text = process_text(pred_text)
                    gt_audio_text = asr_model.transcribe([gt_audio_filepath])[0].text
                    gt_audio_text = process_text(gt_audio_text)
            else:
                pred_text = transcribe_with_whisper(whisper_model, whisper_processor, pred_audio_filepath, language, device)
>>>>>>> 38234592
                pred_text = process_text(pred_text)
                gt_audio_text = transcribe_with_whisper(whisper_model, whisper_processor, gt_audio_filepath, language, device)
                gt_audio_text = process_text(gt_audio_text)
        except Exception as e:
            print("Error during ASR: {}".format(e))
            pred_text = ""
            gt_audio_text = ""

        if 'normalized_text' in record:
            gt_text = process_text(record['normalized_text'])
        else:
            gt_text = process_text(record['text'])

        detailed_cer = word_error_rate_detail(hypotheses=[pred_text], references=[gt_text], use_cer=True)
        detailed_wer = word_error_rate_detail(hypotheses=[pred_text], references=[gt_text], use_cer=False)

        print("{} GT Text:".format(ridx), gt_text)
        print("{} Pr Text:".format(ridx), pred_text)
        # Format cer and wer to 2 decimal places
        print("CER:", "{:.4f} | WER: {:.4f}".format(detailed_cer[0], detailed_wer[0]))

        pred_texts.append(pred_text)
        gt_texts.append(gt_text)
        gt_audio_texts.append(gt_audio_text)

        pred_context_ssim = 0.0
        gt_context_ssim = 0.0
        with torch.no_grad():
            gt_speaker_embedding = extract_embedding(speaker_verification_model, feature_extractor, gt_audio_filepath, device, sv_model_type)
            pred_speaker_embedding = extract_embedding(speaker_verification_model, feature_extractor, pred_audio_filepath, device, sv_model_type)
            pred_gt_ssim = torch.nn.functional.cosine_similarity(gt_speaker_embedding, pred_speaker_embedding, dim=0).item()

            gt_speaker_embedding_alternate = speaker_verification_model_alternate.get_embedding(gt_audio_filepath).squeeze()
            pred_speaker_embedding_alternate = speaker_verification_model_alternate.get_embedding(pred_audio_filepath).squeeze()
            pred_gt_ssim_alternate = torch.nn.functional.cosine_similarity(gt_speaker_embedding_alternate, pred_speaker_embedding_alternate, dim=0).item()

            if context_audio_filepath is not None:
                context_speaker_embedding = extract_embedding(speaker_verification_model, feature_extractor, context_audio_filepath, device, sv_model_type)
                context_speaker_embedding_alternate = speaker_verification_model_alternate.get_embedding(context_audio_filepath).squeeze()

                pred_context_ssim = torch.nn.functional.cosine_similarity(pred_speaker_embedding, context_speaker_embedding, dim=0).item()
                gt_context_ssim = torch.nn.functional.cosine_similarity(gt_speaker_embedding, context_speaker_embedding, dim=0).item()

                pred_context_ssim_alternate = torch.nn.functional.cosine_similarity(pred_speaker_embedding_alternate, context_speaker_embedding_alternate, dim=0).item()
                gt_context_ssim_alternate = torch.nn.functional.cosine_similarity(gt_speaker_embedding_alternate, context_speaker_embedding_alternate, dim=0).item()

        # update FCD metric for all generated codes
        if fcd_metric is not None:
            for i in range(predicted_codes.shape[0]):
                fcd_metric.update_from_codes(predicted_codes[i:i+1], predicted_codes_lens[i:i+1], False)

        filewise_metrics.append({
            'gt_text': gt_text,
            'pred_text': pred_text,
            'gt_audio_text': gt_audio_text,
            'detailed_cer': detailed_cer,
            'detailed_wer': detailed_wer,
            'cer': detailed_cer[0],
            'wer': detailed_wer[0],
            'pred_gt_ssim': pred_gt_ssim,
            'pred_context_ssim': pred_context_ssim,
            'gt_context_ssim': gt_context_ssim,
            'pred_gt_ssim_alternate': pred_gt_ssim_alternate,
            'pred_context_ssim_alternate': pred_context_ssim_alternate,
            'gt_context_ssim_alternate': gt_context_ssim_alternate,
            'gt_audio_filepath': gt_audio_filepath,
            'pred_audio_filepath': pred_audio_filepath,
            'context_audio_filepath': context_audio_filepath
        })

    filewise_metrics_keys_to_save = ['cer', 'wer', 'pred_context_ssim', 'pred_text', 'gt_text', 'gt_audio_filepath', 'pred_audio_filepath', 'context_audio_filepath']
    filtered_filewise_metrics = []
    for m in filewise_metrics:
        filtered_filewise_metrics.append({k: m[k] for k in filewise_metrics_keys_to_save})

    # Sort filewise metrics by cer in reverse
    filewise_metrics.sort(key=lambda x: x['cer'], reverse=True)

    # compute frechet distance for the whole test set
    if fcd_metric is not None:
        fcd = fcd_metric.compute().cpu().item()
        fcd_metric.reset()
    else:
        fcd = 0.0

    avg_metrics = {}
    avg_metrics['cer_filewise_avg'] = sum([m['detailed_cer'][0] for m in filewise_metrics]) / len(filewise_metrics)
    avg_metrics['wer_filewise_avg'] = sum([m['detailed_wer'][0] for m in filewise_metrics]) / len(filewise_metrics)
    avg_metrics['cer_cumulative'] = word_error_rate_detail(hypotheses=pred_texts, references=gt_texts, use_cer=True)[0]
    avg_metrics['wer_cumulative'] = word_error_rate_detail(hypotheses=pred_texts, references=gt_texts, use_cer=False)[0]
    avg_metrics['ssim_pred_gt_avg'] = sum([m['pred_gt_ssim'] for m in filewise_metrics]) / len(filewise_metrics)
    avg_metrics['ssim_pred_context_avg'] = sum([m['pred_context_ssim'] for m in filewise_metrics]) / len(filewise_metrics)
    avg_metrics['ssim_gt_context_avg'] = sum([m['gt_context_ssim'] for m in filewise_metrics]) / len(filewise_metrics)
    avg_metrics['ssim_pred_gt_avg_alternate'] = sum([m['pred_gt_ssim_alternate'] for m in filewise_metrics]) / len(filewise_metrics)
    avg_metrics['ssim_pred_context_avg_alternate'] = sum([m['pred_context_ssim_alternate'] for m in filewise_metrics]) / len(filewise_metrics)
    avg_metrics['ssim_gt_context_avg_alternate'] = sum([m['gt_context_ssim_alternate'] for m in filewise_metrics]) / len(filewise_metrics)
    avg_metrics["cer_gt_audio_cumulative"] = word_error_rate_detail(hypotheses=gt_audio_texts, references=gt_texts, use_cer=True)[0]
    avg_metrics["wer_gt_audio_cumulative"] = word_error_rate_detail(hypotheses=gt_audio_texts, references=gt_texts, use_cer=False)[0]
    avg_metrics["frechet_codec_distance"] = fcd

    pprint.pprint(avg_metrics)

    return avg_metrics, filewise_metrics

def main():
    # audio_dir="/datap/misc/Datasets/riva" \
    parser = argparse.ArgumentParser(description='Evaluate Generated Audio')
    parser.add_argument('--manifest_path', type=str, default=None)
    parser.add_argument('--audio_dir', type=str, default=None)
    parser.add_argument('--generated_audio_dir', type=str, default=None)
    parser.add_argument('--whisper_language', type=str, default="en")
    parser.add_argument('--evalset', type=str, default=None)
    args = parser.parse_args()

    if args.evalset is not None:
        dataset_meta_info = evalset_config.dataset_meta_info
        assert args.evalset in dataset_meta_info
        args.manifest_path = dataset_meta_info[args.evalset]['manifest_path']
        args.audio_dir = dataset_meta_info[args.evalset]['audio_dir']

    evaluate(args.manifest_path, args.audio_dir, args.generated_audio_dir, args.whisper_language, sv_model_type="wavlm", asr_model_name="nvidia/parakeet-ctc-0.6b")



if __name__ == "__main__":
    main()<|MERGE_RESOLUTION|>--- conflicted
+++ resolved
@@ -141,11 +141,6 @@
                  fcd_metric.update_from_audio_file(gt_audio_filepath, True)
 
         pred_audio_filepath = audio_file_lists[ridx]
-<<<<<<< HEAD
-        if language == "en":
-            with torch.no_grad():
-                pred_text = asr_model.transcribe([pred_audio_filepath])[0].text
-=======
 
         try:
             if language == "en":
@@ -157,7 +152,6 @@
                     gt_audio_text = process_text(gt_audio_text)
             else:
                 pred_text = transcribe_with_whisper(whisper_model, whisper_processor, pred_audio_filepath, language, device)
->>>>>>> 38234592
                 pred_text = process_text(pred_text)
                 gt_audio_text = transcribe_with_whisper(whisper_model, whisper_processor, gt_audio_filepath, language, device)
                 gt_audio_text = process_text(gt_audio_text)
