--- conflicted
+++ resolved
@@ -258,7 +258,6 @@
 
 
 def run_inference(
-<<<<<<< HEAD
         hparams_file,
         checkpoint_file,
         nemo_file,
@@ -295,42 +294,6 @@
         eos_detection_method=None,
         ignore_finished_sentence_tracking=False
     ):
-=======
-    hparams_file,
-    checkpoint_file,
-    nemo_file,
-    datasets,
-    out_dir,
-    temperature,
-    topk,
-    codecmodel_path,
-    use_cfg,
-    cfg_scale,
-    batch_size,
-    sv_model,
-    asr_model_name,
-    num_repeats=1,
-    apply_attention_prior=False,
-    attention_prior_epsilon=1e-3,
-    attention_prior_lookahead_window=10,
-    estimate_alignment_from_layers=None,
-    apply_prior_to_layers=None,
-    start_prior_after_n_audio_steps=10,
-    confidence_level=0.95,
-    use_local_transformer=False,
-    maskgit_n_steps=3,
-    maskgit_noise_scale=0.0,
-    maskgit_fixed_schedule=None,
-    maskgit_sampling_type=None,
-    legacy_codebooks=False,
-    legacy_text_conditioning=False,
-    clean_up_disk=False,
-    hparams_file_from_wandb=False,
-    log_exp_name=False,
-    compute_fcd=False,
-    violin_plot_metrics=['cer', 'pred_context_ssim'],
-):
->>>>>>> 368f6bfa
     # Load model
     if hparams_file is not None and checkpoint_file is not None:
         model_cfg = OmegaConf.load(hparams_file)
@@ -527,11 +490,8 @@
                     maskgit_noise_scale=maskgit_noise_scale,
                     maskgit_fixed_schedule=maskgit_fixed_schedule,
                     maskgit_sampling_type=maskgit_sampling_type,
-<<<<<<< HEAD
                     ignore_finished_sentence_tracking=ignore_finished_sentence_tracking,
                     eos_detection_method=eos_detection_method
-=======
->>>>>>> 368f6bfa
                 )
 
                 all_rtf_metrics.append(rtf_metrics)
@@ -768,11 +728,8 @@
         log_exp_name=args.log_exp_name,
         compute_fcd=compute_fcd,
         violin_plot_metrics=args.violin_plot_metrics,
-<<<<<<< HEAD
         eos_detection_method=args.eos_detection_method,
         ignore_finished_sentence_tracking=args.ignore_finished_sentence_tracking
-=======
->>>>>>> 368f6bfa
     )
 
     # Mode 1: Run inference from provided hparams and checkpoint files
