--- conflicted
+++ resolved
@@ -1,12 +1,6 @@
 import argparse
 import copy
 import glob
-<<<<<<< HEAD
-import torch
-import soundfile as sf
-from scripts.magpietts import evaluate_generated_audio, evalset_config
-=======
->>>>>>> 790e8f99
 import json
 import os
 import shutil
