--- conflicted
+++ resolved
@@ -178,14 +178,11 @@
 
     if cfg_sample_rate is not None and cfg_sample_rate != model.sample_rate:
         raise ValueError("Sample rate in config and model do not match")
-    
+
     print("Loaded weights.")
     model.cuda()
     model.eval()
 
-<<<<<<< HEAD
-    checkpoint_name = "{}_Temp{}_Topk{}_Cfg_{}_{}_Prior_{}_{}_{}_start{}_Estlayers{}_PrLayers{}_LT_{}_MGsteps{}_sv_{}".format(
-=======
     if log_exp_name:
         # the experiment name is the name of the directory two above the checkpoint path,
         # since training produces directories of the form `exp_name/checkpoints/checkpoint_name.ckpt`.
@@ -196,7 +193,6 @@
     checkpoint_name = checkpoint_file.split("/")[-1].split(".ckpt")[0]
     checkpoint_name = "{}{}_Temp{}_Topk{}_Cfg_{}_{}_Prior_{}_LT_{}_MGsteps_{}_ST_{}_sched_{}".format(
         exp_name,
->>>>>>> efa9c134
         checkpoint_name,
         temperature,
         topk,
@@ -251,7 +247,7 @@
             pred_audio_dir = os.path.join(audio_dir, f"repeat_{repeat_idx}")
             os.makedirs(pred_audio_dir, exist_ok=True)
             delete_old_generated_files(pred_audio_dir)
-            
+
             test_dataset = MagpieTTSDataset(
                 dataset_meta=dataset_meta,
                 sample_rate=model.sample_rate,
@@ -413,7 +409,7 @@
             data += "\n"
             f.write(data)
             print(f"Wrote metrics with CI for {checkpoint_name} and {dataset} to {all_experiment_csv_with_ci}")
-        
+
 
         measurements = [m['ssim_pred_context_avg'] for m in metrics_n_repeated]
         ssim_current = np.mean(measurements)
@@ -463,8 +459,8 @@
     parser.add_argument('--confidence_level', type=float, default=0.95)
     parser.add_argument('--legacy_codebooks', action='store_true')
     parser.add_argument('--clean_up_disk', action='store_true')
-    parser.add_argument('--cer_target', type=float, default=1.0)
-    parser.add_argument('--ssim_target', type=float, default=0.)
+    parser.add_argument('--cer_target', type=float, default=None)
+    parser.add_argument('--ssim_target', type=float, default=None)
     parser.add_argument('--log_exp_name', action='store_true', help="Include the experiment name (derived from the checkpoint path) in the output folder name.")
     parser.add_argument('--disable_fcd', action='store_true', help="Disable Frechet Codec Distance computation")
     args = parser.parse_args()
@@ -620,9 +616,6 @@
                 log_exp_name=args.log_exp_name,
                 compute_fcd=compute_fcd
             )
-<<<<<<< HEAD
-    if args.cer_target is not None and cer > float(args.cer_target):
-=======
     else:
         parser.error(
             "You must provide a model to run. Please specify either:\n"
@@ -630,8 +623,7 @@
             "2. --nemo_file\n"
             "3. --base_exp_dir to discover experiments"
         )
-    if cer > float(args.cer_target):
->>>>>>> efa9c134
+    if args.cer_target is not None and cer > float(args.cer_target):
         raise ValueError()
     if args.ssim_target is not None and ssim < float(args.ssim_target):
         raise ValueError()
