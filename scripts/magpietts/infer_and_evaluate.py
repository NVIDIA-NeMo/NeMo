--- conflicted
+++ resolved
@@ -117,15 +117,11 @@
         confidence_level=0.95,
         use_local_transformer=False,
         maskgit_n_steps=3,
-<<<<<<< HEAD
         maskgit_noise_scale=0.0,
         legacy_codebooks=False,
         fixed_schedule_n_unmasked=None,
-        sampling_type=None
-=======
-        legacy_codebooks=False,
+        sampling_type=None,
         clean_up_disk=False,
->>>>>>> 2bba9765
     ):
     # Load model
     if hparams_file is not None:
@@ -268,13 +264,10 @@
                     fixed_schedule_n_unmasked=fixed_schedule_n_unmasked,
                     sampling_type=sampling_type
                 )
-<<<<<<< HEAD
                 if predicted_audio.numel() == 0 or predicted_codes.numel() == 0:
                     print("\n*** WARNING: Predicted audio or codes is empty. Skipping batch. ***\n")
                     
-=======
-
->>>>>>> 2bba9765
+
                 all_rtf_metrics.append(rtf_metrics)
                 et = time.time()
                 print(f"Time taken for inference: {et-st}", predicted_audio.size())
@@ -350,6 +343,16 @@
             f.write(f"{checkpoint_name},{dataset},{metrics_mean_ci['cer_filewise_avg']},{metrics_mean_ci['wer_filewise_avg']},{metrics_mean_ci['cer_cumulative']},{metrics_mean_ci['wer_cumulative']},{metrics_mean_ci['ssim_pred_gt_avg']},{metrics_mean_ci['ssim_pred_context_avg']},{metrics_mean_ci['ssim_gt_context_avg']},{metrics_mean_ci['ssim_pred_gt_avg_alternate']},{metrics_mean_ci['ssim_pred_context_avg_alternate']},{metrics_mean_ci['ssim_gt_context_avg_alternate']},{metrics_mean_ci['cer_gt_audio_cumulative']},{metrics_mean_ci['wer_gt_audio_cumulative']},{metrics_mean_ci['frechet_codec_distance']}\n")
             print(f"Wrote metrics with CI for {checkpoint_name} and {dataset} to {all_experiment_csv_with_ci}")
         
+
+        measurements = [m['ssim_pred_context_avg'] for m in metrics_n_repeated]
+        ssim = np.mean(measurements)
+        measurements = [m['cer_cumulative'] for m in metrics_n_repeated]
+        cer = np.mean(measurements)
+
+        if clean_up_disk:
+            shutil.rmtree(out_dir)
+        return cer, ssim
+
 
         measurements = [m['ssim_pred_context_avg'] for m in metrics_n_repeated]
         ssim = np.mean(measurements)
@@ -393,15 +396,12 @@
     parser.add_argument('--num_repeats', type=int, default=1)
     parser.add_argument('--confidence_level', type=float, default=0.95)
     parser.add_argument('--legacy_codebooks', action='store_true')
-<<<<<<< HEAD
     parser.add_argument('--fixed_schedule_n_unmasked', type=int, nargs='+', default=None)
     parser.add_argument('--sampling_type', default=None, choices=["default", "alternate", "causal"])
 
-=======
     parser.add_argument('--clean_up_disk', action='store_true')
     parser.add_argument('--cer_target', type=float, default=None)
     parser.add_argument('--ssim_target', type=float, default=None)
->>>>>>> 2bba9765
     args = parser.parse_args()
 
     estimate_alignment_from_layers = None
@@ -442,15 +442,11 @@
                 confidence_level=args.confidence_level,
                 use_local_transformer=args.use_local_transformer,
                 maskgit_n_steps=args.maskgit_n_steps,
-<<<<<<< HEAD
                 maskgit_noise_scale=args.maskgit_noise_scale,
                 legacy_codebooks=args.legacy_codebooks,
+                clean_up_disk=args.clean_up_disk,
                 fixed_schedule_n_unmasked=args.fixed_schedule_n_unmasked,
                 sampling_type=args.sampling_type
-=======
-                legacy_codebooks=args.legacy_codebooks,
-                clean_up_disk=args.clean_up_disk
->>>>>>> 2bba9765
             )
         return
     elif (args.nemo_file is not None):
@@ -480,15 +476,11 @@
             confidence_level=args.confidence_level,
             use_local_transformer=args.use_local_transformer,
             maskgit_n_steps=args.maskgit_n_steps,
-<<<<<<< HEAD
             maskgit_noise_scale=args.maskgit_noise_scale,
             legacy_codebooks=args.legacy_codebooks,
+            clean_up_disk=args.clean_up_disk,
             fixed_schedule_n_unmasked=args.fixed_schedule_n_unmasked,
             sampling_type=args.sampling_type
-=======
-            legacy_codebooks=args.legacy_codebooks,
-            clean_up_disk=args.clean_up_disk
->>>>>>> 2bba9765
         )
     else:
         BASE_EXP_DIR = args.base_exp_dir
@@ -551,14 +543,10 @@
                 confidence_level=args.confidence_level,
                 use_local_transformer=args.use_local_transformer,
                 maskgit_n_steps=args.maskgit_n_steps,
-<<<<<<< HEAD
                 maskgit_noise_scale=args.maskgit_noise_scale,
                 legacy_codebooks=args.legacy_codebooks,
-                sampling_type=args.sampling_type
-=======
-                legacy_codebooks=args.legacy_codebooks,
+                sampling_type=args.sampling_type,
                 clean_up_disk=args.clean_up_disk
->>>>>>> 2bba9765
             )
     if cer > float(args.cer_target):
         raise ValueError()
