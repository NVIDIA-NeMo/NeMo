# Copyright (c) 2025, NVIDIA CORPORATION & AFFILIATES.  All rights reserved.
#
# Licensed under the Apache License, Version 2.0 (the "License");
# you may not use this file except in compliance with the License.
# You may obtain a copy of the License at
#
#     http://www.apache.org/licenses/LICENSE-2.0
#
# Unless required by applicable law or agreed to in writing, software
# distributed under the License is distributed on an "AS IS" BASIS,
# WITHOUT WARRANTIES OR CONDITIONS OF ANY KIND, either express or implied.
# See the License for the specific language governing permissions and
# limitations under the License.

import argparse
import copy
import glob
import json
import os
import shutil

import scripts.magpietts.evalset_config as evalset_config
import scripts.magpietts.evaluate_generated_audio as evaluate_generated_audio
import numpy as np
import scipy.stats as stats
import soundfile as sf
import torch
from omegaconf.omegaconf import OmegaConf, open_dict
from PIL import Image

from nemo.collections.asr.parts.utils.manifest_utils import read_manifest
from nemo.collections.tts.data.text_to_speech_dataset import MagpieTTSDataset
from nemo.collections.tts.models import MagpieTTSModel

def compute_mean_and_confidence_interval(metrics_list, metric_keys, confidence=0.90):
    metrics = {}
    for key in metric_keys:
        measurements = [m[key] for m in metrics_list]
        mean = np.mean(measurements)
        std_err = stats.sem(measurements)

        confidence_interval = std_err * stats.t.ppf((1 + confidence) / 2, len(measurements) - 1)
        print(f"{key}: {mean} +/- {confidence_interval}")
        metrics[key] = "{:.4f} +/- {:.4f}".format(mean, confidence_interval)
    return metrics

def update_config(model_cfg, codecmodel_path, legacy_codebooks=False):
    ''' helper function to rename older yamls from t5 to magpie '''
    model_cfg.codecmodel_path = codecmodel_path
    if hasattr(model_cfg, 'text_tokenizer'):
        # Backward compatibility for models trained with absolute paths in text_tokenizer
        model_cfg.text_tokenizer.g2p.phoneme_dict = "scripts/tts_dataset_files/ipa_cmudict-0.7b_nv23.01.txt"
        model_cfg.text_tokenizer.g2p.heteronyms = "scripts/tts_dataset_files/heteronyms-052722"
        model_cfg.text_tokenizer.g2p.phoneme_probability = 1.0
    model_cfg.train_ds = None
    model_cfg.validation_ds = None
    if "t5_encoder" in model_cfg:
        model_cfg.encoder = model_cfg.t5_encoder
        del model_cfg.t5_encoder
    if "t5_decoder" in model_cfg:
        model_cfg.decoder = model_cfg.t5_decoder
        del model_cfg.t5_decoder
    if hasattr(model_cfg, 'decoder') and hasattr(model_cfg.decoder, 'prior_eps'):
        # Added to prevent crash after removing arg from transformer_2501.py in https://github.com/blisc/NeMo/pull/56
        del model_cfg.decoder.prior_eps
    if legacy_codebooks:
        # Added to address backward compatibility arising from
        #  https://github.com/blisc/NeMo/pull/64
        print("WARNING: Using legacy codebook indices for backward compatibility. Should only be used with old checkpoints.")
        num_audio_tokens_per_codebook = model_cfg.num_audio_tokens_per_codebook
        model_cfg.forced_num_all_tokens_per_codebook = num_audio_tokens_per_codebook
        model_cfg.forced_audio_eos_id = num_audio_tokens_per_codebook - 1
        model_cfg.forced_audio_bos_id = num_audio_tokens_per_codebook - 2
        if model_cfg.model_type == 'decoder_context_tts':
            model_cfg.forced_context_audio_eos_id = num_audio_tokens_per_codebook - 3
            model_cfg.forced_context_audio_bos_id = num_audio_tokens_per_codebook - 4
            model_cfg.forced_mask_token_id = num_audio_tokens_per_codebook - 5
        else:
            model_cfg.forced_context_audio_eos_id = num_audio_tokens_per_codebook - 1
            model_cfg.forced_context_audio_bos_id = num_audio_tokens_per_codebook - 2

    return model_cfg

def update_ckpt(state_dict):
    new_state_dict = {}
    for key in state_dict.keys():
        if 't5_encoder' in key:
            new_key = key.replace('t5_encoder', 'encoder')
            new_state_dict[new_key] = state_dict[key]
        elif 't5_decoder' in key:
            new_key = key.replace('t5_decoder', 'decoder')
            new_state_dict[new_key] = state_dict[key]
        else:
            new_state_dict[key] = state_dict[key]
    return new_state_dict

def run_inference(
        hparams_file,
        checkpoint_file,
        nemo_file,
        datasets,
        out_dir,
        temperature,
        topk,
        codecmodel_path,
        use_cfg,
        cfg_scale,
        batch_size,
        sv_model,
        asr_model_name,
        num_repeats=1,
        apply_attention_prior=False,
        attention_prior_epsilon=1e-3,
        attention_prior_lookahead_window=10,
        estimate_alignment_from_layers=None,
        apply_prior_to_layers=None,
        start_prior_after_n_audio_steps=10,
        confidence_level=0.95,
        use_local_transformer=False,
        maskgit_n_steps=3,
        maskgit_noise_scale=0.0,
        legacy_codebooks=False
    ):
    # Load model
    if hparams_file is not None:
        model_cfg = OmegaConf.load(hparams_file)
        if "cfg" in model_cfg:
            model_cfg = model_cfg.cfg

        with open_dict(model_cfg):
            model_cfg = update_config(model_cfg, codecmodel_path, legacy_codebooks)

        model = MagpieTTSModel(cfg=model_cfg)
        model.use_kv_cache_for_inference = True

        # Load weights from checkpoint file
        print("Loading weights from checkpoint")
        ckpt = torch.load(checkpoint_file, weights_only=False)
        state_dict = update_ckpt(ckpt['state_dict'])
        model.load_state_dict(state_dict)
        checkpoint_name = checkpoint_file.split("/")[-1].split(".ckpt")[0]
    elif nemo_file is not None:
        model_cfg = MagpieTTSModel.restore_from(nemo_file, return_config=True)
        with open_dict(model_cfg):
            model_cfg = update_config(model_cfg, codecmodel_path, legacy_codebooks)
        model = MagpieTTSModel.restore_from(nemo_file, override_config_path=model_cfg)
        model.use_kv_cache_for_inference = True
        checkpoint_name = nemo_file.split("/")[-1].split(".nemo")[0]
    else:
        raise ValueError("Need a checkpoint")

    print("Loaded weights.")
    model.cuda()
    model.eval()

    checkpoint_name = checkpoint_file.split("/")[-1].split(".ckpt")[0]
    checkpoint_name = "{}_Temp{}_Topk{}_Cfg_{}_{}_Prior_{}_{}_{}_start{}_Estlayers{}_PrLayers{}_LT_{}_MGsteps_{}_MGnoise_{}_sv_{}".format(
        checkpoint_name,
        temperature,
        topk,
        use_cfg,
        cfg_scale,
        apply_attention_prior,
        attention_prior_epsilon,
        attention_prior_lookahead_window,
        start_prior_after_n_audio_steps,
        "".join([str(l) for l in estimate_alignment_from_layers]) if estimate_alignment_from_layers is not None else "None",
        "".join([str(l) for l in apply_prior_to_layers]) if apply_prior_to_layers is not None else "None",
        use_local_transformer,
        maskgit_n_steps,
        maskgit_noise_scale,
        sv_model
    )
    dataset_meta_info = evalset_config.dataset_meta_info
    for dataset in datasets:
        metrics_n_repeated = []
        manifest_records = read_manifest(dataset_meta_info[dataset]['manifest_path'])
        for repeat_idx in range(num_repeats):
            eval_dir = os.path.join(out_dir, "{}_{}".format(checkpoint_name, dataset))
            audio_dir = os.path.join(eval_dir, "audio")
            pred_audio_dir = os.path.join(audio_dir, f"repeat_{repeat_idx}")
            os.makedirs(pred_audio_dir, exist_ok=True)
            language = dataset_meta_info[dataset].get('whisper_language', 'en')
            dataset_meta_for_dl = copy.deepcopy(dataset_meta_info[dataset])
            for key in ["whisper_language", "load_cached_codes_if_available"]:
                if key in dataset_meta_for_dl:
                    del dataset_meta_for_dl[key]

            dataset_meta = {dataset: dataset_meta_for_dl}
            context_durration_min = model.cfg.get('context_duration_min', 5.0)
            context_durration_max = model.cfg.get('context_duration_max', 5.0)
            if context_durration_min < 5.0 and context_durration_max > 5.0:
                context_durration_min = 5.0
                context_durration_max = 5.0 # @pneekhara - For multiencoder models, I want fixed size contexts for fair eval. Not too important though.
            test_dataset = MagpieTTSDataset(
                dataset_meta=dataset_meta,
                sample_rate=model_cfg.sample_rate,
                min_duration=0.5,
                max_duration=20,
                codec_model_samples_per_frame=model.codec_model_samples_per_frame,
                bos_id=model.bos_id,
                eos_id=model.eos_id,
                context_audio_bos_id=model.context_audio_bos_id,
                context_audio_eos_id=model.context_audio_eos_id,
                audio_bos_id=model.audio_bos_id,
                audio_eos_id=model.audio_eos_id,
                num_audio_codebooks=model.num_audio_codebooks,
                prior_scaling_factor=None,
                load_cached_codes_if_available=False,
                dataset_type='test',
                tokenizer_config=None,
                load_16khz_audio=model.model_type == 'single_encoder_sv_tts',
                use_text_conditioning_tokenizer=model.use_text_conditioning_encoder,
                pad_context_text_to_max_duration=model.pad_context_text_to_max_duration,
                context_duration_min=context_durration_min,
                context_duration_max=context_durration_max,
            )
            assert len(test_dataset) == len(manifest_records), "Dataset length and manifest length should be the same. Dataset length: {}, Manifest length: {}".format(len(test_dataset), len(manifest_records))

            test_dataset.text_tokenizer = model.tokenizer
            test_dataset.text_conditioning_tokenizer = model.text_conditioning_tokenizer

            test_data_loader = torch.utils.data.DataLoader(
                test_dataset,
                batch_size=batch_size,
                collate_fn=test_dataset.collate_fn,
                num_workers=2,
                shuffle=False
            )

            item_idx = 0
            all_rtf_metrics = []
            codec_file_paths = []
            for bidx, batch in enumerate(test_data_loader):
                print("Processing batch {} out of {} of dataset {}".format(bidx, len(test_data_loader), dataset))
                batch_cuda ={}
                for key in batch:
                    if isinstance(batch[key], torch.Tensor):
                        batch_cuda[key] = batch[key].cuda()
                    else:
                        batch_cuda[key] = batch[key]

                import time
                st = time.time()
                predicted_audio, predicted_audio_lens, predicted_codes, predicted_codes_lens, rtf_metrics, cross_attention_maps, _  = model.infer_batch(
                    batch_cuda,
                    max_decoder_steps=440,
                    temperature=temperature,
                    topk=topk,
                    use_cfg=use_cfg,
                    cfg_scale=cfg_scale,
                    return_cross_attn_probs=True,
                    apply_attention_prior=apply_attention_prior,
                    prior_epsilon=attention_prior_epsilon,
                    lookahead_window_size=attention_prior_lookahead_window,
                    estimate_alignment_from_layers=estimate_alignment_from_layers,
                    apply_prior_to_layers=apply_prior_to_layers,
                    start_prior_after_n_audio_steps=start_prior_after_n_audio_steps,
                    use_local_transformer_for_inference=use_local_transformer,
                    maskgit_n_steps=maskgit_n_steps,
                    maskgit_noise_scale=maskgit_noise_scale
                )
                
                all_rtf_metrics.append(rtf_metrics)
                et = time.time()
                print(f"Time taken for inference: {et-st}", predicted_audio.size())
                for idx in range(predicted_audio.size(0)):
                    cross_attn_map_image = Image.fromarray(cross_attention_maps[idx])
                    cross_attn_map_image.save(os.path.join(audio_dir, f"cross_attn_map_{item_idx}.png"))

                    predicted_audio_np = predicted_audio[idx].float().detach().cpu().numpy()
                    predicted_audio_np = predicted_audio_np[:predicted_audio_lens[idx]]
                    audio_path = os.path.join(pred_audio_dir, f"predicted_audio_{item_idx}.wav")
                    sf.write(audio_path, predicted_audio_np, model.cfg.sample_rate)
                    codes_path = os.path.join(pred_audio_dir, f"predicted_codes_{item_idx}.pt")
                    torch.save(predicted_codes[idx][:predicted_codes_lens[idx]], codes_path)
                    codec_file_paths.append(codes_path)
                    context_audio_path = manifest_records[item_idx].get('context_audio_filepath', None)
                    target_audio_path = manifest_records[item_idx].get('audio_filepath', None)
                    if context_audio_path is not None:
                        context_audio_path = os.path.join(dataset_meta_info[dataset]['audio_dir'], context_audio_path)
                    if target_audio_path is not None:
                        target_audio_path = os.path.join(dataset_meta_info[dataset]['audio_dir'], target_audio_path)
                    if os.path.exists(context_audio_path):
                        shutil.copy(context_audio_path, os.path.join(audio_dir, f"context_audio_{item_idx}.wav"))
                    if os.path.exists(target_audio_path):
                        shutil.copy(target_audio_path, os.path.join(audio_dir, f"target_audio_{item_idx}.wav"))
                    item_idx += 1

            mean_rtf_metrics = {}
            for key in all_rtf_metrics[0]:
                mean_rtf_metrics[key] = float(np.mean([m[key] for m in all_rtf_metrics]))

            metrics, filewise_metrics = evaluate_generated_audio.evaluate(
                dataset_meta[dataset]['manifest_path'],
                dataset_meta[dataset]['audio_dir'],
                pred_audio_dir,
                language=language,
                sv_model_type=sv_model,
                asr_model_name=asr_model_name,
<<<<<<< HEAD
                predicted_codes=predicted_codes,
                predicted_codes_lens=predicted_codes_lens,
=======
>>>>>>> 355bc9e2
                codecmodel_path=codecmodel_path
            )
            metrics_n_repeated.append(metrics)
            with open(os.path.join(eval_dir, f"{dataset}_metrics_{repeat_idx}.json"), "w") as f:
                json.dump(metrics, f, indent=4)

            with open(os.path.join(eval_dir, f"{dataset}_filewise_metrics_{repeat_idx}.json"), "w") as f:
                # Indent for better readability
                json.dump(filewise_metrics, f, indent=4)

            with open(os.path.join(eval_dir, f"{dataset}_rtf_metrics_{repeat_idx}.json"), "w") as f:
                json.dump(mean_rtf_metrics, f, indent=4)

            all_experiment_csv = os.path.join(eval_dir, "all_experiment_metrics.csv")
            if not os.path.exists(all_experiment_csv):
                with open(all_experiment_csv, "w") as f:
                    f.write("checkpoint_name,dataset,cer_filewise_avg,wer_filewise_avg,cer_cumulative,wer_cumulative,ssim_pred_gt_avg,ssim_pred_context_avg,ssim_gt_context_avg,ssim_pred_gt_avg_alternate,ssim_pred_context_avg_alternate,ssim_gt_context_avg_alternate,cer_gt_audio_cumulative,wer_gt_audio_cumulative,frechet_codec_distance\n")
            with open(all_experiment_csv, "a") as f:
                f.write(f"{checkpoint_name},{dataset},{metrics['cer_filewise_avg']},{metrics['wer_filewise_avg']},{metrics['cer_cumulative']},{metrics['wer_cumulative']},{metrics['ssim_pred_gt_avg']},{metrics['ssim_pred_context_avg']},{metrics['ssim_gt_context_avg']},{metrics['ssim_pred_gt_avg_alternate']},{metrics['ssim_pred_context_avg_alternate']},{metrics['ssim_gt_context_avg_alternate']},{metrics['cer_gt_audio_cumulative']},{metrics['wer_gt_audio_cumulative']},{metrics['frechet_codec_distance']}\n")
                print(f"Wrote metrics for {checkpoint_name} and {dataset} to {all_experiment_csv}")
            # Clean up temporary codec files
            for codes_file in codec_file_paths:
                os.remove(codes_file)

        metric_keys = ['cer_filewise_avg', 'wer_filewise_avg', 'cer_cumulative', 'wer_cumulative',
                       'ssim_pred_gt_avg', 'ssim_pred_context_avg', 'ssim_gt_context_avg',
                       'ssim_pred_gt_avg_alternate', 'ssim_pred_context_avg_alternate', 'ssim_gt_context_avg_alternate',
                       'cer_gt_audio_cumulative', 'wer_gt_audio_cumulative', 'frechet_codec_distance'
                       ]
        metrics_mean_ci = compute_mean_and_confidence_interval(metrics_n_repeated, metric_keys, confidence=confidence_level)
        all_experiment_csv_with_ci = os.path.join(out_dir, "all_experiment_metrics_with_ci.csv")
        if not os.path.exists(all_experiment_csv_with_ci):
            with open(all_experiment_csv_with_ci, "w") as f:
                f.write("checkpoint_name,dataset,cer_filewise_avg,wer_filewise_avg,cer_cumulative,wer_cumulative,ssim_pred_gt_avg,ssim_pred_context_avg,ssim_gt_context_avg,ssim_pred_gt_avg_alternate,ssim_pred_context_avg_alternate,ssim_gt_context_avg_alternate,cer_gt_audio_cumulative,wer_gt_audio_cumulative,frechet_codec_distance\n")
        with open(all_experiment_csv_with_ci, "a") as f:
            f.write(f"{checkpoint_name},{dataset},{metrics_mean_ci['cer_filewise_avg']},{metrics_mean_ci['wer_filewise_avg']},{metrics_mean_ci['cer_cumulative']},{metrics_mean_ci['wer_cumulative']},{metrics_mean_ci['ssim_pred_gt_avg']},{metrics_mean_ci['ssim_pred_context_avg']},{metrics_mean_ci['ssim_gt_context_avg']},{metrics_mean_ci['ssim_pred_gt_avg_alternate']},{metrics_mean_ci['ssim_pred_context_avg_alternate']},{metrics_mean_ci['ssim_gt_context_avg_alternate']},{metrics_mean_ci['cer_gt_audio_cumulative']},{metrics_mean_ci['wer_gt_audio_cumulative']},{metrics_mean_ci['frechet_codec_distance']}\n")
            print(f"Wrote metrics with CI for {checkpoint_name} and {dataset} to {all_experiment_csv_with_ci}")
        

def main():
    parser = argparse.ArgumentParser(description='Experiment Evaluation')
    parser.add_argument('--hparams_files', type=str, default="/datap/misc/continuouscheckpoints_ks3ks3/multiencoder_small_sp_ks3_hparams.yaml,/datap/misc/continuouscheckpoints_ks3ks3/decodercontext_small_sp_ks3Correct_hparams.yaml")
    parser.add_argument('--checkpoint_files', type=str, default="/datap/misc/continuouscheckpoints_ks3ks3/multiencoder_small_sp_ks3_epoch302.ckpt,/datap/misc/continuouscheckpoints_ks3ks3/decodercontext_small_sp_ks3Correct_epoch305.ckpt")
    parser.add_argument('--nemo_file', type=str, default=None)
    parser.add_argument('--codecmodel_path', type=str, default="/datap/misc/checkpoints/12.5_FPS_causal_13codebooks_codecmodel.nemo")
    parser.add_argument('--datasets', type=str, default="libri_unseen_test_12.5")
    parser.add_argument('--base_exp_dir', type=str, default="/datap/misc/eosmountedresson/")
    parser.add_argument('--draco_exp_dir', type=str, default="/lustre/fsw/llmservice_nemo_speechlm/users/pneekhara/gitrepos/experiments/NewT5TTS_FixedPosEmb/AllKernselSize3/EdressonCodecExperiments/")
    parser.add_argument('--server_address', type=str, default="pneekhara@login-eos02.eos.clusters.nvidia.com")
    parser.add_argument('--exp_names', type=str, default="koel_12.5_FPS_causal_13codebooks_codecmodel_context5sec_LTN1,koel_12.5_FPS_causal_13codebooks_codecmodel_context5sec_LTN3")
    parser.add_argument('--local_ckpt_dir', type=str, default="/datap/misc/experiment_checkpoints/localtransformer")
    parser.add_argument('--out_dir', type=str, default="/datap/misc/Evals/LocalTransformerAblations2")
    parser.add_argument('--temperature', type=float, default=0.6)
    parser.add_argument('--use_cfg', action='store_true')
    parser.add_argument('--use_local_transformer', action='store_true', help="Enables use of local transformer for inference; applies to both Autoregressive and MaskGit sampling.")
    parser.add_argument('--maskgit_n_steps', type=int, default=3)
    parser.add_argument('--maskgit_noise_scale', type=float, default=0.0)
    parser.add_argument('--cfg_scale', type=float, default=2.5)
    parser.add_argument('--apply_attention_prior', action='store_true')
    parser.add_argument('--attention_prior_epsilon', type=float, default=1e-3)
    parser.add_argument('--attention_prior_lookahead_window', type=int, default=10)
    parser.add_argument('--estimate_alignment_from_layers', type=str, default=None)
    parser.add_argument('--apply_prior_to_layers', type=str, default=None)
    parser.add_argument('--start_prior_after_n_audio_steps', type=int, default=10)
    parser.add_argument('--topk', type=int, default=80)
    parser.add_argument('--batch_size', type=int, default=16)
    parser.add_argument('--sv_model', type=str, default="titanet") # titanet, wavlm
    parser.add_argument('--asr_model_name', type=str, default="stt_en_conformer_transducer_large") # stt_en_conformer_transducer_large, nvidia/parakeet-ctc-0.6b
    parser.add_argument('--num_repeats', type=int, default=1)
    parser.add_argument('--confidence_level', type=float, default=0.95)
    parser.add_argument('--legacy_codebooks', action='store_true')
    args = parser.parse_args()

    estimate_alignment_from_layers = None
    if args.estimate_alignment_from_layers is not None:
        estimate_alignment_from_layers = [int(l.strip()) for l in args.estimate_alignment_from_layers.split(",")]
    apply_prior_to_layers = None
    if args.apply_prior_to_layers is not None:
        apply_prior_to_layers = [int(l.strip()) for l in args.apply_prior_to_layers.split(",")]

    if (args.hparams_files is not None) and (args.checkpoint_files is not None) and (args.hparams_files != "null") and (args.checkpoint_files != "null"):
        hparam_files = args.hparams_files.split(",")
        checkpoint_files = args.checkpoint_files.split(",")
        print("Running inference for hparams files: ", hparam_files)
        print("Running inference for checkpoint files: ", checkpoint_files)
        assert len(hparam_files) == len(checkpoint_files), "Number of hparams files and checkpoint files should be the same."
        for hparams_file, checkpoint_file in zip(hparam_files, checkpoint_files):
            run_inference(
                hparams_file=hparams_file,
                checkpoint_file=checkpoint_file,
                nemo_file=None,
                datasets=args.datasets.split(","),
                out_dir=args.out_dir,
                temperature=args.temperature,
                topk=args.topk,
                codecmodel_path=args.codecmodel_path,
                use_cfg=args.use_cfg,
                cfg_scale=args.cfg_scale,
                batch_size=args.batch_size,
                sv_model=args.sv_model,
                asr_model_name=args.asr_model_name,
                num_repeats=args.num_repeats,
                apply_attention_prior=args.apply_attention_prior,
                attention_prior_epsilon=args.attention_prior_epsilon,
                attention_prior_lookahead_window=args.attention_prior_lookahead_window,
                estimate_alignment_from_layers=estimate_alignment_from_layers,
                apply_prior_to_layers=apply_prior_to_layers,
                start_prior_after_n_audio_steps=args.start_prior_after_n_audio_steps,
                confidence_level=args.confidence_level,
                use_local_transformer=args.use_local_transformer,
                maskgit_n_steps=args.maskgit_n_steps,
                maskgit_noise_scale=args.maskgit_noise_scale,
                legacy_codebooks=args.legacy_codebooks
            )
        return
    elif (args.nemo_file is not None):
        nemo_file = args.nemo_file
        print("Running inference for nemo file: ", nemo_file)
        run_inference(
            hparams_file=None,
            checkpoint_file=None,
            nemo_file=nemo_file,
            datasets=args.datasets.split(","),
            out_dir=args.out_dir,
            temperature=args.temperature,
            topk=args.topk,
            codecmodel_path=args.codecmodel_path,
            use_cfg=args.use_cfg,
            cfg_scale=args.cfg_scale,
            batch_size=args.batch_size,
            sv_model=args.sv_model,
            asr_model_name=args.asr_model_name,
            num_repeats=args.num_repeats,
            apply_attention_prior=args.apply_attention_prior,
            attention_prior_epsilon=args.attention_prior_epsilon,
            attention_prior_lookahead_window=args.attention_prior_lookahead_window,
            estimate_alignment_from_layers=estimate_alignment_from_layers,
            apply_prior_to_layers=apply_prior_to_layers,
            start_prior_after_n_audio_steps=args.start_prior_after_n_audio_steps,
            confidence_level=args.confidence_level,
            use_local_transformer=args.use_local_transformer,
            maskgit_n_steps=args.maskgit_n_steps,
            maskgit_noise_scale=args.maskgit_noise_scale,
            legacy_codebooks=args.legacy_codebooks
        )
    else:
        BASE_EXP_DIR = args.base_exp_dir
        DRACO_EXP_DIR = args.draco_exp_dir
        # Mount DRACO_EXP_DIR to BASE_EXP_DIR as follows:
        # sshfs -o allow_other pneekhara@draco-oci-dc-02.draco-oci-iad.nvidia.com:/lustre/fsw/portfolios/llmservice/users/pneekhara/gitrepos/experiments/NewT5AllFixedFresh /datap/misc/dracomount/
        if args.exp_names is None:
            exp_names = os.listdir(BASE_EXP_DIR)
        else:
            exp_names = args.exp_names.split(",")

        for exp_name in exp_names:
            exp_dir = os.path.join(BASE_EXP_DIR, exp_name)
            # recurisvely look for hparams.yaml
            try:
                hparams_file = glob.glob(f"{exp_dir}/**/hparams.yaml", recursive=True)[0]
                checkpoints_dir = glob.glob(f"{exp_dir}/**/checkpoints", recursive=True)[0]
                last_checkpoint = (glob.glob(f"{checkpoints_dir}/*last.ckpt"))[0]
            except:
                print(f"Skipping experiment {exp_name} as hparams or last checkpoint not found.")
                continue
            last_checkpoint_path_draco = last_checkpoint.replace(BASE_EXP_DIR, DRACO_EXP_DIR)
            epoch_num = last_checkpoint.split("epoch=")[1].split("-")[0]

            checkpoint_copy_path = os.path.join(args.local_ckpt_dir, f"{exp_name}_epoch_{epoch_num}.ckpt")
            hparams_copy_path = os.path.join(args.local_ckpt_dir, f"{exp_name}_hparams.yaml")

            scp_command = f"scp {args.server_address}:{last_checkpoint_path_draco} {checkpoint_copy_path}"
            print(f"Running command: {scp_command}")
            os.system(scp_command)
            print("Copied checkpoint.")
            hparams_path_draco = hparams_file.replace(BASE_EXP_DIR, DRACO_EXP_DIR)
            scp_command_hparams = f"scp {args.server_address}:{hparams_path_draco} {hparams_copy_path}"
            print(f"Running command: {scp_command_hparams}")
            os.system(scp_command_hparams)
            print("Copied hparams file.")
            print("Hparams file path: ", hparams_copy_path)
            print("Checkpoint file path: ", checkpoint_copy_path)
            run_inference(
                hparams_copy_path,
                checkpoint_copy_path,
                nemo_file=None,
                datasets=args.datasets.split(","),
                out_dir=args.out_dir,
                temperature=args.temperature,
                topk=args.topk,
                codecmodel_path=args.codecmodel_path,
                use_cfg=args.use_cfg,
                cfg_scale=args.cfg_scale,
                batch_size=args.batch_size,
                sv_model=args.sv_model,
                asr_model_name=args.asr_model_name,
                num_repeats=args.num_repeats,
                apply_attention_prior=args.apply_attention_prior,
                attention_prior_epsilon=args.attention_prior_epsilon,
                attention_prior_lookahead_window=args.attention_prior_lookahead_window,
                estimate_alignment_from_layers=estimate_alignment_from_layers,
                apply_prior_to_layers=apply_prior_to_layers,
                start_prior_after_n_audio_steps=args.start_prior_after_n_audio_steps,
                confidence_level=args.confidence_level,
                use_local_transformer=args.use_local_transformer,
                maskgit_n_steps=args.maskgit_n_steps,
                maskgit_noise_scale=args.maskgit_noise_scale,
                legacy_codebooks=args.legacy_codebooks
            )


if __name__ == '__main__':
    main()<|MERGE_RESOLUTION|>--- conflicted
+++ resolved
@@ -298,11 +298,6 @@
                 language=language,
                 sv_model_type=sv_model,
                 asr_model_name=asr_model_name,
-<<<<<<< HEAD
-                predicted_codes=predicted_codes,
-                predicted_codes_lens=predicted_codes_lens,
-=======
->>>>>>> 355bc9e2
                 codecmodel_path=codecmodel_path
             )
             metrics_n_repeated.append(metrics)
