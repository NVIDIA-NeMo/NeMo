--- conflicted
+++ resolved
@@ -147,19 +147,9 @@
     model_config.pipeline_model_parallel_size = 1
     if cpu_only:
         map_location = torch.device('cpu')
-<<<<<<< HEAD
-        model_config = MegatronGPTModel.restore_from(input_nemo_file, trainer=dummy_trainer, return_config=True)
-        model_config.tensor_model_parallel_size = 1
-        # Force model onto CPU
-        model_config, restore_dict = force_cpu_model(model_config)
-    else:
-        map_location, model_config = None, None
-        model_config, restore_dict = None, {}
-=======
         model_config.use_cpu_initialization = True
     else:
         map_location = None
->>>>>>> 742eb36b
 
     if cpu_only:
         logging.info("******** Loading model on CPU. This will take a significant amount of time.")
