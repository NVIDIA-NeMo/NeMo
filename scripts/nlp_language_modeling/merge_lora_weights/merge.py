--- conflicted
+++ resolved
@@ -238,11 +238,7 @@
         raise ValueError("need at least a nemo file or checkpoint dir")
 
     # load the lora weights on cpu for all ranks of the lora model
-<<<<<<< HEAD
-    lora_weights, lora_model_cfg = load_lora(cfg.lora_model_path, model.cfg.tensor_model_parallel_size)
-=======
     lora_weights, lora_model_cfg = load_lora(cfg.lora_model_path, cfg.tensor_model_parallel_size)
->>>>>>> 74f00b83
 
     # merge the lora weights with the base model, for this current rank.
     merged_weights = merge(
@@ -250,10 +246,6 @@
         lora_weights,
         tp=cfg.tensor_model_parallel_size,
         num_layers=model.cfg.num_layers,
-<<<<<<< HEAD
-        curr_rank=model.global_rank,
-=======
->>>>>>> 74f00b83
         mcore=model.mcore_gpt,
     )
 
