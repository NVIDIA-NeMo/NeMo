--- conflicted
+++ resolved
@@ -88,21 +88,11 @@
     # using the same template as SFT/PEFT script. This may be overkill but guarantees the preprocess settings
     # are identical to normal SFT training
     data_cfg = cfg.model.data.train_ds
-<<<<<<< HEAD
     if os.path.isdir(cfg.tokenizer_path):
         # pass in a Hugging Face folder which contains tokenizer.json
         tokenizer = get_nmt_tokenizer(library="huggingface", model_name=cfg.tokenizer_path, use_fast=True)
     else:
         tokenizer = get_nmt_tokenizer(library="sentencepiece", tokenizer_model=cfg.tokenizer_path)
-=======
-    pad_seq_length_to_mult = 16
-    cp_size = cfg.model.context_parallel_size
-
-    # if context parallel is used, each individual data length in one packed dataset sample
-    # needs to be a multiple of (cp_size * 2): https://github.com/NVIDIA/TransformerEngine/pull/641
-    if cp_size > 1:
-        pad_seq_length_to_mult = max(pad_seq_length_to_mult, cp_size * 2)
->>>>>>> 9b506fe1
 
     dataset = GPTSFTDataset(
         file_path=data_cfg.file_names[0],
