--- conflicted
+++ resolved
@@ -170,7 +170,7 @@
     )
     nemo_home_msg = [
         "Sets env var `NEMO_HOME` (on compute node using sbatch script)- directory where NeMo searches",
-        "for models and datasets. This saves a lot of time (especially for bigger models) if checkpoints already",
+        "for models and checkpoints. This saves a lot of time (especially for bigger models) if checkpoints already",
         f"exist here. Missing files will be downloaded here from HuggingFace. Defaults to {DEFAULT_NEMO_HOME}",
     ]
     parser.add_argument(
@@ -379,8 +379,6 @@
         required=False,
     )
     parser.add_argument(
-<<<<<<< HEAD
-=======
         "-dcdfr",
         "--dump_config_diff_from_base_recipe",
         help="Dump the config diff from the base recipe. Defaults to False",
@@ -389,7 +387,6 @@
         default=False,
     )
     parser.add_argument(
->>>>>>> 539b81ec
         "--keep_fsdp_fp8_transpose_cache",
         help="Keep FSDP FP8 transpose cache. Disabled by default",
         type=bool_arg,
