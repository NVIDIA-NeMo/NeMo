--- conflicted
+++ resolved
@@ -251,13 +251,6 @@
         default=None,  # NOTE: DO NOT SET DEFAULT TO FALSE, IT WILL BE OVERRIDDEN BY THE RECOMMENDED MODEL CONFIGS
     )
     parser.add_argument(
-<<<<<<< HEAD
-        "--num_distributed_optimizer_instances",
-        type=int,
-        help="Number of distributed optimizer instances. Defaults to 1",
-        required=False,
-        default=1,
-=======
         "-fsdp",
         "--use_mcore_fsdp",
         help="Enable Megatron Core (Mcore) FSDP. Disabled by default",
@@ -281,7 +274,13 @@
         help="Number of Transformer layers to offload to the CPU memory. Defaults to 0",
         required=False,
         default=None,
->>>>>>> 4ed598b6
+    )
+    parser.add_argument(
+        "--num_distributed_optimizer_instances",
+        type=int,
+        help="Number of distributed optimizer instances. Defaults to 1",
+        required=False,
+        default=1,
     )
 
     def list_of_strings(arg):
