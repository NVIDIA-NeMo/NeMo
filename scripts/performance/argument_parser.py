--- conflicted
+++ resolved
@@ -402,19 +402,19 @@
         default=None,
     )
     parser.add_argument(
-<<<<<<< HEAD
         "--use_te_op_fuser",
         help="Enable Transformer Engine's operation fuser. This feature is experimental and disabled by default",
-=======
+        type=bool_arg,
+        required=False,
+        default=None,
+    )
+    parser.add_argument(
         "--use_te_act_func",
         help="Use TE activation function for the MLP part.",
->>>>>>> 0256c612
-        type=bool_arg,
-        required=False,
-        default=None,
-    )
-<<<<<<< HEAD
-=======
+        type=bool_arg,
+        required=False,
+        default=None,
+    )
     parser.add_argument(
         "--act_func_fp8_input_store",
         help="Store input of activation function in FP8 (tensorwise recipe). Disabled by default",
@@ -422,6 +422,5 @@
         required=False,
         default=False,
     )
->>>>>>> 0256c612
 
     return parser