--- conflicted
+++ resolved
@@ -91,13 +91,7 @@
         """Called when training starts."""
         slurm_job_id = self._get_slurm_job_id()
 
-<<<<<<< HEAD
         logging.info(f"{self.custom_prefix}: MODEL={self._get_model_name()} FRAMEWORK=nemo2 MODEL_SIZE={self.model_size} JOB_NUM_NODES={trainer.num_nodes} GPUS_PER_NODE={trainer.num_devices} DTYPE={self._get_precision()} SYNTHETIC_DATA=True GSW_VERSION={self._get_gsw_version()} FW_VERSION={self._get_fw_version()} IMAGE='{self.container_image}' JOB_ID={slurm_job_id} JOB_MODE={self._get_workload_type()} OPTIMIZATION_NAME='' OPTIMIZATION_CODE='' BASE_CONFIG=''")
-=======
-        logging.info(
-            f"{self.custom_prefix}: MODEL={self._get_model_name} FRAMEWORK=nemo2 MODEL_SIZE={self.model_size} JOB_NUM_NODES={trainer.num_nodes} GPUS_PER_NODE={trainer.num_devices} DTYPE={self._get_precision()} SYNTHETIC_DATA=True GSW_VERSION={self._get_gsw_version()} FW_VERSION={self._get_fw_version()} IMAGE='{self.container_image}' JOB_ID={slurm_job_id} JOB_MODE={self._get_workload_type()} OPTIMIZATION_NAME='' OPTIMIZATION_CODE='' BASE_CONFIG=''"
-        )
->>>>>>> b2194bfb
 
         # Log additional model information if available
         if hasattr(pl_module, 'cfg') and hasattr(pl_module.cfg, 'model'):
