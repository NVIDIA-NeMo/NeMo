--- conflicted
+++ resolved
@@ -407,15 +407,8 @@
         recipe.trainer.strategy.ddp.nccl_ub = bool(use_user_buffer_registration)
         recipe.trainer.strategy.ddp.fsdp_double_buffer = bool(use_fsdp_double_buffer)
         try:
-<<<<<<< HEAD
-            recipe.trainer.strategy.ddp.keep_fp8_transpose_cache = bool(
-                keep_fsdp_fp8_transpose_cache
-            )
+            recipe.trainer.strategy.ddp.keep_fp8_transpose_cache = bool(keep_fsdp_fp8_transpose_cache)
         except AttributeError:
-=======
-            recipe.trainer.strategy.ddp.keep_fp8_transpose_cache = bool(keep_fsdp_fp8_transpose_cache)
-        except:
->>>>>>> 0ce6d142
             recipe.trainer.strategy.ddp.keep_fp8_transpose_cache_when_using_custom_fsdp = bool(
                 keep_fsdp_fp8_transpose_cache
             )
