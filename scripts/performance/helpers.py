--- conflicted
+++ resolved
@@ -429,12 +429,9 @@
     recompute_modules: Optional[List[str]] = None,
     nccl_communicator_config_path: str = None,
     keep_fsdp_fp8_transpose_cache: Optional[bool] = None,
-<<<<<<< HEAD
     use_te_op_fuser: Optional[bool] = None,
-=======
     use_te_act_func: Optional[bool] = None,
     act_func_fp8_input_store: Optional[bool] = None,
->>>>>>> 0256c612
 ):
     """Set experiment configs we usually tune for performance of all models."""
     # nemo.lightning.Trainer configs
@@ -471,7 +468,6 @@
             dp_size > 1 and pp_size > 1 and vp_size and vp_size > 1
         )
 
-<<<<<<< HEAD
     # te op fuser for MLP part
     if use_te_op_fuser:
         assert recipe.model.config.num_moe_experts is None, "use_te_op_fuser is not supported for MOE models"
@@ -479,14 +475,13 @@
             recipe.model.config.use_transformer_engine_op_fuser = True
         else:
             logging.warning("use_transformer_engine_op_fuser is not supported for this version of MCORE.")
-=======
+
     # te activation function for MLP part
     recipe.model.config.use_te_activation_func = use_te_act_func or False
     assert (
         not act_func_fp8_input_store
     ) or use_te_act_func, "act_func_fp8_input_store requires use_te_act_func to be True"
     recipe.model.config.activation_func_fp8_input_store = act_func_fp8_input_store or False
->>>>>>> 0256c612
 
     recipe = set_perf_optimization_configs(
         recipe=recipe,
