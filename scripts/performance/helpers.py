--- conflicted
+++ resolved
@@ -371,11 +371,7 @@
     etp_size: Optional[int] = None,
     enable_cuda_graphs: bool = False,
     use_mcore_fsdp: bool = False,
-<<<<<<< HEAD
     use_fsdp_double_buffer: Optional[bool] = None,
-=======
-    use_fsdp_double_buffer: bool = False,
->>>>>>> 6489229c
     use_user_buffer_registration: bool = False,
     use_sharp: bool = False,
     recompute_layers: int = 0,
