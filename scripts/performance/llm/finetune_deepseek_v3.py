# Copyright (c) 2025, NVIDIA CORPORATION.  All rights reserved.
#
# Licensed under the Apache License, Version 2.0 (the "License");
# you may not use this file except in compliance with the License.
# You may obtain a copy of the License at
#
#     http://www.apache.org/licenses/LICENSE-2.0
#
# Unless required by applicable law or agreed to in writing, software
# distributed under the License is distributed on an "AS IS" BASIS,
# WITHOUT WARRANTIES OR CONDITIONS OF ANY KIND, either express or implied.
# See the License for the specific language governing permissions and
# limitations under the License.

from os.path import basename, splitext

import nemo_run as run

from nemo.collections.llm.gpt.data.mock import MockDataModule
from nemo.collections.llm.gpt.data.squad import SquadDataModule
from nemo.collections.llm.recipes.deepseek_v3 import finetune_recipe, model
from nemo.collections.nlp.modules.common.tokenizer_utils import get_nmt_tokenizer
from nemo.lightning.pytorch.callbacks.garbage_collection import GarbageCollectionCallback
from nemo.lightning.pytorch.callbacks.megatron_comm_overlap import MegatronCommOverlapCallback
from nemo.lightning.pytorch.callbacks.moe_token_drop import MegatronTokenDropCallback
from nemo.lightning.run.plugins import MemoryProfilePlugin, NsysPlugin, PerfEnvPlugin

from ..argument_parser import parse_cli_args
from ..utils import (
    args_sanity_check,
    get_user_configs,
    hf_tokenizer,
    import_ckpt_experiment,
    isfile_train_pack_metadata,
    set_primary_perf_configs,
    slurm_executor,
)

HF_MODEL_URI = "deepseek-ai/DeepSeek-V3-Base"

# Set this to True if checkpoint is available at 'NEMO_HOME'. If set to False,
# extra Slurm job will be scheduled. In this case, if checkpoint is available
# at 'NEMO_HOME', fine-tuning job will use this checkpoint, else, it will be
# downloaded from HuggingFace
SKIP_IMPORT = True
USE_TOKEN_DROP = True  # Use token drop callback


def override_recipe_configs(
    args: str,
    num_nodes: int,
    mbs: int,
    gbs: int,
    tp_size: int,
    pp_size: int,
    cp_size: int,
    vp_size: int,
    ep_size: int,
    enable_cuda_graphs: bool,
):
    """
    deepseek v3 finetune recipe aimed at achieving best possible performance.

    NOTE: Use fp8 precision training with caution. It might not give desirable results.
    """
    finetuning_scheme = "none" if args.finetuning == "sft" else args.finetuning

    recipe = finetune_recipe(peft_scheme=finetuning_scheme, packed_sequence=False, performance_mode=True)

    # use mock data module for testing
    recipe.data = run.Config(MockDataModule, seq_length=4096, global_batch_size=gbs, micro_batch_size=1)
<<<<<<< HEAD
    if not hasattr(recipe.trainer, "callbacks") or recipe.trainer.callbacks is None:
        recipe.trainer.callbacks = []
    if USE_TOKEN_DROP:
        recipe.trainer.callbacks.append(run.Config(MegatronTokenDropCallback))
=======
    callbacks = []
    if UseTokenDrop:
        callbacks.append(run.Config(MegatronTokenDropCallback))
    garbage_collection_callback = run.Config(
        GarbageCollectionCallback,
        gc_interval_train=60,
        gc_interval_val=60,
    )
    comm_overlap_callback = run.Config(
        MegatronCommOverlapCallback,
        tp_comm_overlap=False,
    )
    if not hasattr(recipe.trainer, "callbacks") or recipe.trainer.callbacks is None:
        recipe.trainer.callbacks = []

    callbacks.extend([garbage_collection_callback, comm_overlap_callback])
    recipe.trainer.callbacks.extend(callbacks)
>>>>>>> c63518a1

    recipe = set_primary_perf_configs(
        recipe,
        finetuning_scheme,
        num_nodes,
        args.gpus_per_node,
        mbs,
        gbs,
        args.max_steps,
        tp_size,
        pp_size,
        cp_size,
        vp_size,
        ep_size,
        enable_cuda_graphs=enable_cuda_graphs,
        compute_dtype=args.compute_dtype,
        fp8_recipe=args.fp8_recipe,
        nccl_communicator_config_path=args.nccl_communicator_config_path,
    )

    # disable HF ckpt loading
    recipe.resume.restore_config = None

    # data module configs
    if args.use_hf_tokenizer:
        recipe.data.tokenizer = hf_tokenizer(HF_MODEL_URI)
    else:
        recipe.data.tokenizer = run.Config(
            get_nmt_tokenizer, library="null", model_name="NullTokenizer", vocab_size=129280
        )
    recipe.model.tokenizer = recipe.data.tokenizer

    if recipe.data.__fn_or_cls__ == SquadDataModule and not isfile_train_pack_metadata(HF_MODEL_URI, recipe.data):
        # flag is valid only for SquadDataModule
        recipe.data.force_redownload = True

    recipe.model.config.recompute_granularity = 'full'
    recipe.model.config.recompute_method = 'uniform'
    recipe.model.config.recompute_num_layers = 1
    recipe.model.config.moe_permute_fusion = True

    recipe.trainer.strategy.account_for_loss_in_pipeline_split = True
    recipe.trainer.strategy.account_for_embedding_in_pipeline_split = False  # embedding is not split
    recipe.trainer.strategy.num_layers_in_first_pipeline_stage = None
    recipe.trainer.strategy.num_layers_in_last_pipeline_stage = None
    recipe.trainer.strategy.sequence_parallel = False

    return recipe


if __name__ == "__main__":
    args = parse_cli_args().parse_args()
    args_sanity_check(args)

    kwargs = get_user_configs(args.gpu.lower(), args.finetuning, "deepseek", "v3", args)
    num_nodes, mbs, gbs, tp_size, pp_size, cp_size, vp_size, ep_size, _, enable_cuda_graphs = kwargs[:10]

    recipe = override_recipe_configs(
        args, num_nodes, mbs, gbs, tp_size, pp_size, cp_size, vp_size, ep_size, enable_cuda_graphs
    )

    exp_config = f"{num_nodes}nodes_tp{tp_size}_pp{pp_size}_cp{cp_size}_vp{vp_size}_{mbs}mbs_{gbs}gbs"
    exp_name = f"{args.finetuning}_{splitext(basename(__file__))[0]}_{args.compute_dtype}_{exp_config}"

    executor = slurm_executor(
        args.account,
        args.partition,
        args.log_dir,
        num_nodes,
        args.gpus_per_node,
        args.time_limit,
        args.container_image,
        custom_mounts=args.custom_mounts,
        custom_env_vars={},
        hf_token=args.hf_token,
        nemo_home=args.nemo_home,
        wandb_key=args.wandb_key,
    )

    plugins = [
        PerfEnvPlugin(
            enable_vboost=True,
            nccl_pp_comm_chunksize=2097152 if pp_size > 1 else None,
            gpu_sm100_or_newer=(args.gpu.lower() in ['b200', 'gb200']),
        )
    ]
    if args.enable_nsys:
        plugins.append(NsysPlugin(start_step=10, end_step=12, gen_shape=True))
    if args.enable_memory_profile:
        assert args.memory_profile_out_path is not None
        plugins.append(MemoryProfilePlugin(dir=args.memory_profile_out_path))

    with run.Experiment(exp_name) as exp:
        if not SKIP_IMPORT:
            assert args.hf_token is not None, "HF token is required for importing checkpoint from HuggingFace"
            exp.add(*import_ckpt_experiment(executor, model(), source=f"hf://{HF_MODEL_URI}"))
        exp.add(
            recipe,
            executor=executor,
            name=exp_name,
            plugins=plugins,
        )

        if not args.dryrun:
            exp.run(sequential=True, detach=True)
        else:
            exp.dryrun()<|MERGE_RESOLUTION|>--- conflicted
+++ resolved
@@ -69,15 +69,9 @@
 
     # use mock data module for testing
     recipe.data = run.Config(MockDataModule, seq_length=4096, global_batch_size=gbs, micro_batch_size=1)
-<<<<<<< HEAD
-    if not hasattr(recipe.trainer, "callbacks") or recipe.trainer.callbacks is None:
-        recipe.trainer.callbacks = []
+
     if USE_TOKEN_DROP:
-        recipe.trainer.callbacks.append(run.Config(MegatronTokenDropCallback))
-=======
-    callbacks = []
-    if UseTokenDrop:
-        callbacks.append(run.Config(MegatronTokenDropCallback))
+        token_drop_callback = run.Config(MegatronTokenDropCallback)
     garbage_collection_callback = run.Config(
         GarbageCollectionCallback,
         gc_interval_train=60,
@@ -89,10 +83,8 @@
     )
     if not hasattr(recipe.trainer, "callbacks") or recipe.trainer.callbacks is None:
         recipe.trainer.callbacks = []
-
-    callbacks.extend([garbage_collection_callback, comm_overlap_callback])
+    callbacks.extend([token_drop_callback, garbage_collection_callback, comm_overlap_callback])
     recipe.trainer.callbacks.extend(callbacks)
->>>>>>> c63518a1
 
     recipe = set_primary_perf_configs(
         recipe,
