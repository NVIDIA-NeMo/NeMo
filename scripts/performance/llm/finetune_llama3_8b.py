# Copyright (c) 2025, NVIDIA CORPORATION.  All rights reserved.
#
# Licensed under the Apache License, Version 2.0 (the "License");
# you may not use this file except in compliance with the License.
# You may obtain a copy of the License at
#
#     http://www.apache.org/licenses/LICENSE-2.0
#
# Unless required by applicable law or agreed to in writing, software
# distributed under the License is distributed on an "AS IS" BASIS,
# WITHOUT WARRANTIES OR CONDITIONS OF ANY KIND, either express or implied.
# See the License for the specific language governing permissions and
# limitations under the License.

from os.path import basename, splitext

import nemo_run as run

from nemo.collections.llm.recipes.llama3_8b import finetune_recipe, model

from ..helpers import set_exp_logging_configs, set_primary_perf_configs
from ..utils import hf_tokenizer
from ..main import run_performance_experiment

HF_MODEL_URI = "meta-llama/Meta-Llama-3-8B"

# Set this to True if checkpoint is available at 'NEMO_HOME'. If set to False,
# extra Slurm job will be scheduled. In this case, if checkpoint is available
# at 'NEMO_HOME', fine-tuning job will use this checkpoint, else, it will be
# downloaded from HuggingFace
SKIP_IMPORT = False

# Set this to True if dataset is already downloaded. If set to False,
# dataset will be downloaded from HuggingFace
SKIP_DATASET_DOWNLOAD = False


def override_recipe_configs(
    args: str,
    num_nodes: int,
    mbs: int,
    gbs: int,
    tp_size: int,
    pp_size: int,
    cp_size: int,
    vp_size: int,
    ep_size: int,
    enable_cuda_graphs: bool,
):
    """
    llama3 8b pre-train recipe aimed at achieving best possible performance.

    NOTE: Use fp8 precision training with caution. It might not give desirable results.
    """
    finetuning_scheme = "none" if args.finetuning == "sft" else args.finetuning

    gpu_type = args.gpu.lower()
    if gpu_type in ["b200", "gb200"]:
        recipe = finetune_recipe(peft_scheme=finetuning_scheme, performance_mode=True, seq_length=16384)
    else:
        recipe = finetune_recipe(peft_scheme=finetuning_scheme, performance_mode=True)

    recipe = set_primary_perf_configs(
        recipe,
        finetuning_scheme,
        num_nodes,
        args.gpus_per_node,
        mbs,
        gbs,
        args.max_steps,
        tp_size,
        pp_size,
        cp_size,
        vp_size,
        ep_size,
        enable_cuda_graphs=enable_cuda_graphs,
        compute_dtype=args.compute_dtype,
        fp8_recipe=args.fp8_recipe,
        use_mcore_fsdp=args.use_mcore_fsdp,
        use_fsdp_double_buffer=args.use_fsdp_double_buffer,
        use_user_buffer_registration=args.use_user_buffer_registration,
        nccl_communicator_config_path=args.nccl_communicator_config_path,
        use_sharp=args.use_sharp,
    )
    recipe = set_exp_logging_configs(
        recipe,
        finetuning_scheme,
        "llm",
        "llama3",
        args.tensorboard,
        args.wandb,
        args.wandb_prj_name,
        args.wandb_job_name,
    )

    # data module configs
    recipe.data.tokenizer = hf_tokenizer(HF_MODEL_URI)

    recipe.optim.config.use_distributed_optimizer = True
    recipe.model.config.disable_parameter_transpose_cache = True

    return recipe


if __name__ == "__main__":
<<<<<<< HEAD
=======
    from .main import run_performance_experiment

>>>>>>> a9c62c3c
    run_performance_experiment(
        task="finetune",
        model="llama3",
        model_size="8b",
        override_recipe_configs=override_recipe_configs,
        finetuning_skip_import=SKIP_IMPORT,
        hf_model_url=HF_MODEL_URI,
        base_recipe=finetune_recipe(performance_mode=False),
        default_perf_recipe=finetune_recipe(performance_mode=True),
    )<|MERGE_RESOLUTION|>--- conflicted
+++ resolved
@@ -103,11 +103,6 @@
 
 
 if __name__ == "__main__":
-<<<<<<< HEAD
-=======
-    from .main import run_performance_experiment
-
->>>>>>> a9c62c3c
     run_performance_experiment(
         task="finetune",
         model="llama3",
