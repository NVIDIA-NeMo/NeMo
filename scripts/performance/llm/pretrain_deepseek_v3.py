--- conflicted
+++ resolved
@@ -114,7 +114,6 @@
         raise ValueError("Deepseek FP8 recipe requires subchannel scaling which will be supported soon.")
     recipe.model.config.moe_permute_fusion = True
     recipe.model.config.recompute_granularity = "selective"
-<<<<<<< HEAD
     if args.gpu.lower() in ['b200', 'gb200']:
         recipe.model.config.recompute_modules = [
             "core_attn",
@@ -122,11 +121,8 @@
         ]  # recompute core attention as it is using unfused kernel
     else:
         recipe.model.config.recompute_modules = ["mla_up_proj"]  # recompute mla_up_proj to save memory
-=======
-    recipe.model.config.recompute_modules = ["mla_up_proj", "layernorm", "moe", "mlp"]
     recipe.model.config.recompute_num_layers = None
     recipe.model.config.recompute_method = None
->>>>>>> 1e1cef3d
     recipe.model.config.cross_entropy_fusion_impl = "te"
     recipe.model.config.moe_router_dtype = 'fp32'
     recipe.model.config.moe_permute_fusion = True
