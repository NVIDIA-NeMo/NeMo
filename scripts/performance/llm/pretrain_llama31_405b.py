# Copyright (c) 2025, NVIDIA CORPORATION.  All rights reserved.
#
# Licensed under the Apache License, Version 2.0 (the "License");
# you may not use this file except in compliance with the License.
# You may obtain a copy of the License at
#
#     http://www.apache.org/licenses/LICENSE-2.0
#
# Unless required by applicable law or agreed to in writing, software
# distributed under the License is distributed on an "AS IS" BASIS,
# WITHOUT WARRANTIES OR CONDITIONS OF ANY KIND, either express or implied.
# See the License for the specific language governing permissions and
# limitations under the License.

from os.path import basename, splitext

import fiddle as fdl
import fiddle._src.experimental.dataclasses as fdl_dc
import nemo_run as run

from nemo.collections.llm.recipes.llama31_405b import pretrain_recipe
from nemo.collections.llm.recipes.tp_overlap_configs.userbuffers import (
    userbuffers_bf16_b200_h16384_tp4_cp2_mbs1_seqlen8192,
    userbuffers_bf16_h100_h16384_tp8_cp2_mbs1_seqlen8192,
    userbuffers_fp8_b200_h16384_tp4_cp2_mbs1_seqlen8192,
    userbuffers_fp8_h100_h16384_tp8_cp2_mbs1_seqlen8192,
)
from nemo.collections.nlp.modules.common.tokenizer_utils import get_nmt_tokenizer
from nemo.lightning.run.plugins import MemoryProfilePlugin, NsysPlugin, PerfEnvPlugin

from ..argument_parser import parse_cli_args
from ..executors import slurm_executor
from ..helpers import args_sanity_check, get_user_configs, set_exp_logging_configs, set_primary_perf_configs
from ..utils import get_comm_overlap_callback_idx, hf_tokenizer


def override_recipe_configs(
    args: str,
    num_nodes: int,
    mbs: int,
    gbs: int,
    tp_size: int,
    pp_size: int,
    cp_size: int,
    vp_size: int,
    ep_size: int,
    enable_cuda_graphs: bool,
    use_mcore_fsdp: bool,
    recompute_layers: int,
    activation_offload_layers: int,
):
    """
    llama3 405b pre-train recipe aimed at achieving best possible performance.

    NOTE: Use fp8 precision training with caution. It might not give desirable results.
    """
    recipe = pretrain_recipe(performance_mode=True)

    # Should be fixed in next release for MXFP8 to support FSDP
    override_fsdp = use_mcore_fsdp and args.fp8_recipe.lower() == 'mxfp8'

    recipe = set_primary_perf_configs(
        recipe,
        "pre_train",
        num_nodes,
        args.gpus_per_node,
        mbs,
        gbs,
        args.max_steps,
        tp_size if not override_fsdp else 4,
        pp_size if not override_fsdp else 8,
        cp_size if not override_fsdp else 2,
        vp_size if not override_fsdp else 8,
        ep_size,
        enable_cuda_graphs=enable_cuda_graphs,
        use_mcore_fsdp=use_mcore_fsdp if not override_fsdp else False,
        use_fsdp_double_buffer=args.use_fsdp_double_buffer if not override_fsdp else False,
        use_user_buffer_registration=args.use_user_buffer_registration,
        use_sharp=args.use_sharp,
        recompute_layers=recompute_layers,
        activation_offload_layers=activation_offload_layers,
        compute_dtype=args.compute_dtype,
        fp8_recipe=args.fp8_recipe,
        nccl_communicator_config_path=args.nccl_communicator_config_path,
    )
    recipe = set_exp_logging_configs(
        recipe, "pre_train", "llm", "llama3", args.tensorboard, args.wandb, args.wandb_prj_name, args.wandb_job_name
    )

    gpu_type = args.gpu.lower()

    # data module configs
    if args.use_hf_tokenizer:
        recipe.data.tokenizer = hf_tokenizer("meta-llama/Llama-3.1-405B")
    else:
        recipe.data.tokenizer = run.Config(
            get_nmt_tokenizer, library="null", model_name="NullTokenizer", vocab_size=128256
        )
        recipe.model.tokenizer = recipe.data.tokenizer

    userbuffers_bf16_h100_h16384_tp8_cp2_mbs1_seqlen8192.qkv_fprop.aggregate = False
    userbuffers_bf16_h100_h16384_tp8_cp2_mbs1_seqlen8192.proj_dgrad.aggregate = False
    userbuffers_bf16_h100_h16384_tp8_cp2_mbs1_seqlen8192.fc1_fprop.aggregate = False
    userbuffers_bf16_h100_h16384_tp8_cp2_mbs1_seqlen8192.fc2_dgrad.aggregate = False

    userbuffers_fp8_h100_h16384_tp8_cp2_mbs1_seqlen8192.qkv_fprop.aggregate = False
    userbuffers_fp8_h100_h16384_tp8_cp2_mbs1_seqlen8192.proj_dgrad.aggregate = False
    userbuffers_fp8_h100_h16384_tp8_cp2_mbs1_seqlen8192.fc1_fprop.aggregate = False
    userbuffers_fp8_h100_h16384_tp8_cp2_mbs1_seqlen8192.fc2_dgrad.aggregate = False

    ub_cfg = {
        "h100": {
            "bf16": userbuffers_bf16_h100_h16384_tp8_cp2_mbs1_seqlen8192,
            "fp8": userbuffers_fp8_h100_h16384_tp8_cp2_mbs1_seqlen8192,
        },
        "b200": {
            "bf16": userbuffers_bf16_b200_h16384_tp4_cp2_mbs1_seqlen8192,
            "fp8": userbuffers_fp8_b200_h16384_tp4_cp2_mbs1_seqlen8192,
        },
        "gb200": {
            "bf16": userbuffers_bf16_b200_h16384_tp4_cp2_mbs1_seqlen8192,
            "fp8": userbuffers_fp8_b200_h16384_tp4_cp2_mbs1_seqlen8192,
        },
    }

    comm_overlap_callback_idx = get_comm_overlap_callback_idx(recipe.trainer.callbacks)
    assert comm_overlap_callback_idx is not None, "MegatronCommOverlapCallback missing. Required for performance."

    tp_comm_overlap_cfg = ub_cfg[gpu_type][args.compute_dtype]
    # needed as tp_overlap_configs.userbuffers are dataclass objects which are unserializable
    tp_comm_overlap_cfg = fdl.cast(run.Config, fdl_dc.convert_dataclasses_to_configs(tp_comm_overlap_cfg))
    recipe.trainer.callbacks[comm_overlap_callback_idx].tp_comm_overlap_cfg = tp_comm_overlap_cfg

<<<<<<< HEAD
    if use_mcore_fsdp and gpu_type == 'gb200' and not override_fsdp:
        recipe.trainer.strategy.num_distributed_optimizer_instances = (num_nodes * 4)/64
=======
    if use_mcore_fsdp and gpu_type == 'gb200':
        recipe.trainer.strategy.num_distributed_optimizer_instances = (num_nodes * 4) / 64
>>>>>>> ceaec7db

    return recipe


if __name__ == "__main__":
    args = parse_cli_args().parse_args()
    args_sanity_check(args)

    kwargs = get_user_configs(args.gpu.lower(), "pre_train", "llama31", "405b", args)
    (
        num_nodes,
        mbs,
        gbs,
        tp_size,
        pp_size,
        cp_size,
        vp_size,
        ep_size,
        _,
        enable_cuda_graphs,
        use_mcore_fsdp,
        recompute_layers,
        activation_offload_layers,
    ) = kwargs[:13]

    recipe = override_recipe_configs(
        args,
        num_nodes,
        mbs,
        gbs,
        tp_size,
        pp_size,
        cp_size,
        vp_size,
        ep_size,
        enable_cuda_graphs,
        use_mcore_fsdp,
        recompute_layers,
        activation_offload_layers,
    )

    exp_config = f"{num_nodes}nodes_tp{tp_size}_pp{pp_size}_cp{cp_size}_vp{vp_size}_{mbs}mbs_{gbs}gbs"
    exp_name = f"{splitext(basename(__file__))[0]}_{args.compute_dtype}_{exp_config}"

    if use_mcore_fsdp:
        # Needed to enable CuDNN LN for FSDP overlap
        env_vars = {"NVTE_NORM_FWD_USE_CUDNN": "1", "NVTE_NORM_BWD_USE_CUDNN": "1"}

    executor = slurm_executor(
        args.gpu.lower(),
        args.account,
        args.partition,
        args.log_dir,
        num_nodes,
        args.gpus_per_node,
        args.time_limit,
        args.container_image,
        custom_mounts=args.custom_mounts,
        custom_env_vars={},
        hf_token=args.hf_token,
        nemo_home=args.nemo_home,
        wandb_key=args.wandb_key,
        network='sharp' if args.use_sharp else None,
    )

    plugins = [
        PerfEnvPlugin(
            enable_vboost=True,
            nccl_pp_comm_chunksize=2097152 if pp_size > 1 else None,
            gpu_sm100_or_newer=(args.gpu.lower() in ['b200', 'gb200']),
        )
    ]
    if args.enable_nsys:
        plugins.append(NsysPlugin(start_step=5, end_step=6))
    if args.enable_memory_profile:
        assert args.memory_profile_out_path is not None
        plugins.append(MemoryProfilePlugin(dir=args.memory_profile_out_path))

    with run.Experiment(exp_name) as exp:
        exp.add(
            recipe,
            executor=executor,
            name=exp_name,
            plugins=plugins,
        )

        if not args.dryrun:
            exp.run(sequential=True, detach=True)
        else:
            exp.dryrun()<|MERGE_RESOLUTION|>--- conflicted
+++ resolved
@@ -131,13 +131,8 @@
     tp_comm_overlap_cfg = fdl.cast(run.Config, fdl_dc.convert_dataclasses_to_configs(tp_comm_overlap_cfg))
     recipe.trainer.callbacks[comm_overlap_callback_idx].tp_comm_overlap_cfg = tp_comm_overlap_cfg
 
-<<<<<<< HEAD
     if use_mcore_fsdp and gpu_type == 'gb200' and not override_fsdp:
         recipe.trainer.strategy.num_distributed_optimizer_instances = (num_nodes * 4)/64
-=======
-    if use_mcore_fsdp and gpu_type == 'gb200':
-        recipe.trainer.strategy.num_distributed_optimizer_instances = (num_nodes * 4) / 64
->>>>>>> ceaec7db
 
     return recipe
 
