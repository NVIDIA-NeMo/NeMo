--- conflicted
+++ resolved
@@ -142,14 +142,10 @@
     # needed as tp_overlap_configs.userbuffers are dataclass objects which are unserializable
     tp_comm_overlap_cfg = fdl.cast(run.Config, fdl_dc.convert_dataclasses_to_configs(tp_comm_overlap_cfg))
     recipe.trainer.callbacks[comm_overlap_callback_idx].tp_comm_overlap_cfg = tp_comm_overlap_cfg
-<<<<<<< HEAD
-    # recipe.trainer.strategy.use_tp_pp_dp_mapping=True
-=======
 
     if use_mcore_fsdp and gpu_type == 'gb200':
         recipe.trainer.strategy.num_distributed_optimizer_instances = (num_nodes * 4) / 64
 
->>>>>>> 1f7ce26b
     return recipe
 
 
@@ -198,7 +194,6 @@
     exp_config = f"gpus{args.num_gpus}_tp{tp_size}_pp{pp_size}_cp{cp_size}_vp{vp_size}_mbs{mbs}_gbs{gbs}"
     exp_name = f"{splitext(basename(__file__))[0]}_{args.compute_dtype}_{exp_config}"
 
-<<<<<<< HEAD
     env_vars = {
         "NVTE_NORM_FWD_USE_CUDNN": "1",
         "NVTE_NORM_BWD_USE_CUDNN": "1",
@@ -235,13 +230,6 @@
             "NCCL_DEBUG_SUBSYS": "COLL,P2P,NET",
             "NCCL_DEBUG": "INFO",
         }
-=======
-    if use_mcore_fsdp:
-        # Needed to enable CuDNN LN for FSDP overlap
-        env_vars = {"NVTE_NORM_FWD_USE_CUDNN": "1", "NVTE_NORM_BWD_USE_CUDNN": "1"}
-    else:
-        env_vars = {}
->>>>>>> 1f7ce26b
 
     executor = slurm_executor(
         args.gpu.lower(),
