--- conflicted
+++ resolved
@@ -80,12 +80,9 @@
         use_user_buffer_registration=use_user_buffer_registration,
         use_sharp=use_sharp,
         keep_fsdp_fp8_transpose_cache=keep_fsdp_fp8_transpose_cache,
-<<<<<<< HEAD
         use_te_op_fuser=args.use_te_op_fuser or use_mcore_fsdp,
-=======
         use_te_act_func=args.use_te_act_func,
         act_func_fp8_input_store=args.act_func_fp8_input_store,
->>>>>>> 0256c612
     )
     recipe = set_exp_logging_configs(
         recipe, "pre_train", "llm", "llama3", args.tensorboard, args.wandb, args.wandb_prj_name, args.wandb_job_name
