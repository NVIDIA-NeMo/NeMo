--- conflicted
+++ resolved
@@ -64,13 +64,10 @@
         vp_size,
         ep_size,
         enable_cuda_graphs=enable_cuda_graphs,
-<<<<<<< HEAD
+        compute_dtype=args.compute_dtype,
+        fp8_recipe=args.fp8_recipe,
         num_distributed_optimizer_instances=args.num_distributed_optimizer_instances,
         cu_global_batch_splits=args.cu_global_batch_splits,
-=======
-        compute_dtype=args.compute_dtype,
-        fp8_recipe=args.fp8_recipe,
->>>>>>> 787d5640
     )
     recipe = set_exp_logging_configs(
         recipe, "pre_train", "llm", "llama3", args.tensorboard, args.wandb, args.wandb_prj_name, args.wandb_job_name
