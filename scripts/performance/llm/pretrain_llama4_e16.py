# Copyright (c) 2025, NVIDIA CORPORATION.  All rights reserved.
#
# Licensed under the Apache License, Version 2.0 (the "License");
# you may not use this file except in compliance with the License.
# You may obtain a copy of the License at
#
#     http://www.apache.org/licenses/LICENSE-2.0
#
# Unless required by applicable law or agreed to in writing, software
# distributed under the License is distributed on an "AS IS" BASIS,
# WITHOUT WARRANTIES OR CONDITIONS OF ANY KIND, either express or implied.
# See the License for the specific language governing permissions and
# limitations under the License.

from os.path import basename, splitext

import nemo_run as run

from nemo.collections.llm.recipes.llama4_e16 import pretrain_recipe
from nemo.collections.nlp.modules.common.tokenizer_utils import get_nmt_tokenizer
from nemo.lightning.run.plugins import MemoryProfilePlugin, NsysPlugin, PerfEnvPlugin

from ..argument_parser import parse_cli_args
from ..executors import slurm_executor
from ..helpers import args_sanity_check, get_user_configs, set_exp_logging_configs, set_primary_perf_configs
from ..utils import hf_tokenizer


def override_recipe_configs(
    args: str,
    num_nodes: int,
    mbs: int,
    gbs: int,
    tp_size: int,
    pp_size: int,
    cp_size: int,
    vp_size: int,
    ep_size: int,
    etp_size: int,
    enable_cuda_graphs: bool,
):
    """
    llama4 e16 pre-train recipe aimed at achieving best possible performance and faster
    overall runtime.

    NOTE: Use fp8 precision training with caution. It might not give desirable results.
    """
    recipe = pretrain_recipe(performance_mode=True)
    recipe = set_primary_perf_configs(
        recipe,
        "pre_train",
        num_nodes,
        args.gpus_per_node,
        mbs,
        gbs,
        args.max_steps,
        tp_size,
        pp_size,
        cp_size,
        vp_size,
        ep_size,
        etp_size,
        enable_cuda_graphs=enable_cuda_graphs,
        use_mcore_fsdp=args.use_mcore_fsdp,
        use_fsdp_double_buffer=args.use_fsdp_double_buffer,
        use_user_buffer_registration=args.use_user_buffer_registration,
        use_sharp=args.use_sharp,
        compute_dtype=args.compute_dtype,
<<<<<<< HEAD
        nccl_communicator_config_path=args.nccl_communicator_config_path,
        high_priority_stream_groups=args.high_priority_stream_groups,
=======
        fp8_recipe=args.fp8_recipe,
>>>>>>> 6294bc77
    )
    recipe = set_exp_logging_configs(
        recipe, "pre_train", "llm", "llama4", args.tensorboard, args.wandb, args.wandb_prj_name, args.wandb_job_name
    )

    # data module configs
    if args.use_hf_tokenizer:
        recipe.data.tokenizer = hf_tokenizer('meta-llama/Llama-4-Scout-17B-16E-Instruct')
    else:
        recipe.data.tokenizer = run.Config(
            get_nmt_tokenizer, library="null", model_name="NullTokenizer", vocab_size=200000
        )
        recipe.model.tokenizer = recipe.data.tokenizer

    recipe.model.config.cross_entropy_fusion_impl = "te"
    recipe.model.config.cross_entropy_loss_fusion = True
    recipe.model.config.apply_rope_fusion = True
    recipe.model.config.moe_permute_fusion = True

    return recipe


if __name__ == "__main__":
    args = parse_cli_args().parse_args()
    args_sanity_check(args)

    kwargs = get_user_configs(args.gpu.lower(), "pre_train", "llama4", "e16", args)
    num_nodes, mbs, gbs, tp_size, pp_size, cp_size, vp_size, ep_size, etp_size, enable_cuda_graphs, _, _, _ = kwargs[
        0:13
    ]

    recipe = override_recipe_configs(
        args, num_nodes, mbs, gbs, tp_size, pp_size, cp_size, vp_size, ep_size, etp_size, enable_cuda_graphs
    )

    exp_config = (
        f"{num_nodes}nodes_tp{tp_size}_pp{pp_size}_cp{cp_size}_vp{vp_size}_ep{ep_size}_etp{etp_size}_{mbs}mbs_{gbs}gbs"
    )
    exp_name = f"{splitext(basename(__file__))[0]}_{args.compute_dtype}_{exp_config}"

    # Workaround for CUDA graph illegal memory access error
    if not enable_cuda_graphs:
        custom_env_vars = {"PYTORCH_CUDA_ALLOC_CONF": "expandable_segments:True"}
    else:
        custom_env_vars = {}

    executor = slurm_executor(
        args.gpu.lower(),
        args.account,
        args.partition,
        args.log_dir,
        num_nodes,
        args.gpus_per_node,
        args.time_limit,
        args.container_image,
        custom_mounts=args.custom_mounts,
        custom_env_vars=custom_env_vars,
        hf_token=args.hf_token,
        nemo_home=args.nemo_home,
        wandb_key=args.wandb_key,
        network='sharp' if args.use_sharp else None,
    )

    plugins = [
        PerfEnvPlugin(
            enable_vboost=True,
            nccl_pp_comm_chunksize=2097152 if pp_size > 1 else None,
            gpu_sm100_or_newer=(args.gpu.lower() in ['b200', 'gb200']),
        ),
    ]
    if args.enable_nsys:
        plugins.append(NsysPlugin(start_step=15, end_step=16, gen_shape=True))
    if args.enable_memory_profile:
        assert args.memory_profile_out_path is not None
        plugins.append(MemoryProfilePlugin(dir=args.memory_profile_out_path))

    with run.Experiment(exp_name) as exp:
        exp.add(
            recipe,
            executor=executor,
            name=exp_name,
            plugins=plugins,
        )

        if not args.dryrun:
            exp.run(sequential=True, detach=True)
        else:
            exp.dryrun()<|MERGE_RESOLUTION|>--- conflicted
+++ resolved
@@ -66,12 +66,9 @@
         use_user_buffer_registration=args.use_user_buffer_registration,
         use_sharp=args.use_sharp,
         compute_dtype=args.compute_dtype,
-<<<<<<< HEAD
+        fp8_recipe=args.fp8_recipe,
         nccl_communicator_config_path=args.nccl_communicator_config_path,
         high_priority_stream_groups=args.high_priority_stream_groups,
-=======
-        fp8_recipe=args.fp8_recipe,
->>>>>>> 6294bc77
     )
     recipe = set_exp_logging_configs(
         recipe, "pre_train", "llm", "llama4", args.tensorboard, args.wandb, args.wandb_prj_name, args.wandb_job_name
