--- conflicted
+++ resolved
@@ -27,18 +27,13 @@
 from nemo.lightning.run.plugins import NsysPlugin, PerfEnvPlugin
 
 from ..argument_parser import parse_cli_args
-<<<<<<< HEAD
-from ..utils import get_comm_overlap_callback_idx, get_user_configs, set_primary_perf_configs, slurm_executor
-=======
 from ..utils import (
     args_sanity_check,
     get_comm_overlap_callback_idx,
     get_user_configs,
-    hf_tokenizer,
     set_primary_perf_configs,
     slurm_executor,
 )
->>>>>>> 00e09853
 
 
 def override_recipe_configs(
