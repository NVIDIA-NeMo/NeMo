--- conflicted
+++ resolved
@@ -124,32 +124,6 @@
     exp_config = f"gpus{args.num_gpus}_tp{tp_size}_pp{pp_size}_cp{cp_size}_vp{vp_size}_mbs{mbs}_gbs{gbs}"
     exp_name = f"{splitext(basename(__file__))[0]}_{args.compute_dtype}_{exp_config}"
 
-<<<<<<< HEAD
-    env_vars = {
-        "NVTE_FUSED_ATTN": "0",
-        "TRANSFORMERS_OFFLINE": "0",
-    }
-
-    if args.gpu.lower() == 'gb200':
-        env_vars |= {"NCCL_NET_GDR_LEVEL": "PHB"}
-
-    executor = slurm_executor(
-        args.account,
-        args.partition,
-        args.log_dir,
-        num_nodes,
-        args.gpus_per_node,
-        args.time_limit,
-        args.container_image,
-        custom_mounts=args.custom_mounts,
-        custom_env_vars=env_vars,
-        hf_token=args.hf_token,
-        nemo_home=args.nemo_home,
-        wandb_key=args.wandb_key,
-    )
-
-=======
->>>>>>> d22f6839
     plugins = [
         PerfEnvPlugin(
             enable_vboost=True,
@@ -158,7 +132,13 @@
         )
     ]
 
-    custom_env_vars = {"NVTE_FUSED_ATTN": "0", "TRANSFORMERS_OFFLINE": "0"}
+    custom_env_vars = {
+        "NVTE_FUSED_ATTN": "0",
+        "TRANSFORMERS_OFFLINE": "0"
+    }
+
+    if args.gpu.lower() == 'gb200':
+        custom_env_vars |= {"NCCL_NET_GDR_LEVEL": "PHB"}
 
     if args.enable_nsys:
         plugins.append(
