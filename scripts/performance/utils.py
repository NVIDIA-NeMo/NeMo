--- conflicted
+++ resolved
@@ -13,13 +13,7 @@
 # limitations under the License.
 
 import os
-<<<<<<< HEAD
-import sys
-from pathlib import Path
-from typing import Dict, List, Optional, Union
-=======
-from typing import List
->>>>>>> 29fc2ec3
+from typing import List, Union
 
 import nemo_run as run
 from lightning.pytorch.callbacks.callback import Callback
@@ -59,315 +53,6 @@
     )
 
 
-<<<<<<< HEAD
-def get_user_configs(gpu: str, task: str, model_name: str, model_size: str, args) -> List[Union[int, List[int]]]:
-    """
-    Choose recommended configs tuned for performance from a csv file if available.
-    User (command line) provided args override the recommended configs.
-
-    NOTE: pre-train and PEFT recommended configs available for H100 and B200.
-
-    Args:
-        gpu (str): target GPU machine for experiment. Options- ['h100', 'b200']
-        task (str): experiment task. Options- ['pre_train', 'sft', 'lora']
-        model_name (str): target model for experiment. E.g.: 'llama3', 'mixtral'
-        model_size (str): size of target model. E.g.: '8b' (for llama3)
-    """
-    script_dir = str(Path(__file__).parent.absolute())
-    recommended_configs_csv = os.path.join(script_dir, "recommended_model_configs", f"model_configs_{gpu}.csv")
-    logging.info(f"Using {recommended_configs_csv} for loading default recommended model configs")
-
-    config_df = pd.DataFrame()
-    if os.path.isfile(recommended_configs_csv):
-        df = pd.read_csv(recommended_configs_csv)
-        config_df = df[
-            (df["task"] == task)
-            & (df["model"] == model_name)
-            & (df["size"] == model_size)
-            & (df["dtype"] == args.compute_dtype)
-            & (args.num_gpus is None or df['num_gpus'] == args.num_gpus)
-        ]
-        config_df = config_df.replace({nan: None})
-        if len(config_df) == 0:
-            logging.warning(f"Missing performance configs for {task}-{model_name}-{model_size}-{args.compute_dtype}")
-            logging.warning("Make sure you provide all necessary arguments in the command line")
-
-    config = config_df.to_dict(orient='records')[0] if len(config_df) > 0 else {}
-
-    if gpu.lower() == "gb200" and args.gpus_per_node > 4:
-        args.gpus_per_node = 4
-        logging.warning("GB200 has 4 GPUs per node. Setting gpus_per_node to 4.")
-    num_gpus = config.get("num_gpus") if args.num_gpus is None else args.num_gpus
-    num_nodes = -(num_gpus // -args.gpus_per_node)  # ceil division
-    mbs = config.get("mbs") if args.micro_batch_size is None else args.micro_batch_size
-    gbs = config.get("gbs") if args.global_batch_size is None else args.global_batch_size
-    tp_size = config.get("tp_size") if args.tensor_parallel_size is None else args.tensor_parallel_size
-    pp_size = config.get("pp_size") if args.pipeline_parallel_size is None else args.pipeline_parallel_size
-    cp_size = config.get("cp_size") if args.context_parallel_size is None else args.context_parallel_size
-    ep_size = config.get("ep_size") if args.expert_parallel_size is None else args.expert_parallel_size
-    vp_size = args.virtual_pipeline_parallel_size
-    vp_size = config.get("vp_size") if vp_size is None else vp_size
-    etp_size = args.expert_tensor_parallel_size
-    etp_size = config.get("etp_size") if etp_size is None else etp_size
-
-    if isinstance(mbs, list) and len(mbs) == 1:
-        mbs = mbs[0]
-
-    enable_cuda_graphs = config.get("cuda_graphs") if args.cuda_graphs is None else args.cuda_graphs
-    enable_cuda_graphs = False if enable_cuda_graphs is None else bool(int(enable_cuda_graphs))
-
-    use_mcore_fsdp = config.get("use_mcore_fsdp") if args.use_mcore_fsdp is None else args.use_mcore_fsdp
-    use_mcore_fsdp = False if use_mcore_fsdp is None else bool(int(use_mcore_fsdp))
-
-    recompute_layers = config.get("recompute_layers") if args.recompute_layers is None else args.recompute_layers
-    recompute_layers = 0 if recompute_layers is None else int(recompute_layers)
-    activation_offload_layers = (
-        config.get("activation_offload_layers")
-        if args.activation_offload_layers is None
-        else args.activation_offload_layers
-    )
-    activation_offload_layers = 0 if activation_offload_layers is None else int(activation_offload_layers)
-
-    if args.recompute_modules is not None:
-        recompute_modules = args.recompute_modules
-        assert isinstance(recompute_modules, list), "recompute_modules must be a list"
-    elif config.get("recompute_modules") is not None:
-        recompute_modules = config.get("recompute_modules").split('/')
-    else:
-        recompute_modules = None
-
-    kwargs = num_nodes, mbs, gbs, tp_size, pp_size, cp_size, vp_size, ep_size, etp_size
-    kwargs = [int(arg) if arg is not None and not isinstance(arg, list) else arg for arg in kwargs] + [
-        enable_cuda_graphs,
-        use_mcore_fsdp,
-        recompute_layers,
-        activation_offload_layers,
-        recompute_modules,
-    ]
-
-    return kwargs
-
-
-def set_primary_perf_configs(
-    recipe,
-    task: str,
-    num_nodes: int,
-    num_gpus_per_node: int,
-    mbs: Union[int, List[int]],
-    gbs: int,
-    max_steps: int,
-    tp_size: int,
-    pp_size: int,
-    cp_size: int,
-    vp_size: int,
-    ep_size: int,
-    etp_size: Optional[int] = None,
-    enable_cuda_graphs: bool = False,
-    use_mcore_fsdp: bool = False,
-    use_user_buffer_registration: bool = False,
-    use_sharp: bool = False,
-    recompute_layers: int = 0,
-    activation_offload_layers: int = 0,
-    compute_dtype: str = None,
-    fp8_recipe: str = None,
-    recompute_modules: Optional[List[str]] = None,
-    nccl_communicator_config_path: str = None,
-    num_distributed_optimizer_instances: Optional[int] = 1,
-    cu_global_batch_splits: Optional[List[int]] = None,
-):
-    """Set experiment configs we usually tune for performance of all models."""
-
-    # print the received arguments for users to debug
-    logging.info("Received model parallel configs: ")
-    logging.info(f"num_nodes: {num_nodes}")
-    logging.info(f"num_gpus_per_node: {num_gpus_per_node}")
-    logging.info(f"mbs: {mbs}")
-    logging.info(f"gbs: {gbs}")
-    logging.info(f"tp_size: {tp_size}")
-    logging.info(f"pp_size: {pp_size}")
-    logging.info(f"cp_size: {cp_size}")
-    logging.info(f"vp_size: {vp_size}")
-    logging.info(f"ep_size: {ep_size}")
-    logging.info(f"etp_size: {etp_size}")
-    logging.info(f"enable_cuda_graphs: {enable_cuda_graphs}")
-    logging.info(f"use_mcore_fsdp: {use_mcore_fsdp}")
-    logging.info(f"use_user_buffer_registration: {use_user_buffer_registration}")
-    logging.info(f"use_sharp: {use_sharp}")
-    logging.info(f"recompute_layers: {recompute_layers}")
-    logging.info(f"activation_offload_layers: {activation_offload_layers}")
-    logging.info(f"compute_dtype: {compute_dtype}")
-    logging.info(f"fp8_recipe: {fp8_recipe}")
-    logging.info(f"recompute_modules: {recompute_modules}")
-
-    # nemo.lightning.Trainer configs
-    recipe.trainer.num_nodes = num_nodes
-    recipe.trainer.devices = num_gpus_per_node
-    recipe.trainer.max_steps = max_steps
-
-    recipe.trainer.val_check_interval = max_steps
-    recipe.trainer.limit_val_batches = 0
-
-    # lightning.pytorch.LightningDataModule configs
-    recipe.data.micro_batch_size = mbs
-    recipe.data.global_batch_size = gbs
-    recipe.data.cu_global_batch_splits = cu_global_batch_splits
-    if recipe.data.__fn_or_cls__ == MockDataModule:
-        recipe.data.num_train_samples = max_steps * gbs  # ensure only 1 epoch for whole run
-
-    # parallelism configs
-    recipe.trainer.strategy.tensor_model_parallel_size = tp_size
-    recipe.trainer.strategy.pipeline_model_parallel_size = pp_size
-    recipe.trainer.strategy.context_parallel_size = cp_size
-    recipe.trainer.strategy.virtual_pipeline_model_parallel_size = None if vp_size == 1 else vp_size
-    recipe.trainer.strategy.expert_model_parallel_size = ep_size
-    recipe.trainer.strategy.expert_tensor_parallel_size = etp_size
-    recipe.trainer.strategy.sequence_parallel = bool(tp_size > 1)
-    recipe.trainer.strategy.num_distributed_optimizer_instances = num_distributed_optimizer_instances
-    if nccl_communicator_config_path is not None:
-        recipe.trainer.strategy.nccl_communicator_config_path = nccl_communicator_config_path
-
-    # callback configs
-    comm_overlap_callback_idx = get_comm_overlap_callback_idx(recipe.trainer.callbacks)
-    dp_size = (num_nodes * num_gpus_per_node) / (tp_size * pp_size * cp_size)
-    if comm_overlap_callback_idx is not None:
-        # WARNING: If True, checkpointing (if enabled) might not work
-        recipe.trainer.callbacks[comm_overlap_callback_idx].overlap_param_gather_with_optimizer_step = bool(
-            dp_size > 1 and pp_size > 1 and vp_size and vp_size > 1
-        )
-
-    # enable cross entropy fusion with TE kernel
-    recipe.model.config.cross_entropy_fusion_impl = "te"
-
-    # Cuda graph configs
-    if use_mcore_fsdp and enable_cuda_graphs:
-        logging.warning("Currently, cuda graphs are not supported with FSDP. Disabling cuda graphs.")
-        enable_cuda_graphs = False
-    recipe.model.config.enable_cuda_graph = enable_cuda_graphs
-    recipe.trainer.strategy.use_te_rng_tracker = enable_cuda_graphs
-    if (
-        task in ["none", "lora"]
-        and hasattr(recipe.data, "packed_sequence_specs")
-        and recipe.data.packed_sequence_specs is not None
-    ):
-        recipe.data.packed_sequence_specs.pad_cu_seqlens = enable_cuda_graphs
-
-    # FSDP configs
-    if use_mcore_fsdp:
-        recipe.model.config.init_model_with_meta_device = True
-        recipe.trainer.strategy.fsdp = "megatron"
-        recipe.trainer.strategy.ddp.data_parallel_sharding_strategy = "optim_grads_params"
-        recipe.trainer.strategy.ddp.average_in_collective = False
-        recipe.trainer.strategy.ddp.keep_fp8_transpose_cache_when_using_custom_fsdp = False
-        recipe.model.config.gradient_accumulation_fusion = False
-        if (
-            comm_overlap_callback_idx is not None
-            and recipe.trainer.callbacks[comm_overlap_callback_idx].defer_embedding_wgrad_compute
-        ):
-            logging.warning("Disabling deferring embedding wgrad compute because it cannot work with FSDP together.")
-            recipe.trainer.callbacks[comm_overlap_callback_idx].defer_embedding_wgrad_compute = False
-            if tp_size is not None and tp_size > 1:
-                logging.warning(
-                    "Currently, TP overlap performance is poor when FSDP is used because of jitters. "
-                    "A fix is in progress. Disabling TP overlap."
-                )
-                recipe.trainer.callbacks[comm_overlap_callback_idx].tp_comm_overlap = False
-
-    # User buffers configs
-    if use_user_buffer_registration:
-        recipe.trainer.strategy.ddp.nccl_ub = True
-
-    # Sharp configs
-    if use_sharp:
-        recipe.trainer.strategy.use_sharp = True
-
-    # Recompute configs
-    if recompute_layers > 0:
-        recipe.model.config.recompute_granularity = "full"
-        recipe.model.config.recompute_method = "block"
-        recipe.model.config.recompute_num_layers = recompute_layers
-
-    # Activation cpu offloading
-    if activation_offload_layers > 0:
-        recipe.model.config.cpu_offloading = True
-        recipe.model.config.cpu_offloading_weights = False
-        recipe.model.config.cpu_offloading_num_layers = activation_offload_layers
-
-    if compute_dtype.lower() == "bf16":
-        recipe.optim.config.use_precision_aware_optimizer = True
-
-    # low precision training configs
-    if compute_dtype is not None and compute_dtype.lower() == "fp8":
-        if fp8_recipe is None:
-            fp8_recipe = "ds"
-        if fp8_recipe.lower() == "ds":
-            recipe.trainer.plugins = bf16_with_fp8_mixed()
-        elif fp8_recipe.lower() == "cs":
-            recipe.trainer.plugins = bf16_with_fp8_current_scaling_mixed()
-            # disable first/last layer bf16 for benchmarking
-            recipe.trainer.plugins.first_last_layers_bf16 = False
-        elif fp8_recipe.lower() == "mxfp8":
-            recipe.trainer.plugins = bf16_with_mxfp8_mixed()
-        recipe.trainer.plugins.grad_reduce_in_fp32 = False
-
-    # Activation recompute configs
-    if recompute_modules is not None:
-        recipe.model.config.recompute_modules = recompute_modules
-        assert (
-            recipe.model.config.recompute_granularity == "selective"
-        ), "recompute_granularity must be selective when recompute_modules is provided"
-        assert (
-            recipe.model.config.recompute_num_layers is None
-        ), "recompute_num_layers must be None when recompute_modules is provided"
-
-    # Disable local gradient checker at non-debugging mode
-    recipe.trainer.strategy.ddp.check_for_nan_in_grad = False
-    recipe.trainer.strategy.ddp.check_for_large_grads = False
-
-    return recipe
-
-
-def set_exp_logging_configs(
-    recipe,
-    task: str,
-    domain: str,
-    model_name: str,
-    enable_tb: bool,
-    enable_wd: bool,
-    wandb_prj_name: str,
-    wandb_job_name: str,
-):
-    """Set experiment logging configs."""
-    if task == "pre_train" and domain == "llm":
-        recipe.trainer.callbacks.append(
-            run.Config(
-                FLOPsMeasurementCallback,
-                model_config=recipe.model.config,
-                data_config=recipe.data,
-                model_name=model_name,
-            )
-        )
-
-    if not enable_tb:  # tensorboard adds performance overhead.
-        recipe.log.tensorboard = None
-        recipe.trainer.logger = False
-    else:
-        # default path is NOT intuitive- `<log_dir>/code/nemo_experiments/tb_logs/default/<tfevents_file>`
-        recipe.log.log_dir = "/nemo_run/lightning_logs"  # saves file at- `<log_dir>/lightning_logs/tb_logs
-    if enable_wd:
-        from nemo.collections.llm.recipes.log.default import wandb_logger
-
-        recipe.log.wandb = wandb_logger(project=wandb_prj_name, name=wandb_job_name)
-
-    # Misc. for overall faster experiment runtime
-    recipe.log.ckpt = None
-    recipe.trainer.enable_checkpointing = False
-    recipe.trainer.log_every_n_steps = 1
-
-    return recipe
-
-
-=======
->>>>>>> 29fc2ec3
 def import_ckpt_experiment(executor: run.SlurmExecutor, model: run.Config[GPTModel], source: str):
     """
     Downloads/Acceses checkpoint to be used for fine-tuning. `import_ckpt` first tries find the nemo checkpoint in
