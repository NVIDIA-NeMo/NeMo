# Copyright (c) 2025, NVIDIA CORPORATION.  All rights reserved.
#
# Licensed under the Apache License, Version 2.0 (the "License");
# you may not use this file except in compliance with the License.
# You may obtain a copy of the License at
#
#     http://www.apache.org/licenses/LICENSE-2.0
#
# Unless required by applicable law or agreed to in writing, software
# distributed under the License is distributed on an "AS IS" BASIS,
# WITHOUT WARRANTIES OR CONDITIONS OF ANY KIND, either express or implied.
# See the License for the specific language governing permissions and
# limitations under the License.

import os
import sys
from pathlib import Path
from typing import Dict, List, Optional

import nemo_run as run
import pandas as pd
from lightning.pytorch.callbacks.callback import Callback
from nemo_run.config import get_nemorun_home
from numpy import nan

from nemo.collections.common.tokenizers.huggingface import AutoTokenizer
from nemo.collections.llm.gpt.data.mock import MockDataModule
from nemo.collections.llm.gpt.data.squad import SquadDataModule
from nemo.collections.llm.gpt.model import GPTModel
from nemo.collections.llm.recipes.llama3_8b import MegatronCommOverlapCallback
from nemo.collections.llm.recipes.precision.mixed_precision import (
    bf16_with_fp8_current_scaling_mixed,
    bf16_with_fp8_mixed,
    bf16_with_mxfp8_mixed,
)
from nemo.lightning.base import DEFAULT_NEMO_CACHE_HOME
from nemo.lightning.pytorch.callbacks.flops_callback import FLOPsMeasurementCallback
from nemo.utils import logging

DEFAULT_NEMO_HOME = os.getenv('NEMO_HOME', DEFAULT_NEMO_CACHE_HOME)


def slurm_executor(
    account: str,
    partition: str,
    log_dir: str,
    nodes: int,
    num_gpus_per_node: int,
    time_limit: str = "00:30:00",
    container_image: str = "nvcr.io/nvidia/nemo:dev",
    custom_mounts: List[str] = [],
    custom_env_vars: Dict[str, str] = {},
    custom_srun_args: List[str] = [],
    hf_token: str = None,
    nemo_home: str = DEFAULT_NEMO_HOME,
    wandb_key: str = None,
) -> run.SlurmExecutor:
    """
    Slurm cluster definition with appropriate cluster params and NeMo container params needed for pre-training
    and fine-tuning experiments
    """
    err_msgs = []
    if log_dir != get_nemorun_home():
        err_msgs.append(f"\nRun `export NEMORUN_HOME={log_dir}` in your shell environment and rerun this script.")
    if len(err_msgs) > 0:
        logging.error("\n".join(err_msgs))
        sys.exit(1)

    env_vars = {
        "TORCH_NCCL_AVOID_RECORD_STREAMS": "1",  # Disable caching NCCL communication buffer memory
        "TRANSFORMERS_OFFLINE": "1",  # Enable online downloads from HuggingFace
        "TOKENIZERS_PARALLELISM": "False",  # Restrict warning message prints
        "NCCL_NVLS_ENABLE": "0",  # Disable NVLink SHARP to save memory
        "NVTE_FLASH_ATTN": "1",  # Enable Flash Attention, which is needed to enable cuDNN fused attention
        "NVTE_FUSED_ATTN": "1",  # Enable cuDNN fused attention
        "NEMO_LOG_MEMORY_USAGE": "1",  # Print memory allocation
        "NEMORUN_HOME": log_dir,
    }
    if wandb_key is not None:
        env_vars["WANDB_API_KEY"] = wandb_key
    mounts = []
    srun_args = [
        "--mpi=pmix",
        "numactl --cpunodebind=$((SLURM_LOCALID/4)) --membind=$((SLURM_LOCALID/4))",
    ]

    if nemo_home != DEFAULT_NEMO_CACHE_HOME:  # DO NOT change this to 'DEFAULT_NEMO_HOME'/'NEMO_HOME'
        env_vars.update({"NEMO_HOME": nemo_home})
        mounts.extend([f"{nemo_home}:{nemo_home}"])
    if hf_token is not None:
        env_vars.update({"HF_TOKEN": hf_token, "TRANSFORMERS_OFFLINE": "0"})

    env_vars |= custom_env_vars
    mounts.extend(custom_mounts)
    srun_args.extend(custom_srun_args)

    # add --segment flag to sbatch if job uses GB200 and goes beyond one rack.
    segment = None
    if num_gpus_per_node == 4 and nodes > 18:
        for segment_candidate in range(18, 0, -1):
            if nodes % segment_candidate == 0:
                segment = segment_candidate
                break

    executor = run.SlurmExecutor(
        account=account,
        partition=partition,
        tunnel=run.LocalTunnel(
            job_dir=os.path.join(log_dir, "experiments"),
        ),
        nodes=nodes,
        ntasks_per_node=num_gpus_per_node,
        container_image=container_image,
        container_mounts=mounts,
        env_vars=env_vars,
        srun_args=srun_args,
        time=time_limit,
        mem="0",
        exclusive=True,
        packager=run.GitArchivePackager(),
        segment=segment,
    )

    return executor


def hf_tokenizer(model_name: str) -> run.Config[AutoTokenizer]:
    """
    HuggingFace tokenizer.

    Args:
        model_name (str): corresponds to HuggingFace-AutoTokenizer's 'pretrained_model_name_or_path' input argument.
                For more details please refer to-
                huggingface.co/docs/transformers/v4.47.1/en/model_doc/auto#transformers.AutoTokenizer
    """
    log_msg = [
        f"`AutoTokenizer` first searches for tokenizer files locally stored in {DEFAULT_NEMO_HOME}.",
        "(from env var `NEMO_HOME`- can be changed using '-nh/--nemo_home' CLI arg).",
        "If files are missing locally, `AutoTokenizer` will try downloading from HuggingFace. In this case-",
        "make sure env vars 'TRANSFORMERS_OFFLINE':'0' and 'HF_TOKEN':'<token_value>' are set in your sbatch script.",
        "Both of these will be set automatically if you provide '-hf/--hf_token' CLI arg.",
    ]
    logging.warning(" ".join(log_msg))

    return run.Config(
        AutoTokenizer,
        pretrained_model_name=model_name,
        use_fast=True,
    )


def get_user_configs(gpu: str, task: str, model_name: str, model_size: str, args) -> List[int]:
    """
    Choose recommended configs tuned for performance from a csv file if available.
    User (command line) provided args override the recommended configs.

    NOTE: pre-train and PEFT recommended configs available for H100 and B200.

    Args:
        gpu (str): target GPU machine for experiment. Options- ['h100', 'b200']
        task (str): experiment task. Options- ['pre_train', 'sft', 'lora']
        model_name (str): target model for experiment. E.g.: 'llama3', 'mixtral'
        model_size (str): size of target model. E.g.: '8b' (for llama3)
    """
    script_dir = str(Path(__file__).parent.absolute())
    recommended_configs_csv = os.path.join(script_dir, "recommended_model_configs", f"model_configs_{gpu}.csv")
    logging.info(f"Using {recommended_configs_csv} for loading default recommended model configs")

    config_df = pd.DataFrame()
    if os.path.isfile(recommended_configs_csv):
        df = pd.read_csv(recommended_configs_csv)
        config_df = df[
            (df["task"] == task)
            & (df["model"] == model_name)
            & (df["size"] == model_size)
            & (df["dtype"] == args.compute_dtype)
            & (args.num_gpus is None or df['num_gpus'] == args.num_gpus)
        ]
        config_df = config_df.replace({nan: None})
        if len(config_df) == 0:
            logging.warning(f"Missing performance configs for {task}-{model_name}-{model_size}-{args.compute_dtype}")
            logging.warning("Make sure you provide all necessary arguments in the command line")

    config = config_df.to_dict(orient='records')[0] if len(config_df) > 0 else {}

    num_gpus = config.get("num_gpus") if args.num_gpus is None else args.num_gpus
    num_nodes = -(num_gpus // -args.gpus_per_node)  # ceil division
    mbs = config.get("mbs") if args.micro_batch_size is None else args.micro_batch_size
    gbs = config.get("gbs") if args.global_batch_size is None else args.global_batch_size
    tp_size = config.get("tp_size") if args.tensor_parallel_size is None else args.tensor_parallel_size
    pp_size = config.get("pp_size") if args.pipeline_parallel_size is None else args.pipeline_parallel_size
    cp_size = config.get("cp_size") if args.context_parallel_size is None else args.context_parallel_size
    ep_size = config.get("ep_size") if args.expert_parallel_size is None else args.expert_parallel_size
    vp_size = args.virtual_pipeline_parallel_size
    vp_size = config.get("vp_size") if vp_size is None else vp_size
    etp_size = args.expert_tensor_parallel_size
    etp_size = config.get("etp_size") if etp_size is None else etp_size

    enable_cuda_graphs = config.get("cuda_graphs") if args.cuda_graphs is None else args.cuda_graphs
    enable_cuda_graphs = False if enable_cuda_graphs is None else bool(int(enable_cuda_graphs))

    use_mcore_fsdp = config.get("use_mcore_fsdp") if args.use_mcore_fsdp is None else args.use_mcore_fsdp
    use_mcore_fsdp = False if use_mcore_fsdp is None else bool(int(use_mcore_fsdp))

    recompute_layers = config.get("recompute_layers") if args.recompute_layers is None else args.recompute_layers
    recompute_layers = 0 if recompute_layers is None else int(recompute_layers)
    activation_offload_layers = (
        config.get("activation_offload_layers")
        if args.activation_offload_layers is None
        else args.activation_offload_layers
    )
    activation_offload_layers = 0 if activation_offload_layers is None else int(activation_offload_layers)

    if args.recompute_modules is not None:
        recompute_modules = args.recompute_modules
        assert isinstance(recompute_modules, list), "recompute_modules must be a list"
    elif config.get("recompute_modules") is not None:
        recompute_modules = config.get("recompute_modules").split('/')
    else:
        recompute_modules = None

    kwargs = num_nodes, mbs, gbs, tp_size, pp_size, cp_size, vp_size, ep_size, etp_size
    kwargs = [int(arg) if arg is not None else arg for arg in kwargs] + [
        enable_cuda_graphs,
        use_mcore_fsdp,
        recompute_layers,
        activation_offload_layers,
        recompute_modules,
    ]

    return kwargs


def set_primary_perf_configs(
    recipe,
    task: str,
    num_nodes: int,
    num_gpus_per_node: int,
    mbs: int,
    gbs: int,
    max_steps: int,
    tp_size: int,
    pp_size: int,
    cp_size: int,
    vp_size: int,
    ep_size: int,
    etp_size: Optional[int] = None,
    enable_cuda_graphs: bool = False,
    use_mcore_fsdp: bool = False,
    recompute_layers: int = 0,
    activation_offload_layers: int = 0,
<<<<<<< HEAD
    recompute_modules: Optional[List[str]] = None,
=======
    compute_dtype: str = None,
    fp8_recipe: str = None,
>>>>>>> ca202214
):
    """Set experiment configs we usually tune for performance of all models."""
    # nemo.lightning.Trainer configs
    recipe.trainer.num_nodes = num_nodes
    recipe.trainer.devices = num_gpus_per_node
    recipe.trainer.max_steps = max_steps

    recipe.trainer.val_check_interval = max_steps
    recipe.trainer.limit_val_batches = 0

    # lightning.pytorch.LightningDataModule configs
    recipe.data.micro_batch_size = mbs
    recipe.data.global_batch_size = gbs
    if recipe.data.__fn_or_cls__ == MockDataModule:
        recipe.data.num_train_samples = max_steps * gbs  # ensure only 1 epoch for whole run

    # parallelism configs
    recipe.trainer.strategy.tensor_model_parallel_size = tp_size
    recipe.trainer.strategy.pipeline_model_parallel_size = pp_size
    recipe.trainer.strategy.context_parallel_size = cp_size
    recipe.trainer.strategy.virtual_pipeline_model_parallel_size = None if vp_size == 1 else vp_size
    recipe.trainer.strategy.expert_model_parallel_size = ep_size
    recipe.trainer.strategy.expert_tensor_parallel_size = etp_size

    recipe.trainer.strategy.sequence_parallel = bool(tp_size > 1)

    # callback configs
    comm_overlap_callback_idx = get_comm_overlap_callback_idx(recipe.trainer.callbacks)
    dp_size = (num_nodes * num_gpus_per_node) / (tp_size * pp_size * cp_size)
    if comm_overlap_callback_idx is not None:
        # WARNING: If True, checkpointing (if enabled) might not work
        recipe.trainer.callbacks[comm_overlap_callback_idx].overlap_param_gather_with_optimizer_step = bool(
            dp_size > 1 and pp_size > 1 and vp_size and vp_size > 1
        )

    # enable cross entropy fusion with TE kernel
    recipe.model.config.cross_entropy_fusion_impl = "te"

    # Cuda graph configs
    if use_mcore_fsdp and enable_cuda_graphs:
        logging.warning("Currently, cuda graphs are not supported with FSDP. Disabling cuda graphs.")
        enable_cuda_graphs = False
    recipe.model.config.enable_cuda_graph = enable_cuda_graphs
    recipe.trainer.strategy.use_te_rng_tracker = enable_cuda_graphs
    if (
        task in ["none", "lora"]
        and hasattr(recipe.data, "packed_sequence_specs")
        and recipe.data.packed_sequence_specs is not None
    ):
        recipe.data.packed_sequence_specs.pad_cu_seqlens = enable_cuda_graphs

    # FSDP configs
    if use_mcore_fsdp:
        recipe.model.config.init_model_with_meta_device = True
        recipe.trainer.strategy.fsdp = "megatron"
        recipe.trainer.strategy.ddp.data_parallel_sharding_strategy = "optim_grads_params"
        recipe.trainer.strategy.ddp.average_in_collective = False
        recipe.trainer.strategy.ddp.keep_fp8_transpose_cache_when_using_custom_fsdp = False
        recipe.model.config.gradient_accumulation_fusion = False
        if (
            comm_overlap_callback_idx is not None
            and recipe.trainer.callbacks[comm_overlap_callback_idx].defer_embedding_wgrad_compute
        ):
            logging.warning("Disabling deferring embedding wgrad compute because it cannot work with FSDP together.")
            recipe.trainer.callbacks[comm_overlap_callback_idx].defer_embedding_wgrad_compute = False
            if tp_size is not None and tp_size > 1:
                logging.warning(
                    "Currently, TP overlap performance is poor when FSDP is used because of jitters. "
                    "A fix is in progress. Disabling TP overlap."
                )
                recipe.trainer.callbacks[comm_overlap_callback_idx].tp_comm_overlap = False

    # Recompute configs
    if recompute_layers > 0:
        recipe.model.config.recompute_granularity = "full"
        recipe.model.config.recompute_method = "block"
        recipe.model.config.recompute_num_layers = recompute_layers

    # Activation cpu offloading
    if activation_offload_layers > 0:
        recipe.model.config.cpu_offloading = True
        recipe.model.config.cpu_offloading_weights = False
        recipe.model.config.cpu_offloading_num_layers = activation_offload_layers

<<<<<<< HEAD
    if recompute_modules is not None:
        recipe.model.config.recompute_modules = recompute_modules
        assert (
            recipe.model.config.recompute_granularity == "selective"
        ), "recompute_granularity must be selective when recompute_modules is provided"
        assert (
            recipe.model.config.recompute_num_layers is None
        ), "recompute_num_layers must be None when recompute_modules is provided"
=======
    # low precision training configs
    if compute_dtype is not None and compute_dtype.lower() == "fp8":
        if fp8_recipe is None:
            fp8_recipe = "ds"
        if fp8_recipe.lower() == "ds":
            recipe.trainer.plugins = bf16_with_fp8_mixed()
        elif fp8_recipe.lower() == "cs":
            recipe.trainer.plugins = bf16_with_fp8_current_scaling_mixed()
            # disable first/last layer bf16 for benchmarking
            recipe.trainer.plugins.first_last_layers_bf16 = False
        elif fp8_recipe.lower() == "mxfp8":
            recipe.trainer.plugins = bf16_with_mxfp8_mixed()
        recipe.trainer.plugins.grad_reduce_in_fp32 = False
        if use_mcore_fsdp:
            logging.warning("Currently FSDP does not support FP8 param gather. Disabling fp8 param gather.")
            recipe.trainer.plugins.fp8_param_gather = False
>>>>>>> ca202214

    return recipe


def set_exp_logging_configs(
    recipe,
    task: str,
    domain: str,
    model_name: str,
    enable_tb: bool,
    enable_wd: bool,
    wandb_prj_name: str,
    wandb_job_name: str,
):
    """Set experiment logging configs."""
    if task == "pre_train" and domain == "llm":
        recipe.trainer.callbacks.append(
            run.Config(
                FLOPsMeasurementCallback,
                model_config=recipe.model.config,
                data_config=recipe.data,
                model_name=model_name,
            )
        )

    if not enable_tb:  # tensorboard adds performance overhead.
        recipe.log.tensorboard = None
        recipe.trainer.logger = False
    else:
        # default path is NOT intuitive- `<log_dir>/code/nemo_experiments/tb_logs/default/<tfevents_file>`
        recipe.log.log_dir = "/nemo_run/lightning_logs"  # saves file at- `<log_dir>/lightning_logs/tb_logs
    if enable_wd:
        from nemo.collections.llm.recipes.log.default import wandb_logger

        recipe.log.wandb = wandb_logger(project=wandb_prj_name, name=wandb_job_name)

    # Misc. for overall faster experiment runtime
    recipe.log.ckpt = None
    recipe.trainer.enable_checkpointing = False
    recipe.trainer.log_every_n_steps = 1

    return recipe


def import_ckpt_experiment(executor: run.SlurmExecutor, model: run.Config[GPTModel], source: str):
    """
    Downloads/Acceses checkpoint to be used for fine-tuning. `import_ckpt` first tries find the nemo checkpoint in
    <NEMO_HOME>/models/. For eg: for llama3 8b, the path will look like- <NEMO_HOME>/models/meta-llama/Meta-Llama-3-8B
    If missing, tries to downloads at the same location from HuggingFace and converts it nemo format.

    Args:
        source (str): HuggingFace URL. For eg- hf://meta-llama/Meta-Llama-3-70B
    """
    from copy import deepcopy

    from nemo.collections.llm import import_ckpt

    import_executor = deepcopy(executor)
    import_executor.ntasks_per_node = 1
    import_executor.nodes = 1

    return run.Partial(import_ckpt, model=model, source=source, overwrite=False), import_executor, "import_ckpt_exp"


def isfile_train_pack_metadata(hf_model_uri: str, data_config: run.Config[SquadDataModule]) -> bool:
    """
    This method is used for fine-tuning. It checks if packed train data for a partiular
    sequence length exists locally. This is needed to set data flag (force_redownload=True)
    which avoids experiment crash in case files are missing.
    """
    datasets_dir = os.getenv("NEMO_DATASETS_CACHE", os.path.join(DEFAULT_NEMO_HOME, "datasets"))
    model_dir = hf_model_uri.replace("/", "--")
    metadata_filename = f"{data_config.seq_length}_metadata.jsonl"

    train_pack_metadata_filepath = os.path.join(datasets_dir, "squad", "packed", model_dir, metadata_filename)

    return os.path.exists(train_pack_metadata_filepath) and os.path.isfile(train_pack_metadata_filepath)


def get_comm_overlap_callback_idx(callbacks: List[Callback]) -> int | None:
    """
    nemo.lightning.Trainer has a list of callbacks defined. This method identifies index of MegatronCommOverlapCallback
    from the list defined in recipes in nemo.collections.llm.recipes. The index is needed to override ddp communication
    params
    """
    if callbacks:  # default is None in lightning
        for idx, callback in enumerate(callbacks):
            if callback.__fn_or_cls__ == MegatronCommOverlapCallback:
                return idx
    return None


def args_sanity_check(args: dict) -> None:
    """
    Check the sanity of argument settings
    """
    if args.wandb:
        assert args.wandb_key is not None, "wandb logger needs \"wandb_key\""
        assert args.wandb_prj_name is not None, "wandb logger needs \"wandb_prj_name\""
        assert args.wandb_job_name is not None, "wandb logger needs \"wandb_job_name\""<|MERGE_RESOLUTION|>--- conflicted
+++ resolved
@@ -249,12 +249,9 @@
     use_mcore_fsdp: bool = False,
     recompute_layers: int = 0,
     activation_offload_layers: int = 0,
-<<<<<<< HEAD
-    recompute_modules: Optional[List[str]] = None,
-=======
     compute_dtype: str = None,
     fp8_recipe: str = None,
->>>>>>> ca202214
+    recompute_modules: Optional[List[str]] = None,
 ):
     """Set experiment configs we usually tune for performance of all models."""
     # nemo.lightning.Trainer configs
@@ -339,16 +336,6 @@
         recipe.model.config.cpu_offloading_weights = False
         recipe.model.config.cpu_offloading_num_layers = activation_offload_layers
 
-<<<<<<< HEAD
-    if recompute_modules is not None:
-        recipe.model.config.recompute_modules = recompute_modules
-        assert (
-            recipe.model.config.recompute_granularity == "selective"
-        ), "recompute_granularity must be selective when recompute_modules is provided"
-        assert (
-            recipe.model.config.recompute_num_layers is None
-        ), "recompute_num_layers must be None when recompute_modules is provided"
-=======
     # low precision training configs
     if compute_dtype is not None and compute_dtype.lower() == "fp8":
         if fp8_recipe is None:
@@ -365,7 +352,16 @@
         if use_mcore_fsdp:
             logging.warning("Currently FSDP does not support FP8 param gather. Disabling fp8 param gather.")
             recipe.trainer.plugins.fp8_param_gather = False
->>>>>>> ca202214
+    
+    # Activation recompute configs
+    if recompute_modules is not None:
+        recipe.model.config.recompute_modules = recompute_modules
+        assert (
+            recipe.model.config.recompute_granularity == "selective"
+        ), "recompute_granularity must be selective when recompute_modules is provided"
+        assert (
+            recipe.model.config.recompute_num_layers is None
+        ), "recompute_num_layers must be None when recompute_modules is provided"
 
     return recipe
 
