--- conflicted
+++ resolved
@@ -35,6 +35,7 @@
 
 
 def create_shar_from_manifest(manifest, out_shar_dir, num_shard=10, dataset_name='squadv2', turn_silence_sec=0.32):
+def create_shar_from_manifest(manifest, out_shar_dir, num_shard=10, dataset_name='squadv2', turn_silence_sec=0.32):
     in_manifest = list(json_reader(manifest))
     print(f"...loaded {manifest} # of datapoints {len(in_manifest)}")
     shard_size = int(len(in_manifest) / num_shard)
@@ -60,11 +61,7 @@
             try:
                 if 'value' not in convs[0] or not os.path.exists(convs[0]['value']):
                     raise FileNotFoundError(f"File not found for convs[0]['value']: {convs[0]['value']}")
-<<<<<<< HEAD
                 
-=======
-
->>>>>>> 99f29fa3
                 if 'value' not in convs[1] or not os.path.exists(convs[1]['value']):
                     raise FileNotFoundError(f"File not found for convs[1]['value']: {convs[1]['value']}")
 
@@ -80,7 +77,19 @@
                     instructions.append(convs[0]["instruction"])
                 else:
                     instructions.append("")
-
+                # Instructions from the user. In case the question is part of the source audio this is a static text "Transcribe and answer",
+                # If not then this is the actual question from the user but in text.
+                # For direct_s2s instructions are always empty (else part)
+                if "instruction" in convs[0]:
+                    instructions.append(convs[0]["instruction"])
+                else:
+                    instructions.append("")
+
+                # Language source
+                if "lang" in convs[0]:
+                    source_language.append(convs[0]["lang"])
+                else:
+                    source_language.append("EN")
                 # Language source
                 if "lang" in convs[0]:
                     source_language.append(convs[0]["lang"])
@@ -98,6 +107,17 @@
                     target_language.append("EN")
             except:
                 logging.info(f'Skipping {i}th json record.')
+                # Loading agent audio and using only the extracted features as nd.array
+                target_recordings.append(Recording.from_file(convs[1]['value']))
+                # Agent answer transcript
+                answer_list.append(convs[1]["transcript"])
+                # Language target
+                if "lang" in convs[1]:
+                    target_language.append(convs[1]["lang"])
+                else:
+                    target_language.append("EN")
+            except:
+                logging.info(f'Skipping {i}th json record.')
     in_manifest = cleaned_manifest
 
     print("Done extracting data from manifest")
@@ -109,10 +129,26 @@
     for j, cut in tqdm(enumerate(cuts)):
         user_audio_list = []
         agent_audio_list = []
+        user_audio_list = []
+        agent_audio_list = []
         total_dur = 0
+
 
         convs = in_manifest[j]["conversations"] + in_manifest[num_cuts - j - 1]["conversations"]
         for i in range(0, len(convs), 2):
+
+            user_recording = Recording.from_file(convs[i]['value'])
+            agent_recording = Recording.from_file(convs[i + 1]['value'])
+
+            sample_rate = agent_recording.sampling_rate
+            user_duration = user_recording.duration + turn_silence_sec
+            agent_duration = agent_recording.duration
+            cur_user_audio = user_recording.resample(sample_rate).load_audio()
+            cur_agent_audio = agent_recording.load_audio()
+
+            silence_padding = np.zeros((1, int(turn_silence_sec * sample_rate)))
+            user_audio_list.extend([cur_user_audio, silence_padding, np.zeros_like(cur_agent_audio)])
+            agent_audio_list.extend([np.zeros_like(cur_user_audio), silence_padding, cur_agent_audio])
 
             user_recording = Recording.from_file(convs[i]['value'])
             agent_recording = Recording.from_file(convs[i + 1]['value'])
@@ -152,11 +188,7 @@
             total_dur += user_duration + agent_duration
 
         user_audio = np.concatenate(user_audio_list, axis=1)
-<<<<<<< HEAD
         agent_audio = np.concatenate(agent_audio_list, axis=1)    
-=======
-        agent_audio = np.concatenate(agent_audio_list, axis=1)
->>>>>>> 99f29fa3
         # append trailing silence to help agent learn to stop
         user_audio_list.append(silence_padding)
         agent_audio_list.append(silence_padding)
@@ -169,32 +201,19 @@
         user_stream = BytesIO()
         agent_stream = BytesIO()
         save_audio(dest=user_stream, src=user_audio, sampling_rate=sample_rate, format="wav")
-<<<<<<< HEAD
         save_audio(dest=agent_stream, src=agent_audio, sampling_rate=sample_rate, format="wav")    
-=======
-        save_audio(dest=agent_stream, src=agent_audio, sampling_rate=sample_rate, format="wav")
->>>>>>> 99f29fa3
         user_stream.seek(0)
         agent_stream.seek(0)
         cut.recording = Recording.from_bytes(user_stream.getvalue(), f"{cut.id}_user")
         cut.target_audio = Recording.from_bytes(agent_stream.getvalue(), f"{cut.id}_agent")
-<<<<<<< HEAD
-
-=======
->>>>>>> 99f29fa3
+
 
     print("...Making Shars")
     out_shar_dir = Path(out_shar_dir)
     out_shar_dir.mkdir(parents=True, exist_ok=True)
     shard_size = shard_size
     # assert len(user_recordings) % shard_size != 0, "Lhotse breaks if feat_list is a multiple of shard_size"
-<<<<<<< HEAD
     exported = cuts.to_shar(out_shar_dir, fields={"recording": "flac", "target_audio": "flac"}, num_jobs=1, shard_size=shard_size)
-=======
-    exported = cuts.to_shar(
-        out_shar_dir, fields={"recording": "flac", "target_audio": "flac"}, num_jobs=1, shard_size=shard_size
-    )
->>>>>>> 99f29fa3
     print(f"...share created")
 
 
@@ -214,6 +233,11 @@
         '--num_shard',
         type=int,
         default=10,
+    )
+    parser.add_argument(
+        '--dataset_name',
+        type=str,
+        default="squadv2",
     )
     parser.add_argument(
         '--dataset_name',
@@ -230,11 +254,7 @@
         manifest=args.manifest,
         out_shar_dir=args.out_shar_dir,
         num_shard=args.num_shard,
-<<<<<<< HEAD
         dataset_name=args.dataset_name
-=======
-        dataset_name=args.dataset_name,
->>>>>>> 99f29fa3
     )
 
 
