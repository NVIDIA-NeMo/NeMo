--- conflicted
+++ resolved
@@ -131,38 +131,18 @@
     action='store_true',
     help="Whether or not to randomly shuffle the samples in the manifest before tarring/sharding.",
 )
-<<<<<<< HEAD
-parser.add_argument(
-    "--sort",
-    action='store_true',
-    help="Whether or not to sort samples based on their duration.",
-)
-
-parser.add_argument(
-    "--sort_shard",
-=======
 
 parser.add_argument(
     "--sort_in_shards",
->>>>>>> d5a1d11f
     action='store_true',
     help="Whether or not to sort samples inside the shards based on their duration.",
 )
 
 parser.add_argument(
-<<<<<<< HEAD
-    "--use_relative_paths",
-    action='store_true',
-    help="Whether or not consider the paths in the manifest relative to the path of the manifest file itself.",
-)
-
-parser.add_argument("--shuffle_seed", type=int, help="Random seed for use if shuffling is enabled.")
-=======
     "--buckets_num", type=int, default=1, help="Number of buckets to create based on duration.",
 )
 
 parser.add_argument("--shuffle_seed", type=int, default=None, help="Random seed for use if shuffling is enabled.")
->>>>>>> d5a1d11f
 parser.add_argument(
     '--write_metadata',
     action='store_true',
@@ -180,9 +160,6 @@
 class ASRTarredDatasetConfig:
     num_shards: int = -1
     shuffle: bool = False
-    use_relative_paths: bool = False
-    sort: bool = True
-    sort_shard: bool = True
     max_duration: Optional[float] = None
     min_duration: Optional[float] = None
     shuffle_seed: Optional[int] = None
@@ -265,11 +242,6 @@
 
         # Read the existing manifest
         entries, filtered_entries, filtered_duration = self._read_manifest(manifest_path, config)
-
-        if config.use_relative_paths:
-            for e in entries:
-                manifest_folder, _ = os.path.split(manifest_path)
-                e["audio_filepath"] = os.path.join(manifest_folder, e["audio_filepath"])
 
         if len(filtered_entries) > 0:
             print(f"Filtered {len(filtered_entries)} files which amounts to {filtered_duration} seconds of audio.")
@@ -282,8 +254,6 @@
             print("Shuffling...")
             random.shuffle(entries)
 
-        if config.sort:
-            entries.sort(key=lambda x: x["duration"], reverse=False)
         # Create shards and updated manifest entries
         print(f"Number of samples added : {len(entries)}")
         print(f"Remainder: {len(entries) % config.num_shards}")
@@ -511,13 +481,8 @@
         with open(manifest_path, 'r') as m:
             for line in m:
                 entry = json.loads(line)
-<<<<<<< HEAD
-                if (config.max_duration is None or entry['duration'] <= config.max_duration) and (
-                    config.min_duration is None or entry['duration'] > config.min_duration
-=======
                 if (config.max_duration is None or entry['duration'] < config.max_duration) and (
                     config.min_duration is None or entry['duration'] >= config.min_duration
->>>>>>> d5a1d11f
                 ):
                     entries.append(entry)
                 else:
@@ -529,11 +494,7 @@
     def _create_shard(self, entries, target_dir, shard_id, manifest_folder):
         """Creates a tarball containing the audio files from `entries`.
         """
-<<<<<<< HEAD
-        if self.config.sort_shard:
-=======
         if self.config.sort_in_shards:
->>>>>>> d5a1d11f
             entries.sort(key=lambda x: x["duration"], reverse=False)
 
         new_entries = []
@@ -603,22 +564,6 @@
 
 
 def main():
-<<<<<<< HEAD
-    manifest_path = args.manifest_path
-    concat_manifest_paths = args.concat_manifest_paths
-    target_dir = args.target_dir
-    metadata_path = args.metadata_path
-    num_shards = args.num_shards
-    max_duration = args.max_duration
-    min_duration = args.min_duration
-    shuffle = args.shuffle
-    use_relative_paths = args.use_relative_paths
-    sort = args.sort
-    sort_shard = args.sort_shard
-    seed = args.shuffle_seed if args.shuffle_seed else None
-    write_metadata = args.write_metadata
-    num_workers = args.workers
-=======
     if args.buckets_num > 1:
         bucket_length = (args.max_duration - args.min_duration) / float(args.buckets_num)
         for i in range(args.buckets_num):
@@ -635,7 +580,6 @@
     else:
         create_tar_datasets(min_duration=args.min_duration, max_duration=args.max_duration, target_dir=args.target_dir)
 
->>>>>>> d5a1d11f
 
 def create_tar_datasets(min_duration: float, max_duration: float, target_dir: str):
     builder = ASRTarredDatasetBuilder()
@@ -643,16 +587,8 @@
     if args.write_metadata:
         metadata = ASRTarredDatasetMetadata()
         dataset_cfg = ASRTarredDatasetConfig(
-<<<<<<< HEAD
-            num_shards=num_shards,
-            shuffle=shuffle,
-            sort=sort,
-            sort_shard=sort_shard,
-            use_relative_paths=use_relative_paths,
-=======
             num_shards=args.num_shards,
             shuffle=args.shuffle,
->>>>>>> d5a1d11f
             max_duration=max_duration,
             min_duration=min_duration,
             shuffle_seed=args.shuffle_seed,
@@ -670,16 +606,8 @@
 
         # Create a tarred dataset from scratch
         config = ASRTarredDatasetConfig(
-<<<<<<< HEAD
-            num_shards=num_shards,
-            shuffle=shuffle,
-            use_relative_paths=use_relative_paths,
-            sort=sort,
-            sort_shard=sort_shard,
-=======
             num_shards=args.num_shards,
             shuffle=args.shuffle,
->>>>>>> d5a1d11f
             max_duration=max_duration,
             min_duration=min_duration,
             shuffle_seed=args.shuffle_seed,
@@ -707,16 +635,9 @@
         # Add command line overrides (everything other than num_shards)
         metadata.dataset_config.max_duration = max_duration
         metadata.dataset_config.min_duration = min_duration
-<<<<<<< HEAD
-        metadata.dataset_config.shuffle = shuffle
-        metadata.dataset_config.sort = sort
-        metadata.dataset_config.sort_shard = sort_shard
-        metadata.dataset_config.shuffle_seed = seed
-=======
         metadata.dataset_config.shuffle = args.shuffle
         metadata.dataset_config.shuffle_seed = args.shuffle_seed
         metadata.dataset_config.sort_in_shards = args.sort_in_shards
->>>>>>> d5a1d11f
 
         builder.configure(metadata.dataset_config)
 
