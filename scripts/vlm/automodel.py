--- conflicted
+++ resolved
@@ -104,18 +104,11 @@
     if "google/gemma-3" in args.model:
         model_kwargs["attn_implementation"] = "eager"
 
-<<<<<<< HEAD
     # Currently freezing language model is not supported as it gives error related to no grad
     # TODO: Fix this
     if args.freeze_language_model:
         raise ValueError("Freezing language model is not supported for current version of VLM automodel")
 
-    model = vlm.HFAutoModelForImageTextToText(args.model, load_in_4bit=args.use_4bit, processor=processor,
-                                              freeze_language_model=args.freeze_language_model,
-                                              freeze_vision_model=args.freeze_vision_model,
-                                              **model_kwargs)
-    
-=======
     model = vlm.HFAutoModelForImageTextToText(
         args.model,
         load_in_4bit=args.use_4bit,
@@ -125,7 +118,6 @@
         **model_kwargs,
     )
 
->>>>>>> 788b6aa2
     peft = None
     if args.peft == 'lora':
         peft = llm.peft.LoRA(
