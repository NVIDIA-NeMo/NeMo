--- conflicted
+++ resolved
@@ -81,11 +81,7 @@
     'cv': req_file("requirements_cv.txt"),
     'nlp': req_file("requirements_nlp.txt"),
     'tts': req_file("requirements_tts.txt"),
-<<<<<<< HEAD
-    'tools': req_file("requirements_tools.txt"),
-=======
     'text_processing': req_file("requirements_text_processing.txt"),
->>>>>>> 52121810
 }
 
 extras_require['all'] = list(chain(extras_require.values()))
