# Copyright (c) 2025, NVIDIA CORPORATION.  All rights reserved.
#
# Licensed under the Apache License, Version 2.0 (the "License");
# you may not use this file except in compliance with the License.
# You may obtain a copy of the License at
#
#     http://www.apache.org/licenses/LICENSE-2.0
#
# Unless required by applicable law or agreed to in writing, software
# distributed under the License is distributed on an "AS IS" BASIS,
# WITHOUT WARRANTIES OR CONDITIONS OF ANY KIND, either express or implied.
# See the License for the specific language governing permissions and
# limitations under the License.

import copy
import faulthandler
import glob
import json
import os
import tempfile
from functools import lru_cache

import jiwer
import pytest
import torch
from omegaconf import open_dict

from nemo.collections.asr.models import ASRModel
from nemo.collections.asr.parts.submodules.rnnt_beam_decoding import BeamBatchedInfer
from nemo.collections.asr.parts.submodules.tdt_beam_decoding import BeamBatchedTDTInfer
from nemo.collections.asr.parts.utils import rnnt_utils
from nemo.core.utils import numba_utils
from nemo.utils import logging
from nemo.core.utils.cuda_python_utils import skip_cuda_python_test_if_cuda_graphs_conditional_nodes_not_supported
from nemo.core.utils.numba_utils import __NUMBA_MINIMUM_VERSION__
from nemo.core.utils.optional_libs import KENLM_AVAILABLE

faulthandler.enable()

RNNT_MODEL = "stt_en_conformer_transducer_small"
TDT_MODEL = "nvidia/parakeet-tdt_ctc-110m"
DEVICES = [torch.device("cpu")]

if torch.cuda.is_available():
    DEVICES.append(torch.device('cuda'))

NUMBA_RNNT_LOSS_AVAILABLE = numba_utils.numba_cpu_is_supported(
    __NUMBA_MINIMUM_VERSION__
) or numba_utils.numba_cuda_is_supported(__NUMBA_MINIMUM_VERSION__)


@pytest.fixture()
def test_audio_filenames(test_data_dir):
    return tuple(glob.glob(os.path.join(test_data_dir, "asr", "test", "an4", "wav", "*.wav")))


@lru_cache(maxsize=4)
def get_model(model_name: str, device: torch.device = torch.device("cpu")):
    return ASRModel.from_pretrained(model_name, map_location=device)


@lru_cache(maxsize=4)
def get_model_encoder_output(
    test_audio_filenames,
    num_samples: int,
    model_name: ASRModel,
    device: torch.device = torch.device("cpu"),
    dtype: torch.dtype = torch.float32,
):
    audio_filepaths = test_audio_filenames[:num_samples]
    with tempfile.TemporaryDirectory() as tmpdir:
        with open(os.path.join(tmpdir, 'manifest.json'), 'w', encoding='utf-8') as fp:
            for audio_file in audio_filepaths:
                entry = {'audio_filepath': audio_file, 'duration': None, 'text': ''}
                fp.write(json.dumps(entry) + '\n')

        config = {
            'paths2audio_files': audio_filepaths,
            'batch_size': len(audio_filepaths),
            'temp_dir': tmpdir,
            'num_workers': 1,
        }

        with torch.no_grad():
            model = get_model(model_name, device)
            model.preprocessor.featurizer.dither = 0.0
            model.preprocessor.featurizer.pad_to = 0
            model.eval()

            temporary_datalayer = model._setup_transcribe_dataloader(config)
            for test_batch in temporary_datalayer:
                encoded, encoded_len = model.forward(
                    input_signal=test_batch[0].to(device, dtype=dtype), input_signal_length=test_batch[1].to(device)
                )
    logging.info("Successfully loaded dataset")
    return model, encoded, encoded_len


def decode_text_from_hypotheses(hyps, decoding):
    decoded_hyps = decoding.decode_hypothesis(hyps)  # type: List[str]

    return decoded_hyps


def decode_text_from_nbest_hypotheses(hyps, decoding):
    all_hypotheses = []

    for nbest_hyp in hyps:  # type: rnnt_utils.NBestHypotheses
        n_hyps = nbest_hyp.n_best_hypotheses  # Extract all hypotheses for this sample
        decoded_hyps = decoding.decode_hypothesis(n_hyps)  # type: List[str]

        all_hypotheses.append(decoded_hyps)

    return all_hypotheses


class TestRNNTDecoding:
    @pytest.mark.skipif(
        not NUMBA_RNNT_LOSS_AVAILABLE,
        reason='RNNTLoss has not been compiled with appropriate numba version.',
    )
    @pytest.mark.with_downloads
    @pytest.mark.unit
    @pytest.mark.parametrize(
        "beam_config",
        [
            {"search_type": "malsd_batch", "allow_cuda_graphs": False},
            {"search_type": "malsd_batch", "allow_cuda_graphs": True},
            {"search_type": "maes_batch", "allow_cuda_graphs": False},
        ],
    )
    @pytest.mark.parametrize("beam_size", [2, 4])
    @pytest.mark.parametrize("batch_size", [4, 16])
    @pytest.mark.parametrize("device", DEVICES)
    def test_rnnt_beam_decoding_return_best_hypothesis(
        self, test_audio_filenames, beam_config, device, batch_size, beam_size
    ):
        num_samples = min(batch_size, len(test_audio_filenames))

        model, encoder_output, encoded_lengths = get_model_encoder_output(
            test_audio_filenames, num_samples, RNNT_MODEL, device, dtype=torch.float32
        )

        logging.info("Starting model initialization")
        vocab_size = model.tokenizer.vocab_size
        decoding = BeamBatchedInfer(
            model.decoder,
            model.joint,
            blank_index=vocab_size,
            beam_size=beam_size,
            score_norm=True,
            return_best_hypothesis=True,
            **beam_config,
        )
        logging.info("Successfully ended model initialization")
        
        with torch.no_grad():
            logging.info("Starting decoding")
            hyps = decoding(encoder_output=encoder_output, encoded_lengths=encoded_lengths)[0]
            logging.info("Succesfully ended decoding")
            assert type(hyps) == list
            assert type(hyps[0]) == rnnt_utils.Hypothesis

            assert len(hyps) == num_samples
            assert hasattr(hyps[0], "y_sequence")
            assert hasattr(hyps[0], "score")
            assert hasattr(hyps[0], "timestamp")

            assert len(hyps[0].y_sequence) > 0
            assert len(hyps[0].timestamp) > 0

            logging.info("Starting converting to text")
            hyps = decode_text_from_hypotheses(hyps, model.decoding)
            logging.info("Ending converting to text")
            
            print()

            print(
                f"""Beam search algorithm: {beam_config['search_type']},
                    beam size: {beam_size},
                    Cuda Graphs: {beam_config.get('allow_cuda_graphs', True)}"""
            )
            for hyp_idx, hyp in enumerate(hyps):
                print("Sample: ", hyp_idx)
                print("Decoded text: ", hyp.text)
                print("Score: ", hyp.score)
                print("Transcript", hyp.y_sequence)
                print("Timesteps", hyp.timestamp)
                print()

<<<<<<< HEAD
#     @pytest.mark.skipif(
#         not NUMBA_RNNT_LOSS_AVAILABLE,
#         reason='RNNTLoss has not been compiled with appropriate numba version.',
#     )
#     @pytest.mark.with_downloads
#     @pytest.mark.unit
#     @pytest.mark.parametrize(
#         "beam_config",
#         [
#             {"search_type": "malsd_batch", "allow_cuda_graphs": False},
#             {"search_type": "malsd_batch", "allow_cuda_graphs": True},
#             {"search_type": "maes_batch", "allow_cuda_graphs": False},
#         ],
#     )
#     @pytest.mark.parametrize("beam_size", [2, 4])
#     @pytest.mark.parametrize("batch_size", [4, 16])
#     @pytest.mark.parametrize("device", DEVICES)
#     def test_rnnt_beam_decoding_return_nbest(self, test_audio_filenames, beam_config, device, beam_size, batch_size):
#         num_samples = min(batch_size, len(test_audio_filenames))

#         model, encoder_output, encoded_lengths = get_model_encoder_output(
#             test_audio_filenames, num_samples, RNNT_MODEL, device, dtype=torch.float32
#         )

#         vocab_size = model.tokenizer.vocab_size
#         decoding = BeamBatchedInfer(
#             model.decoder,
#             model.joint,
#             blank_index=vocab_size,
#             beam_size=beam_size,
#             score_norm=True,
#             return_best_hypothesis=False,
#             **beam_config,
#         )

#         with torch.no_grad():
#             batch_nbest_hyps = decoding(encoder_output=encoder_output, encoded_lengths=encoded_lengths)[0]
#             assert type(batch_nbest_hyps) == list
#             assert type(batch_nbest_hyps[0]) == rnnt_utils.NBestHypotheses

#             assert len(batch_nbest_hyps) == num_samples

#             assert hasattr(batch_nbest_hyps[0].n_best_hypotheses[0], "y_sequence")
#             assert hasattr(batch_nbest_hyps[0].n_best_hypotheses[0], "score")
#             assert hasattr(batch_nbest_hyps[0].n_best_hypotheses[0], "timestamp")

#             assert len(batch_nbest_hyps[0].n_best_hypotheses[0].y_sequence) > 0
#             assert len(batch_nbest_hyps[0].n_best_hypotheses[0].timestamp) > 0

#             batch_nbest_hyps = decode_text_from_nbest_hypotheses(batch_nbest_hyps, model.decoding)

#             print()
#             print(f"Decoding device: {encoder_output.device}")
#             print(
#                 f"""Beam search algorithm: {beam_config['search_type']},
#                     beam size: {beam_size},
#                     Cuda Graphs: {beam_config.get('allow_cuda_graphs', True)}"""
#             )
#             for batch_idx, nbest_hyps in enumerate(batch_nbest_hyps):
#                 print(f"Batch idx: {batch_idx}")
#                 for idx, hyp in enumerate(nbest_hyps):
#                     print(f"Hyp index: {idx + 1}")
#                     print("Text: ", hyp.text)
#                     print("Score: ", hyp.score)

#                     assert len(hyp.timestamp) > 0
#                     print("Transcripts: ", hyp.y_sequence)
#                     print("Timesteps: ", hyp.timestamp)
#                     print()

#             print()

#     @pytest.mark.skipif(
#         not NUMBA_RNNT_LOSS_AVAILABLE,
#         reason='RNNTLoss has not been compiled with appropriate numba version.',
#     )
#     @pytest.mark.skipif(not KENLM_AVAILABLE, reason="KenLM is not available")
#     @pytest.mark.with_downloads
#     @pytest.mark.unit
#     @pytest.mark.parametrize(
#         "beam_config",
#         [
#             {"search_type": "malsd_batch", "allow_cuda_graphs": False, "ngram_lm_alpha": 0.3},
#             {"search_type": "maes_batch", "allow_cuda_graphs": False, "ngram_lm_alpha": 0.3},
#             {"search_type": "malsd_batch", "allow_cuda_graphs": True, "ngram_lm_alpha": 0.3},
#         ],
#     )
#     @pytest.mark.parametrize("batch_size", [4])
#     @pytest.mark.parametrize("beam_size", [4])
#     @pytest.mark.parametrize("pruning_mode", ["late", "early"])
#     @pytest.mark.parametrize("blank_lm_score_mode", ["no_score", "lm_weighted_full"])
#     @pytest.mark.parametrize("device", DEVICES)
#     def test_rnnt_beam_decoding_kenlm(self, test_data_dir, test_audio_filenames, beam_config, device, batch_size, beam_size, pruning_mode, blank_lm_score_mode):
#         kenlm_model_path = os.path.join(
#             test_data_dir, "asr", "kenlm_ngram_lm", "parakeet-tdt_ctc-110m-libri-1024.kenlm.tmp.arpa"
#         )
#         beam_config["ngram_lm_model"] = kenlm_model_path

#         num_samples = min(batch_size, len(test_audio_filenames))

#         model, encoder_output, encoded_lengths = get_model_encoder_output(
#             test_audio_filenames, num_samples, RNNT_MODEL, device, dtype=torch.float32
#         )

#         vocab_size = model.tokenizer.vocab_size
#         decoding = BeamBatchedInfer(
#             model.decoder,
#             model.joint,
#             blank_index=vocab_size,
#             beam_size=beam_size,
#             score_norm=True,
#             return_best_hypothesis=True,
#             pruning_mode=pruning_mode,
#             blank_lm_score_mode=blank_lm_score_mode,
#             **beam_config,
#         )

#         with torch.no_grad():
#             hyps = decoding(encoder_output=encoder_output, encoded_lengths=encoded_lengths)[0]
#             assert type(hyps) == list
#             assert type(hyps[0]) == rnnt_utils.Hypothesis

#             assert len(hyps) == num_samples
#             assert hasattr(hyps[0], "y_sequence")
#             assert hasattr(hyps[0], "score")
#             assert hasattr(hyps[0], "timestamp")

#             assert len(hyps[0].y_sequence) > 0
#             assert len(hyps[0].timestamp) > 0

#             hyps = decode_text_from_hypotheses(hyps, model.decoding)

#             print()

#             print(
#                 f"""Beam search algorithm: {beam_config['search_type']},
#                     beam size: {beam_size},
#                     Cuda Graphs: {beam_config.get('allow_cuda_graphs', True)}"""
#             )
#             for hyp_idx, hyp in enumerate(hyps):
#                 print("Sample: ", hyp_idx)
#                 print("Decoded text: ", hyp.text)
#                 print("Score: ", hyp.score)
#                 print("Transcript", hyp.y_sequence)
#                 print("Timesteps", hyp.timestamp)
#                 print()

#     @pytest.mark.skipif(
#         not NUMBA_RNNT_LOSS_AVAILABLE,
#         reason='RNNTLoss has not been compiled with appropriate numba version.',
#     )
#     @pytest.mark.unit
#     @pytest.mark.with_downloads
#     @pytest.mark.skipif(not torch.cuda.is_available(), reason="CUDA decoder can run only on CUDA")
#     @pytest.mark.parametrize("beam_size", [4, 8])
#     @pytest.mark.parametrize("batch_size", [4, 16])
#     def test_cuda_graph_rnnt_batched_alsd_decoder(self, test_audio_filenames, batch_size, beam_size):
#         # Set device to CUDA
#         device = torch.device("cuda")
#         model = get_model(RNNT_MODEL, device=device)

#         # Modify decoding config
#         decoding_config = copy.deepcopy(model.cfg.decoding)
#         with open_dict(decoding_config):
#             decoding_config["strategy"] = "malsd_batch"
#             decoding_config["beam"]["beam_size"] = beam_size
#             decoding_config["beam"]["allow_cuda_graphs"] = False
#             decoding_config["beam"]["return_best_hypothesis"] = False

#         # Change decoding strategy
#         model.change_decoding_strategy(decoding_config)

#         # Transcribe without CUDA graphs
#         actual_hypotheses = model.transcribe(test_audio_filenames, batch_size=batch_size, num_workers=None)
#         actual_transcripts = [[hyp.text for hyp in actual_beam] for actual_beam in actual_hypotheses]
#         actual_scores = [[hyp.score for hyp in actual_beam] for actual_beam in actual_hypotheses]
#         actual_timestamps = [[hyp.timestamp for hyp in actual_beam] for actual_beam in actual_hypotheses]

#         # Re-enable CUDA graphs
#         decoding_config["beam"]["allow_cuda_graphs"] = True
#         model.change_decoding_strategy(decoding_config)

#         # Transcribe with CUDA graphs
#         cudagraph_hypotheses = model.transcribe(test_audio_filenames, batch_size=batch_size, num_workers=None)
#         cudagraph_transcripts = [[hyp.text for hyp in cudagraph_beam] for cudagraph_beam in cudagraph_hypotheses]
#         cudagraph_scores = [[hyp.score for hyp in cudagraph_beam] for cudagraph_beam in cudagraph_hypotheses]
#         cudagraph_timestamps = [[hyp.timestamp for hyp in cudagraph_beam] for cudagraph_beam in cudagraph_hypotheses]

#         for batch_idx in range(min(batch_size, len(test_audio_filenames))):
#             assert len(actual_transcripts[batch_idx]) == len(cudagraph_transcripts[batch_idx])
#             assert cudagraph_scores[batch_idx] == pytest.approx(
#                 actual_scores[batch_idx], abs=1e-2
#             ), f"Scores mismatch for batch_idx {batch_idx}"
#             assert (
#                 cudagraph_timestamps[batch_idx] == actual_timestamps[batch_idx]
#             ), f"Timestamps mismatch for batch_idx {batch_idx}"

#             # Calculate WER (Word Error Rate)
#             wer_value = jiwer.wer(actual_transcripts[batch_idx], cudagraph_transcripts[batch_idx])

#             # Assert WER is within tolerance
#             assert wer_value <= 1e-3, "Cuda graph greedy decoder should match original decoder implementation."

#             # Print erroneous samples if WER is high
#             for actual, fast in zip(actual_transcripts[batch_idx], cudagraph_transcripts[batch_idx]):
#                 if actual != fast:
#                     print("Erroneous samples in batch:", batch_idx)
#                     print("Original transcript:", actual)
#                     print("New transcript:", fast)

#     @pytest.mark.with_downloads
#     @pytest.mark.skipif(not torch.cuda.is_available(), reason="CUDA decoder can run only on CUDA")
#     @pytest.mark.parametrize("force_mode", ["no_graphs", "no_while_loops", "full_graph"])
#     def test_stated_stateless(self, test_audio_filenames, force_mode: str):
#         '''Compares stated and stateless implementations'''
#         if force_mode == "full_graph":
#             skip_cuda_python_test_if_cuda_graphs_conditional_nodes_not_supported()

#         batch_size = 16
#         device = torch.device("cuda")
#         model = get_model(RNNT_MODEL, device)
#         decoding_config = copy.deepcopy(model.cfg.decoding)

#         with open_dict(decoding_config):
#             decoding_config["strategy"] = "malsd_batch"
#             decoding_config["beam"]["beam_size"] = 4
#             decoding_config["beam"]["return_best_hypotheses"] = False
#             decoding_config["beam"]["allow_cuda_graphs"] = False

#         model.change_decoding_strategy(decoding_config)

#         actual_hypotheses = model.transcribe(test_audio_filenames, batch_size=batch_size, num_workers=None)
#         actual_transcripts = [[hyp.text for hyp in actual_beam] for actual_beam in actual_hypotheses]
#         actual_scores = [[hyp.score for hyp in actual_beam] for actual_beam in actual_hypotheses]
#         actual_timestamps = [[hyp.timestamp for hyp in actual_beam] for actual_beam in actual_hypotheses]

#         # transcribe with use implementation with cuda graphs
#         decoding_config["beam"]["allow_cuda_graphs"] = True
#         model.change_decoding_strategy(decoding_config)
#         model.decoding.decoding._decoding_computer.force_cuda_graphs_mode(mode=force_mode)

#         cudagraph_hypotheses = model.transcribe(test_audio_filenames, batch_size=batch_size, num_workers=None)
#         cudagraph_transcripts = [[hyp.text for hyp in cudagraphs_beam] for cudagraphs_beam in cudagraph_hypotheses]
#         cudagraph_scores = [[hyp.score for hyp in cudagraph_beam] for cudagraph_beam in cudagraph_hypotheses]
#         cudagraph_timestamps = [[hyp.timestamp for hyp in cudagraph_beam] for cudagraph_beam in cudagraph_hypotheses]

#         for batch_idx in range(min(batch_size, len(test_audio_filenames))):
#             assert len(actual_transcripts[batch_idx]) == len(cudagraph_transcripts[batch_idx])
#             assert cudagraph_scores[batch_idx] == pytest.approx(
#                 actual_scores[batch_idx], abs=1e-2
#             ), f"Scores mismatch for batch_idx {batch_idx}"
#             assert (
#                 cudagraph_timestamps[batch_idx] == actual_timestamps[batch_idx]
#             ), f"Timestamps mismatch for batch_idx {batch_idx}"

#             wer = jiwer.wer(actual_transcripts[batch_idx], cudagraph_transcripts[batch_idx])

#             assert wer <= 1e-3, "Cuda graph greedy decoder should match original decoder implementation."

#             for actual, fast in zip(actual_transcripts[batch_idx], cudagraph_transcripts[batch_idx]):
#                 if actual != fast:
#                     print("Erroneous samples in batch:", batch_idx)
#                     print("Original transcript:", actual)
#                     print("New transcript:", fast)

#     @pytest.mark.with_downloads
#     @pytest.mark.skipif(not torch.cuda.is_available(), reason="CUDA decoder can run only on CUDA")
#     @pytest.mark.parametrize("force_mode", ["no_graphs", "no_while_loops", "full_graph"])
#     def test_stated_stateless(self, test_audio_filenames, force_mode: str):
#         '''Compares stated and stateless implementations with bfloat16'''
#         # for bfloat16 computational errors accumulate, so just checking if algorithms run without errors
#         if force_mode == "full_graph":
#             skip_cuda_python_test_if_cuda_graphs_conditional_nodes_not_supported()

#         batch_size = 16
#         device = torch.device("cuda")
#         model = get_model(RNNT_MODEL, device=device)
#         decoding_config = copy.deepcopy(model.cfg.decoding)

#         with open_dict(decoding_config):
#             decoding_config["strategy"] = "malsd_batch"
#             decoding_config["beam"]["beam_size"] = 4
#             decoding_config["beam"]["return_best_hypotheses"] = False
#             decoding_config["beam"]["allow_cuda_graphs"] = False

#         model.change_decoding_strategy(decoding_config)

#         with torch.cuda.amp.autocast(dtype=torch.bfloat16, enabled=True):
#             model.transcribe(test_audio_filenames, batch_size=batch_size, num_workers=None)

#         # transcribe with use implementation with cuda graphs
#         decoding_config["beam"]["allow_cuda_graphs"] = True
#         model.change_decoding_strategy(decoding_config)
#         model.decoding.decoding._decoding_computer.force_cuda_graphs_mode(mode=force_mode)

#         with torch.cuda.amp.autocast(dtype=torch.bfloat16, enabled=True):
#             model.transcribe(test_audio_filenames, batch_size=batch_size, num_workers=None)


# class TestTDTDecoding:
#     @pytest.mark.skipif(
#         not NUMBA_RNNT_LOSS_AVAILABLE,
#         reason='RNNTLoss has not been compiled with appropriate numba version.',
#     )
#     @pytest.mark.with_downloads
#     @pytest.mark.unit
#     @pytest.mark.parametrize(
#         "beam_config",
#         [
#             {"search_type": "malsd_batch", "allow_cuda_graphs": False},
#             {"search_type": "malsd_batch", "allow_cuda_graphs": True},
#         ],
#     )
#     @pytest.mark.parametrize("beam_size", [2, 4])
#     @pytest.mark.parametrize("batch_size", [4, 16])
#     @pytest.mark.parametrize("device", DEVICES)
#     def test_rnnt_beam_decoding_return_best_hypothesis(
#         self, test_audio_filenames, beam_config, device, batch_size, beam_size
#     ):
#         num_samples = min(batch_size, len(test_audio_filenames))

#         model, encoder_output, encoded_lengths = get_model_encoder_output(
#             test_audio_filenames, num_samples, TDT_MODEL, device, dtype=torch.float32
#         )

#         model_config = model.to_config_dict()
#         durations = list(model_config["model_defaults"]["tdt_durations"])

#         vocab_size = model.tokenizer.vocab_size
#         decoding = BeamBatchedTDTInfer(
#             model.decoder,
#             model.joint,
#             blank_index=vocab_size,
#             durations=durations,
#             beam_size=beam_size,
#             score_norm=True,
#             return_best_hypothesis=True,
#             **beam_config,
#         )

#         with torch.no_grad():
#             hyps = decoding(encoder_output=encoder_output, encoded_lengths=encoded_lengths)[0]
#             assert type(hyps) == list
#             assert type(hyps[0]) == rnnt_utils.Hypothesis

#             assert len(hyps) == num_samples
#             assert hasattr(hyps[0], "y_sequence")
#             assert hasattr(hyps[0], "score")
#             assert hasattr(hyps[0], "timestamp")

#             assert len(hyps[0].y_sequence) > 0
#             assert len(hyps[0].timestamp) > 0

#             hyps = decode_text_from_hypotheses(hyps, model.decoding)

#             print()

#             print(
#                 f"""Beam search algorithm: {beam_config['search_type']},
#                     beam size: {beam_size},
#                     Cuda Graphs: {beam_config.get('allow_cuda_graphs', True)}"""
#             )
#             for hyp_idx, hyp in enumerate(hyps):
#                 print("Sample: ", hyp_idx)
#                 print("Decoded text: ", hyp.text)
#                 print("Score: ", hyp.score)
#                 print("Transcript", hyp.y_sequence)
#                 print("Timesteps", hyp.timestamp)
#                 print()

#     @pytest.mark.skipif(
#         not NUMBA_RNNT_LOSS_AVAILABLE,
#         reason='RNNTLoss has not been compiled with appropriate numba version.',
#     )
#     @pytest.mark.with_downloads
#     @pytest.mark.unit
#     @pytest.mark.parametrize(
#         "beam_config",
#         [
#             {"search_type": "malsd_batch", "allow_cuda_graphs": False},
#             {"search_type": "malsd_batch", "allow_cuda_graphs": True},
#         ],
#     )
#     @pytest.mark.parametrize("beam_size", [2, 4])
#     @pytest.mark.parametrize("batch_size", [4, 16])
#     @pytest.mark.parametrize("device", DEVICES)
#     def test_rnnt_beam_decoding_return_nbest(self, test_audio_filenames, beam_config, device, beam_size, batch_size):
#         num_samples = min(batch_size, len(test_audio_filenames))

#         model, encoder_output, encoded_lengths = get_model_encoder_output(
#             test_audio_filenames, num_samples, TDT_MODEL, device, dtype=torch.float32
#         )

#         model_config = model.to_config_dict()
#         durations = list(model_config["model_defaults"]["tdt_durations"])

#         vocab_size = model.tokenizer.vocab_size
#         decoding = BeamBatchedTDTInfer(
#             model.decoder,
#             model.joint,
#             blank_index=vocab_size,
#             durations=durations,
#             beam_size=beam_size,
#             score_norm=True,
#             return_best_hypothesis=False,
#             **beam_config,
#         )

#         with torch.no_grad():
#             batch_nbest_hyps = decoding(encoder_output=encoder_output, encoded_lengths=encoded_lengths)[0]
#             assert type(batch_nbest_hyps) == list
#             assert type(batch_nbest_hyps[0]) == rnnt_utils.NBestHypotheses

#             assert len(batch_nbest_hyps) == num_samples

#             assert hasattr(batch_nbest_hyps[0].n_best_hypotheses[0], "y_sequence")
#             assert hasattr(batch_nbest_hyps[0].n_best_hypotheses[0], "score")
#             assert hasattr(batch_nbest_hyps[0].n_best_hypotheses[0], "timestamp")

#             assert len(batch_nbest_hyps[0].n_best_hypotheses[0].y_sequence) > 0
#             assert len(batch_nbest_hyps[0].n_best_hypotheses[0].timestamp) > 0

#             batch_nbest_hyps = decode_text_from_nbest_hypotheses(batch_nbest_hyps, model.decoding)

#             print()
#             print(f"Decoding device: {encoder_output.device}")
#             print(
#                 f"Beam search algorithm : {beam_config['search_type']}, \
#                     beam size: {beam_size}, \
#                     Cuda Graphs: {beam_config.get('allow_cuda_graphs', True)}"
#             )
#             for batch_idx, nbest_hyps in enumerate(batch_nbest_hyps):
#                 print(f"Batch idx: {batch_idx}")
#                 for idx, hyp in enumerate(nbest_hyps):
#                     print(f"Hyp index: {idx + 1}")
#                     print("Text: ", hyp.text)
#                     print("Score: ", hyp.score)

#                     assert len(hyp.timestamp) > 0
#                     print("Transcripts: ", hyp.y_sequence)
#                     print("Timesteps: ", hyp.timestamp)
#                     print()

#             print()

#     @pytest.mark.skipif(
#         not NUMBA_RNNT_LOSS_AVAILABLE,
#         reason='RNNTLoss has not been compiled with appropriate numba version.',
#     )
#     @pytest.mark.skipif(not KENLM_AVAILABLE, reason="KenLM is not available")
#     @pytest.mark.with_downloads
#     @pytest.mark.unit
#     @pytest.mark.parametrize(
#         "beam_config",
#         [
#             {
#                 "search_type": "malsd_batch",
#                 "allow_cuda_graphs": False,
#                 "ngram_lm_alpha": 0.3,
#             },
#             {
#                 "search_type": "malsd_batch",
#                 "allow_cuda_graphs": True,
#                 "ngram_lm_alpha": 0.3,
#             },
#         ],
#     )
#     @pytest.mark.parametrize("batch_size", [4])
#     @pytest.mark.parametrize("beam_size", [4])
#     @pytest.mark.parametrize("pruning_mode", ["late", "early"])
#     @pytest.mark.parametrize("blank_lm_score_mode", ["lm_weighted_full", "no_score"])
#     @pytest.mark.parametrize("device", DEVICES)
#     def test_rnnt_beam_decoding_kenlm(self, test_data_dir, test_audio_filenames, beam_config, device, batch_size, beam_size, pruning_mode, blank_lm_score_mode):
#         kenlm_model_path = os.path.join(
#             test_data_dir, "asr", "kenlm_ngram_lm", "parakeet-tdt_ctc-110m-libri-1024.kenlm.tmp.arpa"
#         )
#         beam_config["ngram_lm_model"] = kenlm_model_path

#         audio_filepaths = glob.glob(os.path.join(test_data_dir, "asr", "test", "an4", "wav", "*.wav"))
#         num_samples = min(batch_size, len(audio_filepaths))

#         model, encoder_output, encoded_lengths = get_model_encoder_output(
#             test_audio_filenames, num_samples, TDT_MODEL, device, dtype=torch.float32
#         )

#         model_config = model.to_config_dict()
#         durations = list(model_config["model_defaults"]["tdt_durations"])

#         vocab_size = model.tokenizer.vocab_size
#         decoding = BeamBatchedTDTInfer(
#             model.decoder,
#             model.joint,
#             blank_index=vocab_size,
#             durations=durations,
#             beam_size=beam_size,
#             score_norm=True,
#             return_best_hypothesis=True,
#             pruning_mode=pruning_mode,
#             blank_lm_score_mode=blank_lm_score_mode,
#             **beam_config,
#         )

#         with torch.no_grad():
#             hyps = decoding(encoder_output=encoder_output, encoded_lengths=encoded_lengths)[0]
#             assert type(hyps) == list
#             assert type(hyps[0]) == rnnt_utils.Hypothesis

#             assert len(hyps) == num_samples
#             assert hasattr(hyps[0], "y_sequence")
#             assert hasattr(hyps[0], "score")
#             assert hasattr(hyps[0], "timestamp")

#             assert len(hyps[0].y_sequence) > 0
#             assert len(hyps[0].timestamp) > 0

#             hyps = decode_text_from_hypotheses(hyps, model.decoding)

#             print()

#             print(
#                 f"Beam search algorithm : {beam_config['search_type']}, \
#                     beam size: {beam_size}, \
#                     Cuda Graphs: {beam_config.get('allow_cuda_graphs', True)}"
#             )
#             for hyp_idx, hyp in enumerate(hyps):
#                 print("Sample: ", hyp_idx)
#                 print("Decoded text: ", hyp.text)
#                 print("Score: ", hyp.score)
#                 print("Transcript", hyp.y_sequence)
#                 print("Timesteps", hyp.timestamp)
#                 print()

#     @pytest.mark.with_downloads
#     @pytest.mark.skipif(not torch.cuda.is_available(), reason="CUDA decoder can run only on CUDA")
#     @pytest.mark.parametrize("force_mode", ["no_graphs", "no_while_loops", "full_graph"])
#     def test_stated_stateless(self, test_audio_filenames, force_mode: str):
#         '''Compares stated and stateless implementations with bfloat16'''
#         if force_mode == "full_graph":
#             skip_cuda_python_test_if_cuda_graphs_conditional_nodes_not_supported()

#         batch_size = 16
#         device = torch.device("cuda")
#         nemo_model = get_model(TDT_MODEL, device)
#         decoding_config = copy.deepcopy(nemo_model.cfg.decoding)

#         with open_dict(decoding_config):
#             decoding_config["strategy"] = "malsd_batch"
#             decoding_config["beam"]["beam_size"] = 4
#             decoding_config["beam"]["return_best_hypotheses"] = False
#             decoding_config["beam"]["allow_cuda_graphs"] = False

#         nemo_model.change_decoding_strategy(decoding_config)

#         actual_hypotheses = nemo_model.transcribe(test_audio_filenames, batch_size=batch_size, num_workers=None)
#         actual_transcripts = [[hyp.text for hyp in actual_beam] for actual_beam in actual_hypotheses]
#         actual_scores = [[hyp.score for hyp in actual_beam] for actual_beam in actual_hypotheses]
#         actual_timestamps = [[hyp.timestamp for hyp in actual_beam] for actual_beam in actual_hypotheses]

#         # transcribe with use implementation with cuda graphs

#         nemo_model.change_decoding_strategy(decoding_config)
#         nemo_model.decoding.decoding._decoding_computer.force_cuda_graphs_mode(mode=force_mode)

#         cudagraph_hypotheses = nemo_model.transcribe(test_audio_filenames, batch_size=batch_size, num_workers=None)
#         cudagraph_transcripts = [[hyp.text for hyp in cudagraphs_beam] for cudagraphs_beam in cudagraph_hypotheses]
#         cudagraph_scores = [[hyp.score for hyp in cudagraph_beam] for cudagraph_beam in cudagraph_hypotheses]
#         cudagraph_timestamps = [[hyp.timestamp for hyp in cudagraph_beam] for cudagraph_beam in cudagraph_hypotheses]

#         for batch_idx in range(min(batch_size, len(test_audio_filenames))):
#             assert len(actual_transcripts[batch_idx]) == len(cudagraph_transcripts[batch_idx])
#             assert cudagraph_scores[batch_idx] == pytest.approx(
#                 actual_scores[batch_idx], abs=abs
#             ), f"Scores mismatch for batch_idx {batch_idx}"
#             assert (
#                 cudagraph_timestamps[batch_idx] == actual_timestamps[batch_idx]
#             ), f"Timestamps mismatch for batch_idx {batch_idx}"

#             wer = jiwer.wer(actual_transcripts[batch_idx], cudagraph_transcripts[batch_idx])

#             assert wer <= 1e-3, "Cuda graph greedy decoder should match original decoder implementation."

#             for actual, fast in zip(actual_transcripts[batch_idx], cudagraph_transcripts[batch_idx]):

#                 print("Erroneous samples in batch:", batch_idx)
#                 print("Original transcript:", actual)
#                 print("New transcript:", fast)

#     @pytest.mark.with_downloads
#     @pytest.mark.skipif(not torch.cuda.is_available(), reason="CUDA decoder can run only on CUDA")
#     @pytest.mark.parametrize("force_mode", ["no_graphs", "no_while_loops", "full_graph"])
#     def test_stated_stateless(self, test_audio_filenames, force_mode: str):
#         '''Compares stated and stateless implementations with bfloat16'''
#         # for bfloat16 computational errors accumulate, so just checking if algorithms run without errors
#         if force_mode == "full_graph":
#             skip_cuda_python_test_if_cuda_graphs_conditional_nodes_not_supported()

#         batch_size = 16
#         device = torch.device("cuda")
#         nemo_model = get_model(TDT_MODEL, device)
#         decoding_config = copy.deepcopy(nemo_model.cfg.decoding)

#         with open_dict(decoding_config):
#             decoding_config["strategy"] = "malsd_batch"
#             decoding_config["beam"]["beam_size"] = 4
#             decoding_config["beam"]["return_best_hypotheses"] = False
#             decoding_config["beam"]["allow_cuda_graphs"] = False

#         nemo_model.change_decoding_strategy(decoding_config)

#         with torch.cuda.amp.autocast(dtype=torch.bfloat16, enabled=True):
#             nemo_model.transcribe(test_audio_filenames, batch_size=batch_size, num_workers=None)

#         # transcribe with use implementation with cuda graphs
#         decoding_config["beam"]["allow_cuda_graphs"] = True
#         nemo_model.change_decoding_strategy(decoding_config)
#         nemo_model.decoding.decoding._decoding_computer.force_cuda_graphs_mode(mode=force_mode)

#         with torch.cuda.amp.autocast(dtype=torch.bfloat16, enabled=True):
#             nemo_model.transcribe(test_audio_filenames, batch_size=batch_size, num_workers=None)
=======
    @pytest.mark.skipif(
        not NUMBA_RNNT_LOSS_AVAILABLE,
        reason='RNNTLoss has not been compiled with appropriate numba version.',
    )
    @pytest.mark.with_downloads
    @pytest.mark.unit
    @pytest.mark.parametrize(
        "beam_config",
        [
            {"search_type": "malsd_batch", "allow_cuda_graphs": False},
            {"search_type": "malsd_batch", "allow_cuda_graphs": True},
            {"search_type": "maes_batch", "allow_cuda_graphs": False},
        ],
    )
    @pytest.mark.parametrize("beam_size", [2, 4])
    @pytest.mark.parametrize("batch_size", [4, 16])
    @pytest.mark.parametrize("device", DEVICES)
    def test_rnnt_beam_decoding_return_nbest(self, test_audio_filenames, beam_config, device, beam_size, batch_size):
        num_samples = min(batch_size, len(test_audio_filenames))

        model, encoder_output, encoded_lengths = get_model_encoder_output(
            test_audio_filenames, num_samples, RNNT_MODEL, device, dtype=torch.float32
        )

        vocab_size = model.tokenizer.vocab_size
        decoding = BeamBatchedInfer(
            model.decoder,
            model.joint,
            blank_index=vocab_size,
            beam_size=beam_size,
            score_norm=True,
            return_best_hypothesis=False,
            **beam_config,
        )

        with torch.no_grad():
            batch_nbest_hyps = decoding(encoder_output=encoder_output, encoded_lengths=encoded_lengths)[0]
            assert type(batch_nbest_hyps) == list
            assert type(batch_nbest_hyps[0]) == rnnt_utils.NBestHypotheses

            assert len(batch_nbest_hyps) == num_samples

            assert hasattr(batch_nbest_hyps[0].n_best_hypotheses[0], "y_sequence")
            assert hasattr(batch_nbest_hyps[0].n_best_hypotheses[0], "score")
            assert hasattr(batch_nbest_hyps[0].n_best_hypotheses[0], "timestamp")

            assert len(batch_nbest_hyps[0].n_best_hypotheses[0].y_sequence) > 0
            assert len(batch_nbest_hyps[0].n_best_hypotheses[0].timestamp) > 0

            batch_nbest_hyps = decode_text_from_nbest_hypotheses(batch_nbest_hyps, model.decoding)

            print()
            print(f"Decoding device: {encoder_output.device}")
            print(
                f"""Beam search algorithm: {beam_config['search_type']},
                    beam size: {beam_size},
                    Cuda Graphs: {beam_config.get('allow_cuda_graphs', True)}"""
            )
            for batch_idx, nbest_hyps in enumerate(batch_nbest_hyps):
                print(f"Batch idx: {batch_idx}")
                for idx, hyp in enumerate(nbest_hyps):
                    print(f"Hyp index: {idx + 1}")
                    print("Text: ", hyp.text)
                    print("Score: ", hyp.score)

                    assert len(hyp.timestamp) > 0
                    print("Transcripts: ", hyp.y_sequence)
                    print("Timesteps: ", hyp.timestamp)
                    print()

            print()

    @pytest.mark.skipif(
        not NUMBA_RNNT_LOSS_AVAILABLE,
        reason='RNNTLoss has not been compiled with appropriate numba version.',
    )
    @pytest.mark.skipif(not KENLM_AVAILABLE, reason="KenLM is not available")
    @pytest.mark.with_downloads
    @pytest.mark.unit
    @pytest.mark.parametrize(
        "beam_config",
        [
            {"search_type": "malsd_batch", "allow_cuda_graphs": False, "ngram_lm_alpha": 0.3},
            {"search_type": "maes_batch", "allow_cuda_graphs": False, "ngram_lm_alpha": 0.3},
            {"search_type": "malsd_batch", "allow_cuda_graphs": True, "ngram_lm_alpha": 0.3},
        ],
    )
    @pytest.mark.parametrize("batch_size", [4])
    @pytest.mark.parametrize("beam_size", [4])
    @pytest.mark.parametrize("pruning_mode", ["late", "early"])
    @pytest.mark.parametrize("blank_lm_score_mode", ["no_score", "lm_weighted_full"])
    @pytest.mark.parametrize("device", DEVICES)
    def test_rnnt_beam_decoding_kenlm(
        self,
        test_data_dir,
        test_audio_filenames,
        beam_config,
        device,
        batch_size,
        beam_size,
        pruning_mode,
        blank_lm_score_mode,
    ):
        kenlm_model_path = os.path.join(
            test_data_dir, "asr", "kenlm_ngram_lm", "parakeet-tdt_ctc-110m-libri-1024.kenlm.tmp.arpa"
        )
        beam_config["ngram_lm_model"] = kenlm_model_path

        num_samples = min(batch_size, len(test_audio_filenames))

        model, encoder_output, encoded_lengths = get_model_encoder_output(
            test_audio_filenames, num_samples, RNNT_MODEL, device, dtype=torch.float32
        )

        vocab_size = model.tokenizer.vocab_size
        decoding = BeamBatchedInfer(
            model.decoder,
            model.joint,
            blank_index=vocab_size,
            beam_size=beam_size,
            score_norm=True,
            return_best_hypothesis=True,
            pruning_mode=pruning_mode,
            blank_lm_score_mode=blank_lm_score_mode,
            **beam_config,
        )

        with torch.no_grad():
            hyps = decoding(encoder_output=encoder_output, encoded_lengths=encoded_lengths)[0]
            assert type(hyps) == list
            assert type(hyps[0]) == rnnt_utils.Hypothesis

            assert len(hyps) == num_samples
            assert hasattr(hyps[0], "y_sequence")
            assert hasattr(hyps[0], "score")
            assert hasattr(hyps[0], "timestamp")

            assert len(hyps[0].y_sequence) > 0
            assert len(hyps[0].timestamp) > 0

            hyps = decode_text_from_hypotheses(hyps, model.decoding)

            print()

            print(
                f"""Beam search algorithm: {beam_config['search_type']},
                    beam size: {beam_size},
                    Cuda Graphs: {beam_config.get('allow_cuda_graphs', True)}"""
            )
            for hyp_idx, hyp in enumerate(hyps):
                print("Sample: ", hyp_idx)
                print("Decoded text: ", hyp.text)
                print("Score: ", hyp.score)
                print("Transcript", hyp.y_sequence)
                print("Timesteps", hyp.timestamp)
                print()

    @pytest.mark.skipif(
        not NUMBA_RNNT_LOSS_AVAILABLE,
        reason='RNNTLoss has not been compiled with appropriate numba version.',
    )
    @pytest.mark.unit
    @pytest.mark.with_downloads
    @pytest.mark.skipif(not torch.cuda.is_available(), reason="CUDA decoder can run only on CUDA")
    @pytest.mark.parametrize("beam_size", [4, 8])
    @pytest.mark.parametrize("batch_size", [4, 16])
    def test_cuda_graph_rnnt_batched_alsd_decoder(self, test_audio_filenames, batch_size, beam_size):
        # Set device to CUDA
        device = torch.device("cuda")
        model = get_model(RNNT_MODEL, device=device)

        # Modify decoding config
        decoding_config = copy.deepcopy(model.cfg.decoding)
        with open_dict(decoding_config):
            decoding_config["strategy"] = "malsd_batch"
            decoding_config["beam"]["beam_size"] = beam_size
            decoding_config["beam"]["allow_cuda_graphs"] = False
            decoding_config["beam"]["return_best_hypothesis"] = False

        # Change decoding strategy
        model.change_decoding_strategy(decoding_config)

        # Transcribe without CUDA graphs
        actual_hypotheses = model.transcribe(test_audio_filenames, batch_size=batch_size, num_workers=None)
        actual_transcripts = [[hyp.text for hyp in actual_beam] for actual_beam in actual_hypotheses]
        actual_scores = [[hyp.score for hyp in actual_beam] for actual_beam in actual_hypotheses]
        actual_timestamps = [[hyp.timestamp for hyp in actual_beam] for actual_beam in actual_hypotheses]

        # Re-enable CUDA graphs
        decoding_config["beam"]["allow_cuda_graphs"] = True
        model.change_decoding_strategy(decoding_config)

        # Transcribe with CUDA graphs
        cudagraph_hypotheses = model.transcribe(test_audio_filenames, batch_size=batch_size, num_workers=None)
        cudagraph_transcripts = [[hyp.text for hyp in cudagraph_beam] for cudagraph_beam in cudagraph_hypotheses]
        cudagraph_scores = [[hyp.score for hyp in cudagraph_beam] for cudagraph_beam in cudagraph_hypotheses]
        cudagraph_timestamps = [[hyp.timestamp for hyp in cudagraph_beam] for cudagraph_beam in cudagraph_hypotheses]

        for batch_idx in range(min(batch_size, len(test_audio_filenames))):
            assert len(actual_transcripts[batch_idx]) == len(cudagraph_transcripts[batch_idx])
            assert cudagraph_scores[batch_idx] == pytest.approx(
                actual_scores[batch_idx], abs=1e-2
            ), f"Scores mismatch for batch_idx {batch_idx}"
            assert (
                cudagraph_timestamps[batch_idx] == actual_timestamps[batch_idx]
            ), f"Timestamps mismatch for batch_idx {batch_idx}"

            # Calculate WER (Word Error Rate)
            wer_value = jiwer.wer(actual_transcripts[batch_idx], cudagraph_transcripts[batch_idx])

            # Assert WER is within tolerance
            assert wer_value <= 1e-3, "Cuda graph greedy decoder should match original decoder implementation."

            # Print erroneous samples if WER is high
            for actual, fast in zip(actual_transcripts[batch_idx], cudagraph_transcripts[batch_idx]):
                if actual != fast:
                    print("Erroneous samples in batch:", batch_idx)
                    print("Original transcript:", actual)
                    print("New transcript:", fast)

    @pytest.mark.with_downloads
    @pytest.mark.skipif(not torch.cuda.is_available(), reason="CUDA decoder can run only on CUDA")
    @pytest.mark.parametrize("force_mode", ["no_graphs", "no_while_loops", "full_graph"])
    def test_stated_stateless(self, test_audio_filenames, force_mode: str):
        '''Compares stated and stateless implementations'''
        if force_mode == "full_graph":
            skip_cuda_python_test_if_cuda_graphs_conditional_nodes_not_supported()

        batch_size = 16
        device = torch.device("cuda")
        model = get_model(RNNT_MODEL, device)
        decoding_config = copy.deepcopy(model.cfg.decoding)

        with open_dict(decoding_config):
            decoding_config["strategy"] = "malsd_batch"
            decoding_config["beam"]["beam_size"] = 4
            decoding_config["beam"]["return_best_hypotheses"] = False
            decoding_config["beam"]["allow_cuda_graphs"] = False

        model.change_decoding_strategy(decoding_config)

        actual_hypotheses = model.transcribe(test_audio_filenames, batch_size=batch_size, num_workers=None)
        actual_transcripts = [[hyp.text for hyp in actual_beam] for actual_beam in actual_hypotheses]
        actual_scores = [[hyp.score for hyp in actual_beam] for actual_beam in actual_hypotheses]
        actual_timestamps = [[hyp.timestamp for hyp in actual_beam] for actual_beam in actual_hypotheses]

        # transcribe with use implementation with cuda graphs
        decoding_config["beam"]["allow_cuda_graphs"] = True
        model.change_decoding_strategy(decoding_config)
        model.decoding.decoding._decoding_computer.force_cuda_graphs_mode(mode=force_mode)

        cudagraph_hypotheses = model.transcribe(test_audio_filenames, batch_size=batch_size, num_workers=None)
        cudagraph_transcripts = [[hyp.text for hyp in cudagraphs_beam] for cudagraphs_beam in cudagraph_hypotheses]
        cudagraph_scores = [[hyp.score for hyp in cudagraph_beam] for cudagraph_beam in cudagraph_hypotheses]
        cudagraph_timestamps = [[hyp.timestamp for hyp in cudagraph_beam] for cudagraph_beam in cudagraph_hypotheses]

        for batch_idx in range(min(batch_size, len(test_audio_filenames))):
            assert len(actual_transcripts[batch_idx]) == len(cudagraph_transcripts[batch_idx])
            assert cudagraph_scores[batch_idx] == pytest.approx(
                actual_scores[batch_idx], abs=1e-2
            ), f"Scores mismatch for batch_idx {batch_idx}"
            assert (
                cudagraph_timestamps[batch_idx] == actual_timestamps[batch_idx]
            ), f"Timestamps mismatch for batch_idx {batch_idx}"

            wer = jiwer.wer(actual_transcripts[batch_idx], cudagraph_transcripts[batch_idx])

            assert wer <= 1e-3, "Cuda graph greedy decoder should match original decoder implementation."

            for actual, fast in zip(actual_transcripts[batch_idx], cudagraph_transcripts[batch_idx]):
                if actual != fast:
                    print("Erroneous samples in batch:", batch_idx)
                    print("Original transcript:", actual)
                    print("New transcript:", fast)

    @pytest.mark.with_downloads
    @pytest.mark.skipif(not torch.cuda.is_available(), reason="CUDA decoder can run only on CUDA")
    @pytest.mark.parametrize("force_mode", ["no_graphs", "no_while_loops", "full_graph"])
    def test_stated_stateless(self, test_audio_filenames, force_mode: str):
        '''Compares stated and stateless implementations with bfloat16'''
        # for bfloat16 computational errors accumulate, so just checking if algorithms run without errors
        if force_mode == "full_graph":
            skip_cuda_python_test_if_cuda_graphs_conditional_nodes_not_supported()

        batch_size = 16
        device = torch.device("cuda")
        model = get_model(RNNT_MODEL, device=device)
        decoding_config = copy.deepcopy(model.cfg.decoding)

        with open_dict(decoding_config):
            decoding_config["strategy"] = "malsd_batch"
            decoding_config["beam"]["beam_size"] = 4
            decoding_config["beam"]["return_best_hypotheses"] = False
            decoding_config["beam"]["allow_cuda_graphs"] = False

        model.change_decoding_strategy(decoding_config)

        with torch.cuda.amp.autocast(dtype=torch.bfloat16, enabled=True):
            model.transcribe(test_audio_filenames, batch_size=batch_size, num_workers=None)

        # transcribe with use implementation with cuda graphs
        decoding_config["beam"]["allow_cuda_graphs"] = True
        model.change_decoding_strategy(decoding_config)
        model.decoding.decoding._decoding_computer.force_cuda_graphs_mode(mode=force_mode)

        with torch.cuda.amp.autocast(dtype=torch.bfloat16, enabled=True):
            model.transcribe(test_audio_filenames, batch_size=batch_size, num_workers=None)


class TestTDTDecoding:
    @pytest.mark.skipif(
        not NUMBA_RNNT_LOSS_AVAILABLE,
        reason='RNNTLoss has not been compiled with appropriate numba version.',
    )
    @pytest.mark.with_downloads
    @pytest.mark.unit
    @pytest.mark.parametrize(
        "beam_config",
        [
            {"search_type": "malsd_batch", "allow_cuda_graphs": False},
            {"search_type": "malsd_batch", "allow_cuda_graphs": True},
        ],
    )
    @pytest.mark.parametrize("beam_size", [2, 4])
    @pytest.mark.parametrize("batch_size", [4, 16])
    @pytest.mark.parametrize("device", DEVICES)
    def test_rnnt_beam_decoding_return_best_hypothesis(
        self, test_audio_filenames, beam_config, device, batch_size, beam_size
    ):
        num_samples = min(batch_size, len(test_audio_filenames))

        model, encoder_output, encoded_lengths = get_model_encoder_output(
            test_audio_filenames, num_samples, TDT_MODEL, device, dtype=torch.float32
        )

        model_config = model.to_config_dict()
        durations = list(model_config["model_defaults"]["tdt_durations"])

        vocab_size = model.tokenizer.vocab_size
        decoding = BeamBatchedTDTInfer(
            model.decoder,
            model.joint,
            blank_index=vocab_size,
            durations=durations,
            beam_size=beam_size,
            score_norm=True,
            return_best_hypothesis=True,
            **beam_config,
        )

        with torch.no_grad():
            hyps = decoding(encoder_output=encoder_output, encoded_lengths=encoded_lengths)[0]
            assert type(hyps) == list
            assert type(hyps[0]) == rnnt_utils.Hypothesis

            assert len(hyps) == num_samples
            assert hasattr(hyps[0], "y_sequence")
            assert hasattr(hyps[0], "score")
            assert hasattr(hyps[0], "timestamp")

            assert len(hyps[0].y_sequence) > 0
            assert len(hyps[0].timestamp) > 0

            hyps = decode_text_from_hypotheses(hyps, model.decoding)

            print()

            print(
                f"""Beam search algorithm: {beam_config['search_type']},
                    beam size: {beam_size},
                    Cuda Graphs: {beam_config.get('allow_cuda_graphs', True)}"""
            )
            for hyp_idx, hyp in enumerate(hyps):
                print("Sample: ", hyp_idx)
                print("Decoded text: ", hyp.text)
                print("Score: ", hyp.score)
                print("Transcript", hyp.y_sequence)
                print("Timesteps", hyp.timestamp)
                print()

    @pytest.mark.skipif(
        not NUMBA_RNNT_LOSS_AVAILABLE,
        reason='RNNTLoss has not been compiled with appropriate numba version.',
    )
    @pytest.mark.with_downloads
    @pytest.mark.unit
    @pytest.mark.parametrize(
        "beam_config",
        [
            {"search_type": "malsd_batch", "allow_cuda_graphs": False},
            {"search_type": "malsd_batch", "allow_cuda_graphs": True},
        ],
    )
    @pytest.mark.parametrize("beam_size", [2, 4])
    @pytest.mark.parametrize("batch_size", [4, 16])
    @pytest.mark.parametrize("device", DEVICES)
    def test_rnnt_beam_decoding_return_nbest(self, test_audio_filenames, beam_config, device, beam_size, batch_size):
        num_samples = min(batch_size, len(test_audio_filenames))

        model, encoder_output, encoded_lengths = get_model_encoder_output(
            test_audio_filenames, num_samples, TDT_MODEL, device, dtype=torch.float32
        )

        model_config = model.to_config_dict()
        durations = list(model_config["model_defaults"]["tdt_durations"])

        vocab_size = model.tokenizer.vocab_size
        decoding = BeamBatchedTDTInfer(
            model.decoder,
            model.joint,
            blank_index=vocab_size,
            durations=durations,
            beam_size=beam_size,
            score_norm=True,
            return_best_hypothesis=False,
            **beam_config,
        )

        with torch.no_grad():
            batch_nbest_hyps = decoding(encoder_output=encoder_output, encoded_lengths=encoded_lengths)[0]
            assert type(batch_nbest_hyps) == list
            assert type(batch_nbest_hyps[0]) == rnnt_utils.NBestHypotheses

            assert len(batch_nbest_hyps) == num_samples

            assert hasattr(batch_nbest_hyps[0].n_best_hypotheses[0], "y_sequence")
            assert hasattr(batch_nbest_hyps[0].n_best_hypotheses[0], "score")
            assert hasattr(batch_nbest_hyps[0].n_best_hypotheses[0], "timestamp")

            assert len(batch_nbest_hyps[0].n_best_hypotheses[0].y_sequence) > 0
            assert len(batch_nbest_hyps[0].n_best_hypotheses[0].timestamp) > 0

            batch_nbest_hyps = decode_text_from_nbest_hypotheses(batch_nbest_hyps, model.decoding)

            print()
            print(f"Decoding device: {encoder_output.device}")
            print(
                f"Beam search algorithm : {beam_config['search_type']}, \
                    beam size: {beam_size}, \
                    Cuda Graphs: {beam_config.get('allow_cuda_graphs', True)}"
            )
            for batch_idx, nbest_hyps in enumerate(batch_nbest_hyps):
                print(f"Batch idx: {batch_idx}")
                for idx, hyp in enumerate(nbest_hyps):
                    print(f"Hyp index: {idx + 1}")
                    print("Text: ", hyp.text)
                    print("Score: ", hyp.score)

                    assert len(hyp.timestamp) > 0
                    print("Transcripts: ", hyp.y_sequence)
                    print("Timesteps: ", hyp.timestamp)
                    print()

            print()

    @pytest.mark.skipif(
        not NUMBA_RNNT_LOSS_AVAILABLE,
        reason='RNNTLoss has not been compiled with appropriate numba version.',
    )
    @pytest.mark.skipif(not KENLM_AVAILABLE, reason="KenLM is not available")
    @pytest.mark.with_downloads
    @pytest.mark.unit
    @pytest.mark.parametrize(
        "beam_config",
        [
            {
                "search_type": "malsd_batch",
                "allow_cuda_graphs": False,
                "ngram_lm_alpha": 0.3,
            },
            {
                "search_type": "malsd_batch",
                "allow_cuda_graphs": True,
                "ngram_lm_alpha": 0.3,
            },
        ],
    )
    @pytest.mark.parametrize("batch_size", [4])
    @pytest.mark.parametrize("beam_size", [4])
    @pytest.mark.parametrize("pruning_mode", ["late", "early"])
    @pytest.mark.parametrize("blank_lm_score_mode", ["lm_weighted_full", "no_score"])
    @pytest.mark.parametrize("device", DEVICES)
    def test_rnnt_beam_decoding_kenlm(
        self,
        test_data_dir,
        test_audio_filenames,
        beam_config,
        device,
        batch_size,
        beam_size,
        pruning_mode,
        blank_lm_score_mode,
    ):
        kenlm_model_path = os.path.join(
            test_data_dir, "asr", "kenlm_ngram_lm", "parakeet-tdt_ctc-110m-libri-1024.kenlm.tmp.arpa"
        )
        beam_config["ngram_lm_model"] = kenlm_model_path

        audio_filepaths = glob.glob(os.path.join(test_data_dir, "asr", "test", "an4", "wav", "*.wav"))
        num_samples = min(batch_size, len(audio_filepaths))

        model, encoder_output, encoded_lengths = get_model_encoder_output(
            test_audio_filenames, num_samples, TDT_MODEL, device, dtype=torch.float32
        )

        model_config = model.to_config_dict()
        durations = list(model_config["model_defaults"]["tdt_durations"])

        vocab_size = model.tokenizer.vocab_size
        decoding = BeamBatchedTDTInfer(
            model.decoder,
            model.joint,
            blank_index=vocab_size,
            durations=durations,
            beam_size=beam_size,
            score_norm=True,
            return_best_hypothesis=True,
            pruning_mode=pruning_mode,
            blank_lm_score_mode=blank_lm_score_mode,
            **beam_config,
        )

        with torch.no_grad():
            hyps = decoding(encoder_output=encoder_output, encoded_lengths=encoded_lengths)[0]
            assert type(hyps) == list
            assert type(hyps[0]) == rnnt_utils.Hypothesis

            assert len(hyps) == num_samples
            assert hasattr(hyps[0], "y_sequence")
            assert hasattr(hyps[0], "score")
            assert hasattr(hyps[0], "timestamp")

            assert len(hyps[0].y_sequence) > 0
            assert len(hyps[0].timestamp) > 0

            hyps = decode_text_from_hypotheses(hyps, model.decoding)

            print()

            print(
                f"Beam search algorithm : {beam_config['search_type']}, \
                    beam size: {beam_size}, \
                    Cuda Graphs: {beam_config.get('allow_cuda_graphs', True)}"
            )
            for hyp_idx, hyp in enumerate(hyps):
                print("Sample: ", hyp_idx)
                print("Decoded text: ", hyp.text)
                print("Score: ", hyp.score)
                print("Transcript", hyp.y_sequence)
                print("Timesteps", hyp.timestamp)
                print()

    @pytest.mark.with_downloads
    @pytest.mark.skipif(not torch.cuda.is_available(), reason="CUDA decoder can run only on CUDA")
    @pytest.mark.parametrize("force_mode", ["no_graphs", "no_while_loops", "full_graph"])
    def test_stated_stateless(self, test_audio_filenames, force_mode: str):
        '''Compares stated and stateless implementations with bfloat16'''
        if force_mode == "full_graph":
            skip_cuda_python_test_if_cuda_graphs_conditional_nodes_not_supported()

        batch_size = 16
        device = torch.device("cuda")
        nemo_model = get_model(TDT_MODEL, device)
        decoding_config = copy.deepcopy(nemo_model.cfg.decoding)

        with open_dict(decoding_config):
            decoding_config["strategy"] = "malsd_batch"
            decoding_config["beam"]["beam_size"] = 4
            decoding_config["beam"]["return_best_hypotheses"] = False
            decoding_config["beam"]["allow_cuda_graphs"] = False

        nemo_model.change_decoding_strategy(decoding_config)

        actual_hypotheses = nemo_model.transcribe(test_audio_filenames, batch_size=batch_size, num_workers=None)
        actual_transcripts = [[hyp.text for hyp in actual_beam] for actual_beam in actual_hypotheses]
        actual_scores = [[hyp.score for hyp in actual_beam] for actual_beam in actual_hypotheses]
        actual_timestamps = [[hyp.timestamp for hyp in actual_beam] for actual_beam in actual_hypotheses]

        # transcribe with use implementation with cuda graphs

        nemo_model.change_decoding_strategy(decoding_config)
        nemo_model.decoding.decoding._decoding_computer.force_cuda_graphs_mode(mode=force_mode)

        cudagraph_hypotheses = nemo_model.transcribe(test_audio_filenames, batch_size=batch_size, num_workers=None)
        cudagraph_transcripts = [[hyp.text for hyp in cudagraphs_beam] for cudagraphs_beam in cudagraph_hypotheses]
        cudagraph_scores = [[hyp.score for hyp in cudagraph_beam] for cudagraph_beam in cudagraph_hypotheses]
        cudagraph_timestamps = [[hyp.timestamp for hyp in cudagraph_beam] for cudagraph_beam in cudagraph_hypotheses]

        for batch_idx in range(min(batch_size, len(test_audio_filenames))):
            assert len(actual_transcripts[batch_idx]) == len(cudagraph_transcripts[batch_idx])
            assert cudagraph_scores[batch_idx] == pytest.approx(
                actual_scores[batch_idx], abs=abs
            ), f"Scores mismatch for batch_idx {batch_idx}"
            assert (
                cudagraph_timestamps[batch_idx] == actual_timestamps[batch_idx]
            ), f"Timestamps mismatch for batch_idx {batch_idx}"

            wer = jiwer.wer(actual_transcripts[batch_idx], cudagraph_transcripts[batch_idx])

            assert wer <= 1e-3, "Cuda graph greedy decoder should match original decoder implementation."

            for actual, fast in zip(actual_transcripts[batch_idx], cudagraph_transcripts[batch_idx]):

                print("Erroneous samples in batch:", batch_idx)
                print("Original transcript:", actual)
                print("New transcript:", fast)

    @pytest.mark.with_downloads
    @pytest.mark.skipif(not torch.cuda.is_available(), reason="CUDA decoder can run only on CUDA")
    @pytest.mark.parametrize("force_mode", ["no_graphs", "no_while_loops", "full_graph"])
    def test_stated_stateless(self, test_audio_filenames, force_mode: str):
        '''Compares stated and stateless implementations with bfloat16'''
        # for bfloat16 computational errors accumulate, so just checking if algorithms run without errors
        if force_mode == "full_graph":
            skip_cuda_python_test_if_cuda_graphs_conditional_nodes_not_supported()

        batch_size = 16
        device = torch.device("cuda")
        nemo_model = get_model(TDT_MODEL, device)
        decoding_config = copy.deepcopy(nemo_model.cfg.decoding)

        with open_dict(decoding_config):
            decoding_config["strategy"] = "malsd_batch"
            decoding_config["beam"]["beam_size"] = 4
            decoding_config["beam"]["return_best_hypotheses"] = False
            decoding_config["beam"]["allow_cuda_graphs"] = False

        nemo_model.change_decoding_strategy(decoding_config)

        with torch.cuda.amp.autocast(dtype=torch.bfloat16, enabled=True):
            nemo_model.transcribe(test_audio_filenames, batch_size=batch_size, num_workers=None)

        # transcribe with use implementation with cuda graphs
        decoding_config["beam"]["allow_cuda_graphs"] = True
        nemo_model.change_decoding_strategy(decoding_config)
        nemo_model.decoding.decoding._decoding_computer.force_cuda_graphs_mode(mode=force_mode)

        with torch.cuda.amp.autocast(dtype=torch.bfloat16, enabled=True):
            nemo_model.transcribe(test_audio_filenames, batch_size=batch_size, num_workers=None)
>>>>>>> 985be5d6
<|MERGE_RESOLUTION|>--- conflicted
+++ resolved
@@ -188,7 +188,6 @@
                 print("Timesteps", hyp.timestamp)
                 print()
 
-<<<<<<< HEAD
 #     @pytest.mark.skipif(
 #         not NUMBA_RNNT_LOSS_AVAILABLE,
 #         reason='RNNTLoss has not been compiled with appropriate numba version.',
@@ -807,645 +806,4 @@
 #         nemo_model.decoding.decoding._decoding_computer.force_cuda_graphs_mode(mode=force_mode)
 
 #         with torch.cuda.amp.autocast(dtype=torch.bfloat16, enabled=True):
-#             nemo_model.transcribe(test_audio_filenames, batch_size=batch_size, num_workers=None)
-=======
-    @pytest.mark.skipif(
-        not NUMBA_RNNT_LOSS_AVAILABLE,
-        reason='RNNTLoss has not been compiled with appropriate numba version.',
-    )
-    @pytest.mark.with_downloads
-    @pytest.mark.unit
-    @pytest.mark.parametrize(
-        "beam_config",
-        [
-            {"search_type": "malsd_batch", "allow_cuda_graphs": False},
-            {"search_type": "malsd_batch", "allow_cuda_graphs": True},
-            {"search_type": "maes_batch", "allow_cuda_graphs": False},
-        ],
-    )
-    @pytest.mark.parametrize("beam_size", [2, 4])
-    @pytest.mark.parametrize("batch_size", [4, 16])
-    @pytest.mark.parametrize("device", DEVICES)
-    def test_rnnt_beam_decoding_return_nbest(self, test_audio_filenames, beam_config, device, beam_size, batch_size):
-        num_samples = min(batch_size, len(test_audio_filenames))
-
-        model, encoder_output, encoded_lengths = get_model_encoder_output(
-            test_audio_filenames, num_samples, RNNT_MODEL, device, dtype=torch.float32
-        )
-
-        vocab_size = model.tokenizer.vocab_size
-        decoding = BeamBatchedInfer(
-            model.decoder,
-            model.joint,
-            blank_index=vocab_size,
-            beam_size=beam_size,
-            score_norm=True,
-            return_best_hypothesis=False,
-            **beam_config,
-        )
-
-        with torch.no_grad():
-            batch_nbest_hyps = decoding(encoder_output=encoder_output, encoded_lengths=encoded_lengths)[0]
-            assert type(batch_nbest_hyps) == list
-            assert type(batch_nbest_hyps[0]) == rnnt_utils.NBestHypotheses
-
-            assert len(batch_nbest_hyps) == num_samples
-
-            assert hasattr(batch_nbest_hyps[0].n_best_hypotheses[0], "y_sequence")
-            assert hasattr(batch_nbest_hyps[0].n_best_hypotheses[0], "score")
-            assert hasattr(batch_nbest_hyps[0].n_best_hypotheses[0], "timestamp")
-
-            assert len(batch_nbest_hyps[0].n_best_hypotheses[0].y_sequence) > 0
-            assert len(batch_nbest_hyps[0].n_best_hypotheses[0].timestamp) > 0
-
-            batch_nbest_hyps = decode_text_from_nbest_hypotheses(batch_nbest_hyps, model.decoding)
-
-            print()
-            print(f"Decoding device: {encoder_output.device}")
-            print(
-                f"""Beam search algorithm: {beam_config['search_type']},
-                    beam size: {beam_size},
-                    Cuda Graphs: {beam_config.get('allow_cuda_graphs', True)}"""
-            )
-            for batch_idx, nbest_hyps in enumerate(batch_nbest_hyps):
-                print(f"Batch idx: {batch_idx}")
-                for idx, hyp in enumerate(nbest_hyps):
-                    print(f"Hyp index: {idx + 1}")
-                    print("Text: ", hyp.text)
-                    print("Score: ", hyp.score)
-
-                    assert len(hyp.timestamp) > 0
-                    print("Transcripts: ", hyp.y_sequence)
-                    print("Timesteps: ", hyp.timestamp)
-                    print()
-
-            print()
-
-    @pytest.mark.skipif(
-        not NUMBA_RNNT_LOSS_AVAILABLE,
-        reason='RNNTLoss has not been compiled with appropriate numba version.',
-    )
-    @pytest.mark.skipif(not KENLM_AVAILABLE, reason="KenLM is not available")
-    @pytest.mark.with_downloads
-    @pytest.mark.unit
-    @pytest.mark.parametrize(
-        "beam_config",
-        [
-            {"search_type": "malsd_batch", "allow_cuda_graphs": False, "ngram_lm_alpha": 0.3},
-            {"search_type": "maes_batch", "allow_cuda_graphs": False, "ngram_lm_alpha": 0.3},
-            {"search_type": "malsd_batch", "allow_cuda_graphs": True, "ngram_lm_alpha": 0.3},
-        ],
-    )
-    @pytest.mark.parametrize("batch_size", [4])
-    @pytest.mark.parametrize("beam_size", [4])
-    @pytest.mark.parametrize("pruning_mode", ["late", "early"])
-    @pytest.mark.parametrize("blank_lm_score_mode", ["no_score", "lm_weighted_full"])
-    @pytest.mark.parametrize("device", DEVICES)
-    def test_rnnt_beam_decoding_kenlm(
-        self,
-        test_data_dir,
-        test_audio_filenames,
-        beam_config,
-        device,
-        batch_size,
-        beam_size,
-        pruning_mode,
-        blank_lm_score_mode,
-    ):
-        kenlm_model_path = os.path.join(
-            test_data_dir, "asr", "kenlm_ngram_lm", "parakeet-tdt_ctc-110m-libri-1024.kenlm.tmp.arpa"
-        )
-        beam_config["ngram_lm_model"] = kenlm_model_path
-
-        num_samples = min(batch_size, len(test_audio_filenames))
-
-        model, encoder_output, encoded_lengths = get_model_encoder_output(
-            test_audio_filenames, num_samples, RNNT_MODEL, device, dtype=torch.float32
-        )
-
-        vocab_size = model.tokenizer.vocab_size
-        decoding = BeamBatchedInfer(
-            model.decoder,
-            model.joint,
-            blank_index=vocab_size,
-            beam_size=beam_size,
-            score_norm=True,
-            return_best_hypothesis=True,
-            pruning_mode=pruning_mode,
-            blank_lm_score_mode=blank_lm_score_mode,
-            **beam_config,
-        )
-
-        with torch.no_grad():
-            hyps = decoding(encoder_output=encoder_output, encoded_lengths=encoded_lengths)[0]
-            assert type(hyps) == list
-            assert type(hyps[0]) == rnnt_utils.Hypothesis
-
-            assert len(hyps) == num_samples
-            assert hasattr(hyps[0], "y_sequence")
-            assert hasattr(hyps[0], "score")
-            assert hasattr(hyps[0], "timestamp")
-
-            assert len(hyps[0].y_sequence) > 0
-            assert len(hyps[0].timestamp) > 0
-
-            hyps = decode_text_from_hypotheses(hyps, model.decoding)
-
-            print()
-
-            print(
-                f"""Beam search algorithm: {beam_config['search_type']},
-                    beam size: {beam_size},
-                    Cuda Graphs: {beam_config.get('allow_cuda_graphs', True)}"""
-            )
-            for hyp_idx, hyp in enumerate(hyps):
-                print("Sample: ", hyp_idx)
-                print("Decoded text: ", hyp.text)
-                print("Score: ", hyp.score)
-                print("Transcript", hyp.y_sequence)
-                print("Timesteps", hyp.timestamp)
-                print()
-
-    @pytest.mark.skipif(
-        not NUMBA_RNNT_LOSS_AVAILABLE,
-        reason='RNNTLoss has not been compiled with appropriate numba version.',
-    )
-    @pytest.mark.unit
-    @pytest.mark.with_downloads
-    @pytest.mark.skipif(not torch.cuda.is_available(), reason="CUDA decoder can run only on CUDA")
-    @pytest.mark.parametrize("beam_size", [4, 8])
-    @pytest.mark.parametrize("batch_size", [4, 16])
-    def test_cuda_graph_rnnt_batched_alsd_decoder(self, test_audio_filenames, batch_size, beam_size):
-        # Set device to CUDA
-        device = torch.device("cuda")
-        model = get_model(RNNT_MODEL, device=device)
-
-        # Modify decoding config
-        decoding_config = copy.deepcopy(model.cfg.decoding)
-        with open_dict(decoding_config):
-            decoding_config["strategy"] = "malsd_batch"
-            decoding_config["beam"]["beam_size"] = beam_size
-            decoding_config["beam"]["allow_cuda_graphs"] = False
-            decoding_config["beam"]["return_best_hypothesis"] = False
-
-        # Change decoding strategy
-        model.change_decoding_strategy(decoding_config)
-
-        # Transcribe without CUDA graphs
-        actual_hypotheses = model.transcribe(test_audio_filenames, batch_size=batch_size, num_workers=None)
-        actual_transcripts = [[hyp.text for hyp in actual_beam] for actual_beam in actual_hypotheses]
-        actual_scores = [[hyp.score for hyp in actual_beam] for actual_beam in actual_hypotheses]
-        actual_timestamps = [[hyp.timestamp for hyp in actual_beam] for actual_beam in actual_hypotheses]
-
-        # Re-enable CUDA graphs
-        decoding_config["beam"]["allow_cuda_graphs"] = True
-        model.change_decoding_strategy(decoding_config)
-
-        # Transcribe with CUDA graphs
-        cudagraph_hypotheses = model.transcribe(test_audio_filenames, batch_size=batch_size, num_workers=None)
-        cudagraph_transcripts = [[hyp.text for hyp in cudagraph_beam] for cudagraph_beam in cudagraph_hypotheses]
-        cudagraph_scores = [[hyp.score for hyp in cudagraph_beam] for cudagraph_beam in cudagraph_hypotheses]
-        cudagraph_timestamps = [[hyp.timestamp for hyp in cudagraph_beam] for cudagraph_beam in cudagraph_hypotheses]
-
-        for batch_idx in range(min(batch_size, len(test_audio_filenames))):
-            assert len(actual_transcripts[batch_idx]) == len(cudagraph_transcripts[batch_idx])
-            assert cudagraph_scores[batch_idx] == pytest.approx(
-                actual_scores[batch_idx], abs=1e-2
-            ), f"Scores mismatch for batch_idx {batch_idx}"
-            assert (
-                cudagraph_timestamps[batch_idx] == actual_timestamps[batch_idx]
-            ), f"Timestamps mismatch for batch_idx {batch_idx}"
-
-            # Calculate WER (Word Error Rate)
-            wer_value = jiwer.wer(actual_transcripts[batch_idx], cudagraph_transcripts[batch_idx])
-
-            # Assert WER is within tolerance
-            assert wer_value <= 1e-3, "Cuda graph greedy decoder should match original decoder implementation."
-
-            # Print erroneous samples if WER is high
-            for actual, fast in zip(actual_transcripts[batch_idx], cudagraph_transcripts[batch_idx]):
-                if actual != fast:
-                    print("Erroneous samples in batch:", batch_idx)
-                    print("Original transcript:", actual)
-                    print("New transcript:", fast)
-
-    @pytest.mark.with_downloads
-    @pytest.mark.skipif(not torch.cuda.is_available(), reason="CUDA decoder can run only on CUDA")
-    @pytest.mark.parametrize("force_mode", ["no_graphs", "no_while_loops", "full_graph"])
-    def test_stated_stateless(self, test_audio_filenames, force_mode: str):
-        '''Compares stated and stateless implementations'''
-        if force_mode == "full_graph":
-            skip_cuda_python_test_if_cuda_graphs_conditional_nodes_not_supported()
-
-        batch_size = 16
-        device = torch.device("cuda")
-        model = get_model(RNNT_MODEL, device)
-        decoding_config = copy.deepcopy(model.cfg.decoding)
-
-        with open_dict(decoding_config):
-            decoding_config["strategy"] = "malsd_batch"
-            decoding_config["beam"]["beam_size"] = 4
-            decoding_config["beam"]["return_best_hypotheses"] = False
-            decoding_config["beam"]["allow_cuda_graphs"] = False
-
-        model.change_decoding_strategy(decoding_config)
-
-        actual_hypotheses = model.transcribe(test_audio_filenames, batch_size=batch_size, num_workers=None)
-        actual_transcripts = [[hyp.text for hyp in actual_beam] for actual_beam in actual_hypotheses]
-        actual_scores = [[hyp.score for hyp in actual_beam] for actual_beam in actual_hypotheses]
-        actual_timestamps = [[hyp.timestamp for hyp in actual_beam] for actual_beam in actual_hypotheses]
-
-        # transcribe with use implementation with cuda graphs
-        decoding_config["beam"]["allow_cuda_graphs"] = True
-        model.change_decoding_strategy(decoding_config)
-        model.decoding.decoding._decoding_computer.force_cuda_graphs_mode(mode=force_mode)
-
-        cudagraph_hypotheses = model.transcribe(test_audio_filenames, batch_size=batch_size, num_workers=None)
-        cudagraph_transcripts = [[hyp.text for hyp in cudagraphs_beam] for cudagraphs_beam in cudagraph_hypotheses]
-        cudagraph_scores = [[hyp.score for hyp in cudagraph_beam] for cudagraph_beam in cudagraph_hypotheses]
-        cudagraph_timestamps = [[hyp.timestamp for hyp in cudagraph_beam] for cudagraph_beam in cudagraph_hypotheses]
-
-        for batch_idx in range(min(batch_size, len(test_audio_filenames))):
-            assert len(actual_transcripts[batch_idx]) == len(cudagraph_transcripts[batch_idx])
-            assert cudagraph_scores[batch_idx] == pytest.approx(
-                actual_scores[batch_idx], abs=1e-2
-            ), f"Scores mismatch for batch_idx {batch_idx}"
-            assert (
-                cudagraph_timestamps[batch_idx] == actual_timestamps[batch_idx]
-            ), f"Timestamps mismatch for batch_idx {batch_idx}"
-
-            wer = jiwer.wer(actual_transcripts[batch_idx], cudagraph_transcripts[batch_idx])
-
-            assert wer <= 1e-3, "Cuda graph greedy decoder should match original decoder implementation."
-
-            for actual, fast in zip(actual_transcripts[batch_idx], cudagraph_transcripts[batch_idx]):
-                if actual != fast:
-                    print("Erroneous samples in batch:", batch_idx)
-                    print("Original transcript:", actual)
-                    print("New transcript:", fast)
-
-    @pytest.mark.with_downloads
-    @pytest.mark.skipif(not torch.cuda.is_available(), reason="CUDA decoder can run only on CUDA")
-    @pytest.mark.parametrize("force_mode", ["no_graphs", "no_while_loops", "full_graph"])
-    def test_stated_stateless(self, test_audio_filenames, force_mode: str):
-        '''Compares stated and stateless implementations with bfloat16'''
-        # for bfloat16 computational errors accumulate, so just checking if algorithms run without errors
-        if force_mode == "full_graph":
-            skip_cuda_python_test_if_cuda_graphs_conditional_nodes_not_supported()
-
-        batch_size = 16
-        device = torch.device("cuda")
-        model = get_model(RNNT_MODEL, device=device)
-        decoding_config = copy.deepcopy(model.cfg.decoding)
-
-        with open_dict(decoding_config):
-            decoding_config["strategy"] = "malsd_batch"
-            decoding_config["beam"]["beam_size"] = 4
-            decoding_config["beam"]["return_best_hypotheses"] = False
-            decoding_config["beam"]["allow_cuda_graphs"] = False
-
-        model.change_decoding_strategy(decoding_config)
-
-        with torch.cuda.amp.autocast(dtype=torch.bfloat16, enabled=True):
-            model.transcribe(test_audio_filenames, batch_size=batch_size, num_workers=None)
-
-        # transcribe with use implementation with cuda graphs
-        decoding_config["beam"]["allow_cuda_graphs"] = True
-        model.change_decoding_strategy(decoding_config)
-        model.decoding.decoding._decoding_computer.force_cuda_graphs_mode(mode=force_mode)
-
-        with torch.cuda.amp.autocast(dtype=torch.bfloat16, enabled=True):
-            model.transcribe(test_audio_filenames, batch_size=batch_size, num_workers=None)
-
-
-class TestTDTDecoding:
-    @pytest.mark.skipif(
-        not NUMBA_RNNT_LOSS_AVAILABLE,
-        reason='RNNTLoss has not been compiled with appropriate numba version.',
-    )
-    @pytest.mark.with_downloads
-    @pytest.mark.unit
-    @pytest.mark.parametrize(
-        "beam_config",
-        [
-            {"search_type": "malsd_batch", "allow_cuda_graphs": False},
-            {"search_type": "malsd_batch", "allow_cuda_graphs": True},
-        ],
-    )
-    @pytest.mark.parametrize("beam_size", [2, 4])
-    @pytest.mark.parametrize("batch_size", [4, 16])
-    @pytest.mark.parametrize("device", DEVICES)
-    def test_rnnt_beam_decoding_return_best_hypothesis(
-        self, test_audio_filenames, beam_config, device, batch_size, beam_size
-    ):
-        num_samples = min(batch_size, len(test_audio_filenames))
-
-        model, encoder_output, encoded_lengths = get_model_encoder_output(
-            test_audio_filenames, num_samples, TDT_MODEL, device, dtype=torch.float32
-        )
-
-        model_config = model.to_config_dict()
-        durations = list(model_config["model_defaults"]["tdt_durations"])
-
-        vocab_size = model.tokenizer.vocab_size
-        decoding = BeamBatchedTDTInfer(
-            model.decoder,
-            model.joint,
-            blank_index=vocab_size,
-            durations=durations,
-            beam_size=beam_size,
-            score_norm=True,
-            return_best_hypothesis=True,
-            **beam_config,
-        )
-
-        with torch.no_grad():
-            hyps = decoding(encoder_output=encoder_output, encoded_lengths=encoded_lengths)[0]
-            assert type(hyps) == list
-            assert type(hyps[0]) == rnnt_utils.Hypothesis
-
-            assert len(hyps) == num_samples
-            assert hasattr(hyps[0], "y_sequence")
-            assert hasattr(hyps[0], "score")
-            assert hasattr(hyps[0], "timestamp")
-
-            assert len(hyps[0].y_sequence) > 0
-            assert len(hyps[0].timestamp) > 0
-
-            hyps = decode_text_from_hypotheses(hyps, model.decoding)
-
-            print()
-
-            print(
-                f"""Beam search algorithm: {beam_config['search_type']},
-                    beam size: {beam_size},
-                    Cuda Graphs: {beam_config.get('allow_cuda_graphs', True)}"""
-            )
-            for hyp_idx, hyp in enumerate(hyps):
-                print("Sample: ", hyp_idx)
-                print("Decoded text: ", hyp.text)
-                print("Score: ", hyp.score)
-                print("Transcript", hyp.y_sequence)
-                print("Timesteps", hyp.timestamp)
-                print()
-
-    @pytest.mark.skipif(
-        not NUMBA_RNNT_LOSS_AVAILABLE,
-        reason='RNNTLoss has not been compiled with appropriate numba version.',
-    )
-    @pytest.mark.with_downloads
-    @pytest.mark.unit
-    @pytest.mark.parametrize(
-        "beam_config",
-        [
-            {"search_type": "malsd_batch", "allow_cuda_graphs": False},
-            {"search_type": "malsd_batch", "allow_cuda_graphs": True},
-        ],
-    )
-    @pytest.mark.parametrize("beam_size", [2, 4])
-    @pytest.mark.parametrize("batch_size", [4, 16])
-    @pytest.mark.parametrize("device", DEVICES)
-    def test_rnnt_beam_decoding_return_nbest(self, test_audio_filenames, beam_config, device, beam_size, batch_size):
-        num_samples = min(batch_size, len(test_audio_filenames))
-
-        model, encoder_output, encoded_lengths = get_model_encoder_output(
-            test_audio_filenames, num_samples, TDT_MODEL, device, dtype=torch.float32
-        )
-
-        model_config = model.to_config_dict()
-        durations = list(model_config["model_defaults"]["tdt_durations"])
-
-        vocab_size = model.tokenizer.vocab_size
-        decoding = BeamBatchedTDTInfer(
-            model.decoder,
-            model.joint,
-            blank_index=vocab_size,
-            durations=durations,
-            beam_size=beam_size,
-            score_norm=True,
-            return_best_hypothesis=False,
-            **beam_config,
-        )
-
-        with torch.no_grad():
-            batch_nbest_hyps = decoding(encoder_output=encoder_output, encoded_lengths=encoded_lengths)[0]
-            assert type(batch_nbest_hyps) == list
-            assert type(batch_nbest_hyps[0]) == rnnt_utils.NBestHypotheses
-
-            assert len(batch_nbest_hyps) == num_samples
-
-            assert hasattr(batch_nbest_hyps[0].n_best_hypotheses[0], "y_sequence")
-            assert hasattr(batch_nbest_hyps[0].n_best_hypotheses[0], "score")
-            assert hasattr(batch_nbest_hyps[0].n_best_hypotheses[0], "timestamp")
-
-            assert len(batch_nbest_hyps[0].n_best_hypotheses[0].y_sequence) > 0
-            assert len(batch_nbest_hyps[0].n_best_hypotheses[0].timestamp) > 0
-
-            batch_nbest_hyps = decode_text_from_nbest_hypotheses(batch_nbest_hyps, model.decoding)
-
-            print()
-            print(f"Decoding device: {encoder_output.device}")
-            print(
-                f"Beam search algorithm : {beam_config['search_type']}, \
-                    beam size: {beam_size}, \
-                    Cuda Graphs: {beam_config.get('allow_cuda_graphs', True)}"
-            )
-            for batch_idx, nbest_hyps in enumerate(batch_nbest_hyps):
-                print(f"Batch idx: {batch_idx}")
-                for idx, hyp in enumerate(nbest_hyps):
-                    print(f"Hyp index: {idx + 1}")
-                    print("Text: ", hyp.text)
-                    print("Score: ", hyp.score)
-
-                    assert len(hyp.timestamp) > 0
-                    print("Transcripts: ", hyp.y_sequence)
-                    print("Timesteps: ", hyp.timestamp)
-                    print()
-
-            print()
-
-    @pytest.mark.skipif(
-        not NUMBA_RNNT_LOSS_AVAILABLE,
-        reason='RNNTLoss has not been compiled with appropriate numba version.',
-    )
-    @pytest.mark.skipif(not KENLM_AVAILABLE, reason="KenLM is not available")
-    @pytest.mark.with_downloads
-    @pytest.mark.unit
-    @pytest.mark.parametrize(
-        "beam_config",
-        [
-            {
-                "search_type": "malsd_batch",
-                "allow_cuda_graphs": False,
-                "ngram_lm_alpha": 0.3,
-            },
-            {
-                "search_type": "malsd_batch",
-                "allow_cuda_graphs": True,
-                "ngram_lm_alpha": 0.3,
-            },
-        ],
-    )
-    @pytest.mark.parametrize("batch_size", [4])
-    @pytest.mark.parametrize("beam_size", [4])
-    @pytest.mark.parametrize("pruning_mode", ["late", "early"])
-    @pytest.mark.parametrize("blank_lm_score_mode", ["lm_weighted_full", "no_score"])
-    @pytest.mark.parametrize("device", DEVICES)
-    def test_rnnt_beam_decoding_kenlm(
-        self,
-        test_data_dir,
-        test_audio_filenames,
-        beam_config,
-        device,
-        batch_size,
-        beam_size,
-        pruning_mode,
-        blank_lm_score_mode,
-    ):
-        kenlm_model_path = os.path.join(
-            test_data_dir, "asr", "kenlm_ngram_lm", "parakeet-tdt_ctc-110m-libri-1024.kenlm.tmp.arpa"
-        )
-        beam_config["ngram_lm_model"] = kenlm_model_path
-
-        audio_filepaths = glob.glob(os.path.join(test_data_dir, "asr", "test", "an4", "wav", "*.wav"))
-        num_samples = min(batch_size, len(audio_filepaths))
-
-        model, encoder_output, encoded_lengths = get_model_encoder_output(
-            test_audio_filenames, num_samples, TDT_MODEL, device, dtype=torch.float32
-        )
-
-        model_config = model.to_config_dict()
-        durations = list(model_config["model_defaults"]["tdt_durations"])
-
-        vocab_size = model.tokenizer.vocab_size
-        decoding = BeamBatchedTDTInfer(
-            model.decoder,
-            model.joint,
-            blank_index=vocab_size,
-            durations=durations,
-            beam_size=beam_size,
-            score_norm=True,
-            return_best_hypothesis=True,
-            pruning_mode=pruning_mode,
-            blank_lm_score_mode=blank_lm_score_mode,
-            **beam_config,
-        )
-
-        with torch.no_grad():
-            hyps = decoding(encoder_output=encoder_output, encoded_lengths=encoded_lengths)[0]
-            assert type(hyps) == list
-            assert type(hyps[0]) == rnnt_utils.Hypothesis
-
-            assert len(hyps) == num_samples
-            assert hasattr(hyps[0], "y_sequence")
-            assert hasattr(hyps[0], "score")
-            assert hasattr(hyps[0], "timestamp")
-
-            assert len(hyps[0].y_sequence) > 0
-            assert len(hyps[0].timestamp) > 0
-
-            hyps = decode_text_from_hypotheses(hyps, model.decoding)
-
-            print()
-
-            print(
-                f"Beam search algorithm : {beam_config['search_type']}, \
-                    beam size: {beam_size}, \
-                    Cuda Graphs: {beam_config.get('allow_cuda_graphs', True)}"
-            )
-            for hyp_idx, hyp in enumerate(hyps):
-                print("Sample: ", hyp_idx)
-                print("Decoded text: ", hyp.text)
-                print("Score: ", hyp.score)
-                print("Transcript", hyp.y_sequence)
-                print("Timesteps", hyp.timestamp)
-                print()
-
-    @pytest.mark.with_downloads
-    @pytest.mark.skipif(not torch.cuda.is_available(), reason="CUDA decoder can run only on CUDA")
-    @pytest.mark.parametrize("force_mode", ["no_graphs", "no_while_loops", "full_graph"])
-    def test_stated_stateless(self, test_audio_filenames, force_mode: str):
-        '''Compares stated and stateless implementations with bfloat16'''
-        if force_mode == "full_graph":
-            skip_cuda_python_test_if_cuda_graphs_conditional_nodes_not_supported()
-
-        batch_size = 16
-        device = torch.device("cuda")
-        nemo_model = get_model(TDT_MODEL, device)
-        decoding_config = copy.deepcopy(nemo_model.cfg.decoding)
-
-        with open_dict(decoding_config):
-            decoding_config["strategy"] = "malsd_batch"
-            decoding_config["beam"]["beam_size"] = 4
-            decoding_config["beam"]["return_best_hypotheses"] = False
-            decoding_config["beam"]["allow_cuda_graphs"] = False
-
-        nemo_model.change_decoding_strategy(decoding_config)
-
-        actual_hypotheses = nemo_model.transcribe(test_audio_filenames, batch_size=batch_size, num_workers=None)
-        actual_transcripts = [[hyp.text for hyp in actual_beam] for actual_beam in actual_hypotheses]
-        actual_scores = [[hyp.score for hyp in actual_beam] for actual_beam in actual_hypotheses]
-        actual_timestamps = [[hyp.timestamp for hyp in actual_beam] for actual_beam in actual_hypotheses]
-
-        # transcribe with use implementation with cuda graphs
-
-        nemo_model.change_decoding_strategy(decoding_config)
-        nemo_model.decoding.decoding._decoding_computer.force_cuda_graphs_mode(mode=force_mode)
-
-        cudagraph_hypotheses = nemo_model.transcribe(test_audio_filenames, batch_size=batch_size, num_workers=None)
-        cudagraph_transcripts = [[hyp.text for hyp in cudagraphs_beam] for cudagraphs_beam in cudagraph_hypotheses]
-        cudagraph_scores = [[hyp.score for hyp in cudagraph_beam] for cudagraph_beam in cudagraph_hypotheses]
-        cudagraph_timestamps = [[hyp.timestamp for hyp in cudagraph_beam] for cudagraph_beam in cudagraph_hypotheses]
-
-        for batch_idx in range(min(batch_size, len(test_audio_filenames))):
-            assert len(actual_transcripts[batch_idx]) == len(cudagraph_transcripts[batch_idx])
-            assert cudagraph_scores[batch_idx] == pytest.approx(
-                actual_scores[batch_idx], abs=abs
-            ), f"Scores mismatch for batch_idx {batch_idx}"
-            assert (
-                cudagraph_timestamps[batch_idx] == actual_timestamps[batch_idx]
-            ), f"Timestamps mismatch for batch_idx {batch_idx}"
-
-            wer = jiwer.wer(actual_transcripts[batch_idx], cudagraph_transcripts[batch_idx])
-
-            assert wer <= 1e-3, "Cuda graph greedy decoder should match original decoder implementation."
-
-            for actual, fast in zip(actual_transcripts[batch_idx], cudagraph_transcripts[batch_idx]):
-
-                print("Erroneous samples in batch:", batch_idx)
-                print("Original transcript:", actual)
-                print("New transcript:", fast)
-
-    @pytest.mark.with_downloads
-    @pytest.mark.skipif(not torch.cuda.is_available(), reason="CUDA decoder can run only on CUDA")
-    @pytest.mark.parametrize("force_mode", ["no_graphs", "no_while_loops", "full_graph"])
-    def test_stated_stateless(self, test_audio_filenames, force_mode: str):
-        '''Compares stated and stateless implementations with bfloat16'''
-        # for bfloat16 computational errors accumulate, so just checking if algorithms run without errors
-        if force_mode == "full_graph":
-            skip_cuda_python_test_if_cuda_graphs_conditional_nodes_not_supported()
-
-        batch_size = 16
-        device = torch.device("cuda")
-        nemo_model = get_model(TDT_MODEL, device)
-        decoding_config = copy.deepcopy(nemo_model.cfg.decoding)
-
-        with open_dict(decoding_config):
-            decoding_config["strategy"] = "malsd_batch"
-            decoding_config["beam"]["beam_size"] = 4
-            decoding_config["beam"]["return_best_hypotheses"] = False
-            decoding_config["beam"]["allow_cuda_graphs"] = False
-
-        nemo_model.change_decoding_strategy(decoding_config)
-
-        with torch.cuda.amp.autocast(dtype=torch.bfloat16, enabled=True):
-            nemo_model.transcribe(test_audio_filenames, batch_size=batch_size, num_workers=None)
-
-        # transcribe with use implementation with cuda graphs
-        decoding_config["beam"]["allow_cuda_graphs"] = True
-        nemo_model.change_decoding_strategy(decoding_config)
-        nemo_model.decoding.decoding._decoding_computer.force_cuda_graphs_mode(mode=force_mode)
-
-        with torch.cuda.amp.autocast(dtype=torch.bfloat16, enabled=True):
-            nemo_model.transcribe(test_audio_filenames, batch_size=batch_size, num_workers=None)
->>>>>>> 985be5d6
+#             nemo_model.transcribe(test_audio_filenames, batch_size=batch_size, num_workers=None)