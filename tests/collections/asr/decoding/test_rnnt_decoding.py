# Copyright (c) 2023, NVIDIA CORPORATION.  All rights reserved.
#
# Licensed under the Apache License, Version 2.0 (the "License");
# you may not use this file except in compliance with the License.
# You may obtain a copy of the License at
#
#     http://www.apache.org/licenses/LICENSE-2.0
#
# Unless required by applicable law or agreed to in writing, software
# distributed under the License is distributed on an "AS IS" BASIS,
# WITHOUT WARRANTIES OR CONDITIONS OF ANY KIND, either express or implied.
# See the License for the specific language governing permissions and
# limitations under the License.

import os
from functools import lru_cache

import pytest
import torch
from omegaconf import DictConfig

from nemo.collections.asr.models import ASRModel
from nemo.collections.asr.modules import RNNTDecoder, RNNTJoint
from nemo.collections.asr.parts.mixins import mixins
from nemo.collections.asr.parts.submodules import rnnt_beam_decoding
from nemo.collections.asr.parts.submodules import rnnt_greedy_decoding as greedy_decode
from nemo.collections.asr.parts.submodules import tdt_beam_decoding
from nemo.collections.asr.parts.submodules.rnnt_decoding import RNNTBPEDecoding, RNNTDecoding, RNNTDecodingConfig
from nemo.collections.asr.parts.utils import rnnt_utils
from nemo.core.utils import numba_utils
from nemo.core.utils.numba_utils import __NUMBA_MINIMUM_VERSION__

NUMBA_RNNT_LOSS_AVAILABLE = numba_utils.numba_cpu_is_supported(
    __NUMBA_MINIMUM_VERSION__
) or numba_utils.numba_cuda_is_supported(__NUMBA_MINIMUM_VERSION__)


def char_vocabulary():
    return [' ', 'a', 'b', 'c', 'd', 'e', 'f', '.']


@pytest.fixture()
@lru_cache(maxsize=8)
def tmp_tokenizer(test_data_dir):
    cfg = DictConfig({'dir': os.path.join(test_data_dir, "asr", "tokenizers", "an4_wpe_128"), 'type': 'wpe'})

    class _TmpASRBPE(mixins.ASRBPEMixin):
        def register_artifact(self, _, vocab_path):
            return vocab_path

    asrbpe = _TmpASRBPE()
    asrbpe._setup_tokenizer(cfg)
    return asrbpe.tokenizer


@lru_cache(maxsize=2)
def get_rnnt_decoder(vocab_size, decoder_output_size=4):
    prednet_cfg = {'pred_hidden': decoder_output_size, 'pred_rnn_layers': 1}
    torch.manual_seed(0)
    decoder = RNNTDecoder(prednet=prednet_cfg, vocab_size=vocab_size)
    decoder.freeze()
    return decoder


@lru_cache(maxsize=2)
def get_rnnt_joint(vocab_size, vocabulary=None, encoder_output_size=4, decoder_output_size=4, joint_output_shape=4):
    jointnet_cfg = {
        'encoder_hidden': encoder_output_size,
        'pred_hidden': decoder_output_size,
        'joint_hidden': joint_output_shape,
        'activation': 'relu',
    }
    torch.manual_seed(0)
    joint = RNNTJoint(jointnet_cfg, vocab_size, vocabulary=vocabulary)
    joint.freeze()
    return joint


@lru_cache(maxsize=1)
def get_model_encoder_output(data_dir, model_name):
    # Import inside function to avoid issues with dependencies
    import librosa

    audio_filepath = os.path.join(data_dir, 'asr', 'test', 'an4', 'wav', 'cen3-fjlp-b.wav')

    with torch.no_grad():
        model = ASRModel.from_pretrained(model_name, map_location='cpu')  # type: ASRModel
        model.preprocessor.featurizer.dither = 0.0
        model.preprocessor.featurizer.pad_to = 0

        audio, sr = librosa.load(path=audio_filepath, sr=16000, mono=True)

        input_signal = torch.tensor(audio, dtype=torch.float32).unsqueeze(0)
        input_signal_length = torch.tensor([len(audio)], dtype=torch.int32)

        encoded, encoded_len = model(input_signal=input_signal, input_signal_length=input_signal_length)

    return model, encoded, encoded_len


def decode_text_from_greedy_hypotheses(hyps, decoding):
    decoded_hyps = decoding.decode_hypothesis(hyps)  # type: List[str]

    return decoded_hyps


def decode_text_from_nbest_hypotheses(hyps, decoding):
    hypotheses = []
    all_hypotheses = []

    for nbest_hyp in hyps:  # type: rnnt_utils.NBestHypotheses
        n_hyps = nbest_hyp.n_best_hypotheses  # Extract all hypotheses for this sample
        decoded_hyps = decoding.decode_hypothesis(n_hyps)  # type: List[str]

        hypotheses.append(decoded_hyps[0])  # best hypothesis
        all_hypotheses.append(decoded_hyps)

    return hypotheses, all_hypotheses


def check_char_timestamps(hyp: rnnt_utils.Hypothesis, decoding: RNNTDecoding):
    assert hyp.timestep is not None
    assert isinstance(hyp.timestep, dict)
    assert 'timestep' in hyp.timestep
    assert 'char' in hyp.timestep
    assert 'word' in hyp.timestep
    assert 'segment' in hyp.timestep

    words = hyp.text.split(decoding.word_seperator)
    words = list(filter(lambda x: x != '', words))
    assert len(hyp.timestep['word']) == len(words)

    segments = []
    segment = []

    for word in words:
        segment.append(word)
        if word[-1] in decoding.segment_seperators:
            segments.append(' '.join(segment))
            segment = []

    if segment:
        segments.append(' '.join(segment))

    assert len(hyp.timestep['segment']) == len(segments)


def check_subword_timestamps(hyp: rnnt_utils.Hypothesis, decoding: RNNTBPEDecoding):
    assert hyp.timestep is not None
    assert isinstance(hyp.timestep, dict)
    assert 'timestep' in hyp.timestep
    assert 'char' in hyp.timestep
    assert 'word' in hyp.timestep
    assert 'segment' in hyp.timestep

    chars = list(hyp.text)
    chars = list(filter(lambda x: x not in ['', ' ', '#'], chars))
    all_chars = [list(decoding.tokenizer.tokens_to_text(data['char'])) for data in hyp.timestep['char']]
    all_chars = [char for subword in all_chars for char in subword]
    all_chars = list(filter(lambda x: x not in ['', ' ', '#'], all_chars))
    assert len(chars) == len(all_chars)

    segments_count = sum([hyp.text.count(seperator) for seperator in decoding.segment_seperators])
    if not hyp.text or hyp.text[-1] not in decoding.segment_seperators:
        segments_count += 1

    assert len(hyp.timestep['segment']) == segments_count


class TestRNNTDecoding:
    @pytest.mark.unit
    def test_constructor(self):
        cfg = RNNTDecodingConfig()
        vocab = char_vocabulary()
        decoder = get_rnnt_decoder(vocab_size=len(vocab))
        joint = get_rnnt_joint(vocab_size=len(vocab))
        decoding = RNNTDecoding(decoding_cfg=cfg, decoder=decoder, joint=joint, vocabulary=vocab)
        assert decoding is not None

    @pytest.mark.unit
    def test_constructor_subword(self, tmp_tokenizer):
        cfg = RNNTDecodingConfig()
        vocab = tmp_tokenizer.vocab
        decoder = get_rnnt_decoder(vocab_size=len(vocab))
        joint = get_rnnt_joint(vocab_size=len(vocab))
        decoding = RNNTBPEDecoding(decoding_cfg=cfg, decoder=decoder, joint=joint, tokenizer=tmp_tokenizer)
        assert decoding is not None

    @pytest.mark.skipif(
        not NUMBA_RNNT_LOSS_AVAILABLE,
        reason='RNNTLoss has not been compiled with appropriate numba version.',
    )
    @pytest.mark.with_downloads
    @pytest.mark.unit
    def test_greedy_decoding_preserve_alignments(self, test_data_dir):
        model, encoded, encoded_len = get_model_encoder_output(test_data_dir, 'stt_en_conformer_transducer_small')

        beam = greedy_decode.GreedyRNNTInfer(
            model.decoder,
            model.joint,
            blank_index=model.joint.num_classes_with_blank - 1,
            max_symbols_per_step=5,
            preserve_alignments=True,
        )

        enc_out = encoded
        enc_len = encoded_len

        with torch.no_grad():
            hyps = beam(encoder_output=enc_out, encoded_lengths=enc_len)[0]  # type: rnnt_utils.Hypothesis
            hyp = decode_text_from_greedy_hypotheses(hyps, model.decoding)
            hyp = hyp[0]

            assert hyp.alignments is not None

            # Use the following commented print statements to check
            # the alignment of other algorithms compared to the default
            print("Text", hyp.text)
            for t in range(len(hyp.alignments)):
                t_u = []
                for u in range(len(hyp.alignments[t])):
                    logp, label = hyp.alignments[t][u]
                    assert torch.is_tensor(logp)
                    assert torch.is_tensor(label)

                    t_u.append(int(label))

                print(f"Tokens at timestep {t} = {t_u}")
            print()

    @pytest.mark.skipif(
        not NUMBA_RNNT_LOSS_AVAILABLE,
        reason='RNNTLoss has not been compiled with appropriate numba version.',
    )
    @pytest.mark.with_downloads
    @pytest.mark.unit
    @pytest.mark.parametrize("loop_labels", [True, False])
    def test_batched_greedy_decoding_preserve_alignments(self, test_data_dir, loop_labels: bool):
        """Test batched greedy decoding using non-batched decoding as a reference"""
        model, encoded, encoded_len = get_model_encoder_output(test_data_dir, 'stt_en_conformer_transducer_small')

        search_algo = greedy_decode.GreedyBatchedRNNTInfer(
            model.decoder,
            model.joint,
            blank_index=model.joint.num_classes_with_blank - 1,
            max_symbols_per_step=5,
            preserve_alignments=True,
            loop_labels=loop_labels,
        )

        etalon_search_algo = greedy_decode.GreedyRNNTInfer(
            model.decoder,
            model.joint,
            blank_index=model.joint.num_classes_with_blank - 1,
            max_symbols_per_step=5,
            preserve_alignments=True,
        )

        enc_out = encoded
        enc_len = encoded_len

        with torch.no_grad():
            hyps: list[rnnt_utils.Hypothesis] = search_algo(encoder_output=enc_out, encoded_lengths=enc_len)[0]
            hyp = decode_text_from_greedy_hypotheses(hyps, model.decoding)[0]
            etalon_hyps: list[rnnt_utils.Hypothesis] = etalon_search_algo(
                encoder_output=enc_out, encoded_lengths=enc_len
            )[0]
            etalon_hyp = decode_text_from_greedy_hypotheses(etalon_hyps, model.decoding)[0]

            assert hyp.alignments is not None
            assert etalon_hyp.alignments is not None

            assert hyp.text == etalon_hyp.text
            assert len(hyp.alignments) == len(etalon_hyp.alignments)

            for t in range(len(hyp.alignments)):
                t_u = []
                for u in range(len(hyp.alignments[t])):
                    logp, label = hyp.alignments[t][u]
                    assert torch.is_tensor(logp)
                    assert torch.is_tensor(label)
                    etalon_logp, etalon_label = etalon_hyp.alignments[t][u]
                    assert label == etalon_label
                    assert torch.allclose(logp, etalon_logp, atol=1e-4, rtol=1e-4)

                    t_u.append(int(label))

    @pytest.mark.skipif(
        not NUMBA_RNNT_LOSS_AVAILABLE,
        reason='RNNTLoss has not been compiled with appropriate numba version.',
    )
    @pytest.mark.with_downloads
    @pytest.mark.unit
    @pytest.mark.parametrize(
        "beam_config",
        [
            {"search_type": "greedy"},
            {
                "search_type": "default",
                "beam_size": 2,
            },
            {
                "search_type": "alsd",
                "alsd_max_target_len": 0.5,
                "beam_size": 2,
            },
            {
                "search_type": "tsd",
                "tsd_max_sym_exp_per_step": 3,
                "beam_size": 2,
            },
            {"search_type": "maes", "maes_num_steps": 2, "maes_expansion_beta": 2, "beam_size": 2},
            {"search_type": "maes", "maes_num_steps": 3, "maes_expansion_beta": 1, "beam_size": 2},
        ],
    )
    def test_rnnt_beam_decoding_preserve_alignments(self, test_data_dir, beam_config):
        beam_size = beam_config.pop("beam_size", 1)
        model, encoded, encoded_len = get_model_encoder_output(test_data_dir, 'stt_en_conformer_transducer_small')
        beam = rnnt_beam_decoding.BeamRNNTInfer(
            model.decoder,
            model.joint,
            beam_size=beam_size,
            return_best_hypothesis=False,
            preserve_alignments=True,
            **beam_config,
        )

        enc_out = encoded
        enc_len = encoded_len
        blank_id = torch.tensor(model.joint.num_classes_with_blank - 1, dtype=torch.int32)

        with torch.no_grad():
            hyps = beam(encoder_output=enc_out, encoded_lengths=enc_len)[0]  # type: rnnt_utils.Hypothesis
            hyp, all_hyps = decode_text_from_nbest_hypotheses(hyps, model.decoding)
            hyp = hyp[0]  # best hypothesis
            all_hyps = all_hyps[0]

            assert hyp.alignments is not None

            if beam_config['search_type'] == 'alsd':
                assert len(all_hyps) <= int(beam_config['alsd_max_target_len'] * float(enc_len[0]))

            print("Beam search algorithm :", beam_config['search_type'])
            # Use the following commented print statements to check
            # the alignment of other algorithms compared to the default
            for idx, hyp_ in enumerate(all_hyps):  # type: (int, rnnt_utils.Hypothesis)
                print("Hyp index", idx + 1, "text :", hyp_.text)

                # Alignment length (T) must match audio length (T)
                # NOTE: increase length threshold to two to prevent intermittent failures when a word is split into subwords
                assert abs(len(hyp_.alignments) - enc_len[0]) <= 2  # 1

                for t in range(len(hyp_.alignments)):
                    t_u = []
                    for u in range(len(hyp_.alignments[t])):
                        logp, label = hyp_.alignments[t][u]
                        assert torch.is_tensor(logp)
                        assert torch.is_tensor(label)

                        t_u.append(int(label))

                    # Blank token must be the last token in the current
                    if len(t_u) > 1:
                        assert t_u[-1] == blank_id

                        # No blank token should be present in the current timestep other than at the end
                        for token in t_u[:-1]:
                            assert token != blank_id

                    print(f"Tokens at timestep {t} = {t_u}")
                print()

                assert len(hyp_.timestep) > 0
                print("Timesteps", hyp_.timestep)
                print()

    @pytest.mark.skipif(
        not NUMBA_RNNT_LOSS_AVAILABLE,
        reason='RNNTLoss has not been compiled with appropriate numba version.',
    )
    @pytest.mark.with_downloads
    @pytest.mark.unit
    @pytest.mark.parametrize(
        "model_name, decoding_strategy",
        [
            ("stt_en_conformer_transducer_small", "greedy"),
            ("stt_en_conformer_transducer_small", "greedy_batch"),
            ("stt_en_conformer_transducer_small", "beam"),
            # ("stt_en_conformer_transducer_small", "tsd"),
            ("stt_en_conformer_transducer_small", "alsd"),
            ("nvidia/parakeet-tdt_ctc-110m", "greedy"),
            ("nvidia/parakeet-tdt_ctc-110m", "greedy_batch"),
        ],
    )
    def test_subword_decoding_compute_timestamps(self, test_data_dir, decoding_strategy, model_name):

        model, encoded, encoded_len = get_model_encoder_output(test_data_dir, model_name)

        cfg = DictConfig(model.cfg.decoding)
        cfg['strategy'] = decoding_strategy
        cfg['preserve_alignments'] = True
        cfg['compute_timestamps'] = True

        decoding = RNNTBPEDecoding(
            decoding_cfg=cfg, decoder=model.decoder, joint=model.joint, tokenizer=model.tokenizer
        )

        hyps, _ = decoding.rnnt_decoder_predictions_tensor(encoded, encoded_len, return_hypotheses=True)

        check_subword_timestamps(hyps[0], decoding)

    @pytest.mark.skipif(
        not NUMBA_RNNT_LOSS_AVAILABLE,
        reason='RNNTLoss has not been compiled with appropriate numba version.',
    )
    @pytest.mark.with_downloads
    @pytest.mark.unit
    @pytest.mark.parametrize(
        "model_name, decoding_strategy",
        [
            ("stt_en_conformer_transducer_small", "greedy"),
            ("stt_en_conformer_transducer_small", "greedy_batch"),
            ("stt_en_conformer_transducer_small", "beam"),
            # ("stt_en_conformer_transducer_small", "tsd"),
            ("stt_en_conformer_transducer_small", "alsd"),
            ("nvidia/parakeet-tdt_ctc-110m", "greedy"),
            ("nvidia/parakeet-tdt_ctc-110m", "greedy_batch"),
        ],
    )
    def test_char_decoding_compute_timestamps(self, test_data_dir, decoding_strategy, model_name):

        model, encoded, encoded_len = get_model_encoder_output(test_data_dir, model_name)

        cfg = DictConfig(model.cfg.decoding)
        cfg['strategy'] = decoding_strategy
        cfg['preserve_alignments'] = True
        cfg['compute_timestamps'] = True

        vocab = [t[0] for t in model.tokenizer.vocab]

        decoding = RNNTDecoding(decoding_cfg=cfg, decoder=model.decoder, joint=model.joint, vocabulary=vocab)

        hyps, _ = decoding.rnnt_decoder_predictions_tensor(encoded, encoded_len, return_hypotheses=True)

        check_char_timestamps(hyps[0], decoding)
    
    @pytest.mark.skipif(not os.path.exists('/home/TestData'), reason='Not a Jenkins machine')
    @pytest.mark.skipif(
        not NUMBA_RNNT_LOSS_AVAILABLE,
        reason='RNNTLoss has not been compiled with appropriate numba version.',
    )
    @pytest.mark.with_downloads
    @pytest.mark.unit
    @pytest.mark.parametrize(
        "beam_config",
        [
            {
                "search_type": "default",
                "beam_size": 2,
            },
            {"search_type": "maes", "maes_num_steps": 2, "maes_expansion_beta": 2, "beam_size": 2},
            {"search_type": "maes", "maes_num_steps": 2, "maes_expansion_beta": 1, "beam_size": 4},
            {
                "search_type": "maes",
                "maes_num_steps": 2,
                "maes_expansion_beta": 1,
                "beam_size": 4,
<<<<<<< HEAD
                "ngram_lm_model": os.path.join("/home/TestData/asr/kenlm_ngram_lm/parakeet-tdt_ctc-110m-libri-1024.kenlm.tmp.arpa"),
                "ngram_lm_alpha": 0.3
            }
=======
                "ngram_lm_model": os.path.join("parakeet-tdt_ctc-110m-libri-1024.kenlm.tmp.arpa"),
                "ngram_lm_alpha": 0.3,
            },
>>>>>>> 0076b9c1
        ],
    )
    def test_tdt_beam_decoding(self, test_data_dir, beam_config):
        beam_size = beam_config.pop("beam_size", 1)
        model, encoded, encoded_len = get_model_encoder_output(test_data_dir, 'nvidia/parakeet-tdt_ctc-110m')

        model_config = model.to_config_dict()
        durations = list(model_config["model_defaults"]["tdt_durations"])
<<<<<<< HEAD
=======

        if "ngram_lm_model" in beam_config:
            beam_config["ngram_lm_model"] = os.path.join(
                test_data_dir, "asr", "kenlm_ngram_lm", beam_config["ngram_lm_model"]
            )
>>>>>>> 0076b9c1

        beam = tdt_beam_decoding.BeamTDTInfer(
            model.decoder,
            model.joint,
            beam_size=beam_size,
            return_best_hypothesis=False,
            durations=durations,
            **beam_config,
        )

        enc_out = encoded
        enc_len = encoded_len

        with torch.no_grad():
            hyps = beam(encoder_output=enc_out, encoded_lengths=enc_len)[0]  # type: rnnt_utils.Hypothesis
            _, all_hyps = decode_text_from_nbest_hypotheses(hyps, model.decoding)
            all_hyps = all_hyps[0]

            print("Beam search algorithm :", beam_config['search_type'])
            # Use the following commented print statements to check
            # the alignment of other algorithms compared to the default
            for idx, hyp_ in enumerate(all_hyps):  # type: (int, rnnt_utils.Hypothesis)
                print("Hyp index", idx + 1, "text :", hyp_.text)

                assert len(hyp_.timestep) > 0
                print("Timesteps", hyp_.timestep)
                print()<|MERGE_RESOLUTION|>--- conflicted
+++ resolved
@@ -465,15 +465,9 @@
                 "maes_num_steps": 2,
                 "maes_expansion_beta": 1,
                 "beam_size": 4,
-<<<<<<< HEAD
                 "ngram_lm_model": os.path.join("/home/TestData/asr/kenlm_ngram_lm/parakeet-tdt_ctc-110m-libri-1024.kenlm.tmp.arpa"),
                 "ngram_lm_alpha": 0.3
             }
-=======
-                "ngram_lm_model": os.path.join("parakeet-tdt_ctc-110m-libri-1024.kenlm.tmp.arpa"),
-                "ngram_lm_alpha": 0.3,
-            },
->>>>>>> 0076b9c1
         ],
     )
     def test_tdt_beam_decoding(self, test_data_dir, beam_config):
@@ -482,14 +476,6 @@
 
         model_config = model.to_config_dict()
         durations = list(model_config["model_defaults"]["tdt_durations"])
-<<<<<<< HEAD
-=======
-
-        if "ngram_lm_model" in beam_config:
-            beam_config["ngram_lm_model"] = os.path.join(
-                test_data_dir, "asr", "kenlm_ngram_lm", beam_config["ngram_lm_model"]
-            )
->>>>>>> 0076b9c1
 
         beam = tdt_beam_decoding.BeamTDTInfer(
             model.decoder,
