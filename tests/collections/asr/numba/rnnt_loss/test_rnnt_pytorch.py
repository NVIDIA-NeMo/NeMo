--- conflicted
+++ resolved
@@ -132,13 +132,8 @@
         rng = np.random.RandomState(0)
         B, T, U, V = 2, 15, 3, 15
         D = 4
-<<<<<<< HEAD
         acts = rng.randn(B, T, V + D)
-        labels = [[1,2,2],[1,2,2]]
-=======
-        acts = rng.randn(B, T, V + D)  # * 0.0
-        labels = [[2, 2, 2], [2, 2, 2]]
->>>>>>> 54526cad
+        labels = [[1, 2, 2], [1, 2, 2]]
 
         fn_ag = RNNTLossPytorch(vocab_size=V, reduction='sum')  # ag for automatic gradient computation
         ag_cost, ag_grads = wrap_and_call(fn_ag, acts, labels, device)
@@ -146,21 +141,14 @@
         fn_pt = RNNTLossNumba(vocab_size=V, reduction='sum')
         pt_cost, pt_grads = wrap_and_call(fn_pt, acts, labels, device)
 
-<<<<<<< HEAD
-#        print("HERE2", ag_grads[:,:,:V+1])
-#        print("HERE1", pt_grads[:,:,:V+1])
-#
-#        print("DIFF", (ag_grads - pt_grads)[:,:,:V+1])
-#        print("MAX DIFF", (ag_grads - pt_grads)[:,:,:V+1].max())
-=======
-        print("HERE2", ag_grads[:, :, : V + 1])
-        print("HERE1", pt_grads[:, :, : V + 1])
-
->>>>>>> 54526cad
         assert np.allclose(pt_cost, ag_cost, rtol=1e-6), "small_random_test costs mismatch."
 
-        assert np.allclose(pt_grads[:,:,:V+1], ag_grads[:,:,:V+1]), "small_random_test vocab gradient mismatch."
-        assert np.allclose(pt_grads[:,:,V+1:], ag_grads[:,:,V+1:]), "small_random_test duration gradient mismatch."
+        assert np.allclose(
+            pt_grads[:, :, : V + 1], ag_grads[:, :, : V + 1]
+        ), "small_random_test vocab gradient mismatch."
+        assert np.allclose(
+            pt_grads[:, :, V + 1 :], ag_grads[:, :, V + 1 :]
+        ), "small_random_test duration gradient mismatch."
 
 
 #    @pytest.mark.unit
