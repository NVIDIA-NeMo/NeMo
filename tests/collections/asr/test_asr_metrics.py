--- conflicted
+++ resolved
@@ -624,7 +624,6 @@
         if decode_type == "ctc":
             decoding = Mock(spec=AbstractCTCDecoding)
             decoding.decode_tokens_to_str = lambda tokens: ''.join([self.vocabulary[id_] for id_ in tokens])
-<<<<<<< HEAD
             decoding.ctc_decoder_predictions_tensor = Mock(return_value=[
                 Hypothesis(score=1.0, y_sequence=[], text="hello world")
             ])
@@ -644,26 +643,6 @@
             raise TypeError(f"`decode_type:` {decode_type} is invalid type for `create_mock_decoding'")
         return decoding
 
-=======
-            decoding.ctc_decoder_predictions_tensor = Mock(
-                return_value=[Hypothesis(score=1.0, y_sequence=[], text="hello world")]
-            )
-            return decoding
-        elif decode_type == "rnnt":
-            decoding = Mock(spec=AbstractRNNTDecoding)
-            decoding.decode_tokens_to_str = lambda tokens: ''.join([self.vocabulary[id_] for id_ in tokens])
-            decoding.rnnt_decoder_predictions_tensor = Mock(
-                return_value=[Hypothesis(score=1.0, y_sequence=[], text="hello world")]
-            )
-            return decoding
-        elif decode_type == "multitask":
-            decoding = Mock(spec=AbstractMultiTaskDecoding)
-            decoding.decode_tokens_to_str = lambda tokens: ''.join([self.vocabulary[id_] for id_ in tokens])
-            decoding.decode_predictions_tensor = Mock(
-                return_value=[Hypothesis(score=1.0, y_sequence=[], text="hello world")]
-            )
-            return decoding
->>>>>>> 5da09f8a
 
     def __reference_string_to_tensor(self, txt: str) -> torch.Tensor:
         """Convert reference string to tensor"""
@@ -855,15 +834,7 @@
         decoding.ctc_decoder_predictions_tensor.return_value = [
             Hypothesis(score=1.0, y_sequence=[], text=perfect_text)
         ]
-<<<<<<< HEAD
         
-=======
-
-        # Debug: Check what the decoded reference looks like
-        target_list = targets[0][: targets_lengths[0]].tolist()
-        decoded_reference = decoding.decode_tokens_to_str(target_list)
-
->>>>>>> 5da09f8a
         bleu.update(
             predictions=predictions,
             predictions_lengths=predictions_lengths,
@@ -945,15 +916,10 @@
         elif n_gram == 3:
             expected_bleu = (p1 * p2 * p3) ** (1 / 3)
         elif n_gram == 4:
-<<<<<<< HEAD
             expected_bleu = (p1 * p2 * p3 * p4) ** (1/4)
         else:
             raise ValueError(f"`n_gram` value of {n_gram} is not supported by `test_bleu_partial_match")
         
-=======
-            expected_bleu = (p1 * p2 * p3 * p4) ** (1 / 4)
-
->>>>>>> 5da09f8a
         # BP = 1 (same length: 5 words each)
         assert (
             abs(result.item() - expected_bleu) < 0.1
