--- conflicted
+++ resolved
@@ -85,11 +85,8 @@
             targets=self.__reference_string_to_tensor(reference),
             target_lengths=torch.tensor([len(reference)]),
         )
-<<<<<<< HEAD
-=======
         res, _, _ = wer.compute()
         res = res.detach().cpu()
->>>>>>> 89579d87
         # return res[0] / res[1]
         return res.item()
 
