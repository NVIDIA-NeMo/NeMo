# Copyright (c) 2023, NVIDIA CORPORATION.  All rights reserved.
#
# Licensed under the Apache License, Version 2.0 (the "License");
# you may not use this file except in compliance with the License.
# You may obtain a copy of the License at
#
#     http://www.apache.org/licenses/LICENSE-2.0
#
# Unless required by applicable law or agreed to in writing, software
# distributed under the License is distributed on an "AS IS" BASIS,
# WITHOUT WARRANTIES OR CONDITIONS OF ANY KIND, either express or implied.
# See the License for the specific language governing permissions and
# limitations under the License.

import os

import numpy as np
import pytest
import torch
from omegaconf import DictConfig

from nemo.collections.asr.parts.utils.data_simulation_utils import (
    DataAnnotator,
    SpeechSampler,
    add_silence_to_alignments,
    binary_search_alignments,
    get_cleaned_base_path,
    get_split_points_in_alignments,
    normalize_audio,
    read_noise_manifest,
)
from nemo.collections.asr.parts.utils.manifest_utils import get_ctm_line


@pytest.fixture()
def annotator():
    cfg = get_data_simulation_configs()
    return DataAnnotator(cfg)


@pytest.fixture()
def sampler():
    cfg = get_data_simulation_configs()
    sampler = SpeechSampler(cfg)
    # Must get session-wise randomized silence/overlap mean
    sampler.get_session_overlap_mean()
    sampler.get_session_silence_mean()
    return sampler


def get_data_simulation_configs():
    config_dict = {
        'data_simulator': {
            'manifest_filepath': '???',
            'sr': 16000,
            'random_seed': 42,
            'multiprocessing_chunksize': 10000,
            'session_config': {'num_speakers': 4, 'num_sessions': 60, 'session_length': 600},
            'session_params': {
                'max_audio_read_sec': 20,
                'sentence_length_params': [0.4, 0.05],
                'dominance_var': 0.11,
                'min_dominance': 0.05,
                'turn_prob': 0.875,
                'min_turn_prob': 0.5,
                'mean_silence': 0.15,
                'mean_silence_var': 0.01,
                'per_silence_var': 900,
                'per_silence_min': 0.0,
                'per_silence_max': -1,
                'mean_overlap': 0.1,
                'mean_overlap_var': 0.01,
                'per_overlap_var': 900,
                'per_overlap_min': 0.0,
                'per_overlap_max': -1,
                'start_window': True,
                'window_type': 'hamming',
                'window_size': 0.05,
                'start_buffer': 0.1,
                'split_buffer': 0.1,
                'release_buffer': 0.1,
                'normalize': True,
                'normalization_type': 'equal',
                'normalization_var': 0.1,
                'min_volume': 0.75,
                'max_volume': 1.25,
                'end_buffer': 0.5,
            },
            'outputs': {
                'output_dir': '???',
                'output_filename': 'multispeaker_session',
                'overwrite_output': True,
                'output_precision': 3,
            },
            'background_noise': {
                'add_bg': False,
                'background_manifest': None,
                'num_noise_files': 10,
                'snr': 60,
                'snr_min': None,
            },
            'segment_augmentor': {
                'add_seg_aug': False,
                'augmentor': {'gain': {'prob': 0.5, 'min_gain_dbfs': -10.0, 'max_gain_dbfs': 10.0},},
            },
            'session_augmentor': {
                'add_sess_aug': False,
                'augmentor': {'white_noise': {'prob': 1.0, 'min_level': -90, 'max_level': -46},},
            },
            'speaker_enforcement': {'enforce_num_speakers': True, 'enforce_time': [0.25, 0.75]},
            'segment_manifest': {'window': 0.5, 'shift': 0.25, 'step_count': 50, 'deci': 3},
        }
    }
    return DictConfig(config_dict)


def generate_words_and_alignments(sample_index):
    if sample_index == 0:
        words = ['', 'hello', 'world']
        alignments = [0.5, 1.0, 1.5]
    elif sample_index == 1:
        words = ["", "stephanos", "dedalos", ""]
        alignments = [0.51, 1.31, 2.04, 2.215]
    elif sample_index == 2:
        words = ['', 'hello', 'world', '', 'welcome', 'to', 'nemo', '']
        alignments = [0.5, 1.0, 1.5, 1.7, 1.8, 2.2, 2.7, 2.8]
    else:
        raise ValueError(f"sample_index {sample_index} not supported")
    speaker_id = 'speaker_0'
    return words, alignments, speaker_id


class TestGetCtmLine:
    @pytest.mark.unit
    @pytest.mark.parametrize("conf", [0, 1])
    def test_wrong_type_conf_values(self, conf):
        # Test with wrong integer confidence values
        with pytest.raises(ValueError):
            result = get_ctm_line(
                source="test_source", channel=1, beg_time=0.123, duration=0.456,
                token="word", conf=conf, type_of_token="lex", speaker="speaker1"
            )
            expected = f"test_source 1 0.123 0.456 word {conf} lex speaker1\n"
            assert result == expected, f"Failed on valid conf value {conf}"
    
    @pytest.mark.unit
    @pytest.mark.parametrize("conf", [0.0, 0.5, 1.0, 0.001, 0.999])
    def test_valid_conf_values(self, conf):
        # Test with valid confidence values
        result = get_ctm_line(
            source="test_source", channel=1, beg_time=0.123, duration=0.456,
            token="word", conf=conf, type_of_token="lex", speaker="speaker1"
        )
        expected = f"test_source 1 0.123 0.456 word {conf} lex speaker1\n"
        assert result == expected, f"Failed on valid conf value {conf}"

    @pytest.mark.unit
    @pytest.mark.parametrize("conf", [-0.1, 1.1, 2, -1, 100, -100])
    def test_invalid_conf_ranges(self, conf):
        # Test with invalid confidence values
        with pytest.raises(ValueError):
            get_ctm_line(
                source="test_source", channel=1, beg_time=0.123, duration=0.456,
                token="word", conf=conf, type_of_token="lex", speaker="speaker1"
            )
 
    @pytest.mark.unit
    def test_valid_input(self):
        # Test with completely valid inputs
        result = get_ctm_line(
<<<<<<< HEAD
            source="test_source", channel=1, beg_time=0.123, duration=0.456,
            token="word", conf=0.789, type_of_token="lex", speaker="speaker1"
=======
            source="test_source",
            channel=1,
            beg_time=0.123,
            duration=0.456,
            token="word",
            conf=0.789,
            type_token="lex",
            speaker="speaker1",
>>>>>>> dcfb24a1
        )
        expected = "test_source 1 0.123 0.456 word 0.789 lex speaker1\n"
        assert result == expected, "Failed on valid input"

    @pytest.mark.unit
<<<<<<< HEAD
    @pytest.mark.parametrize("beg_time, duration", [
        ("not a float", 1.0),
        (1.0, "not a float"),
        ("not 1.01", "not 1.67"),
    ])
=======
    @pytest.mark.parametrize(
        "beg_time, duration",
        [
            ("not a float", 1.0),
            (1.0, "not a float"),
            (1, 2.0),  # Integers should be converted to float
            (2.0, 3),  # Same as above
        ],
    )
>>>>>>> dcfb24a1
    def test_invalid_types_for_time_duration(self, beg_time, duration):
        # Test with invalid types for beg_time and duration
        with pytest.raises(ValueError):
            get_ctm_line(
<<<<<<< HEAD
                source="test_source", channel=1, beg_time=beg_time, duration=duration,
                token="word", conf=0.5, type_of_token="lex", speaker="speaker1"
=======
                source="test_source",
                channel=1,
                beg_time=beg_time,
                duration=duration,
                token="word",
                conf=0.5,
                type_token="lex",
                speaker="speaker1",
>>>>>>> dcfb24a1
            )

    @pytest.mark.unit
    @pytest.mark.parametrize("conf", [-0.1, 1.1, "not a float"])
    def test_invalid_conf_values(self, conf):
        # Test with invalid values for conf
        with pytest.raises(ValueError):
            get_ctm_line(
<<<<<<< HEAD
                source="test_source", channel=1, beg_time=0.123, duration=0.456,
                token="word", conf=conf, type_of_token="lex", speaker="speaker1"
=======
                source="test_source",
                channel=1,
                beg_time=0.123,
                duration=0.456,
                token="word",
                conf=conf,
                type_token="lex",
                speaker="speaker1",
>>>>>>> dcfb24a1
            )

    @pytest.mark.unit
    def test_default_values(self):
        # Test with missing optional parameters
        result = get_ctm_line(
<<<<<<< HEAD
            source="test_source", channel=None, beg_time=0.123, duration=0.456,
            token="word", conf=None, type_of_token=None, speaker=None
=======
            source="test_source",
            channel=None,
            beg_time=0.123,
            duration=0.456,
            token="word",
            conf=None,
            type_token=None,
            speaker=None,
>>>>>>> dcfb24a1
        )
        expected = "test_source 1 0.123 0.456 word NA unknown NA\n"
        assert result == expected, "Failed on default values"


class TestDataSimulatorUtils:
    # TODO: add tests for all util functions
    @pytest.mark.parametrize("max_audio_read_sec", [2.5, 3.5, 4.5])
    @pytest.mark.parametrize("min_alignment_count", [2, 3, 4])
    def test_binary_search_alignments(self, max_audio_read_sec, min_alignment_count):
        inds = [0, 1, 2, 3, 4, 5, 6, 7, 8, 9, 10, 11, 12, 13, 14]
        alignments = [0.5, 11.0, 11.5, 12.0, 13.0, 14.0, 14.5, 15.0, 16.0, 17.0, 18.0, 19.0, 20.0, 30, 40.0]
        offset_max = binary_search_alignments(inds, max_audio_read_sec, min_alignment_count, alignments)
        assert max_audio_read_sec <= alignments[-1 * min_alignment_count] - alignments[inds[offset_max]]

    @pytest.mark.parametrize("sample_len", [100, 16000])
    @pytest.mark.parametrize("gain", [0.1, 0.5, 1.0, 2.0, 5.0])
    def test_normalize_audio(self, sample_len, gain):
        array_raw = np.random.randn(sample_len)
        array_input = torch.from_numpy(gain * array_raw / np.max(np.abs(array_raw)))
        norm_array = normalize_audio(array_input)
        assert torch.max(torch.abs(norm_array)) == 1.0
        assert torch.min(torch.abs(norm_array)) < 1.0

    @pytest.mark.parametrize("output_dir", [os.path.join(os.getcwd(), "test_dir")])
    def test_get_cleaned_base_path(self, output_dir):
        result_path = get_cleaned_base_path(output_dir, overwrite_output=True)
        assert os.path.exists(result_path) and not os.path.isfile(result_path)
        result_path = get_cleaned_base_path(output_dir, overwrite_output=False)
        assert os.path.exists(result_path) and not os.path.isfile(result_path)
        os.rmdir(result_path)
        assert not os.path.exists(result_path)

    @pytest.mark.parametrize(
        "words, alignments, answers",
        [
            (['', 'hello', 'world'], [0.5, 1.0, 1.5], [[0, 16000.0]]),
            (
                ['', 'hello', 'world', '', 'welcome', 'to', 'nemo', ''],
                [0.27, 1.0, 1.7, 2.7, 2.8, 3.2, 3.7, 3.9],
                [[0, (1.7 + 0.5) * 16000], [(2.7 - 0.5) * 16000, (3.9 - 0.27) * 16000]],
            ),
        ],
    )
    @pytest.mark.parametrize("sr", [16000])
    @pytest.mark.parametrize("split_buffer", [0.5])
    @pytest.mark.parametrize("new_start", [0.0])
    def test_get_split_points_in_alignments(self, words, alignments, sr, new_start, split_buffer, answers):
        sentence_audio_len = sr * (alignments[-1] - alignments[0])
        splits = get_split_points_in_alignments(words, alignments, split_buffer, sr, sentence_audio_len, new_start)
        assert len(splits) == len(answers)
        for k, interval in enumerate(splits):
            assert abs(answers[k][0] - interval[0]) < 1e-4
            assert abs(answers[k][1] - interval[1]) < 1e-4

    @pytest.mark.parametrize(
        "alignments, words", [(['hello', 'world'], [1.0, 1.5]), (['', 'hello', 'world'], [0.0, 1.0, 1.5])]
    )
    def test_add_silence_to_alignments(self, alignments, words):
        """
        Test add_silence_to_alignments function.
        """
        audio_manifest = {
            'audio_filepath': 'test.wav',
            'alignments': alignments,
            'words': words,
        }
        audio_manifest = add_silence_to_alignments(audio_manifest)
        if words[0] == '':
            assert audio_manifest['alignments'] == [0.0] + alignments
            assert audio_manifest['words'] == [''] + words
        else:
            assert audio_manifest['alignments'] == alignments
            assert audio_manifest['words'] == words


class TestDataAnnotator:
    def test_init(self, annotator):
        assert isinstance(annotator, DataAnnotator)

    def test_create_new_rttm_entry(self, annotator):
        words, alignments, speaker_id = generate_words_and_alignments(sample_index=0)
        start, end = alignments[0], alignments[-1]
        rttm_list = annotator.create_new_rttm_entry(
            words=words, alignments=alignments, start=start, end=end, speaker_id=speaker_id
        )
        assert rttm_list[0] == f"{start} {end} {speaker_id}"

    def test_create_new_json_entry(self, annotator):
        words, alignments, speaker_id = generate_words_and_alignments(sample_index=0)
        start, end = alignments[0], alignments[-1]
        test_wav_filename = '/path/to/test_wav_filename.wav'
        test_rttm_filename = '/path/to/test_rttm_filename.rttm'
        test_ctm_filename = '/path/to/test_ctm_filename.ctm'
        text = " ".join(words)

        one_line_json_dict = annotator.create_new_json_entry(
            text=text,
            wav_filename=test_wav_filename,
            start=start,
            length=end - start,
            speaker_id=speaker_id,
            rttm_filepath=test_rttm_filename,
            ctm_filepath=test_ctm_filename,
        )
        start = round(float(start), annotator._params.data_simulator.outputs.output_precision)
        length = round(float(end - start), annotator._params.data_simulator.outputs.output_precision)
        meta = {
            "audio_filepath": test_wav_filename,
            "offset": start,
            "duration": length,
            "label": speaker_id,
            "text": text,
            "num_speakers": annotator._params.data_simulator.session_config.num_speakers,
            "rttm_filepath": test_rttm_filename,
            "ctm_filepath": test_ctm_filename,
            "uem_filepath": None,
        }
        assert one_line_json_dict == meta

    def test_create_new_ctm_entry(self, annotator):
        words, alignments, speaker_id = generate_words_and_alignments(sample_index=0)
        start = alignments[0]
        session_name = 'test_session'
        ctm_list = annotator.create_new_ctm_entry(
            words=words, alignments=alignments, session_name=session_name, speaker_id=speaker_id, start=start
        )
        assert ctm_list[0] == (
            alignments[1],
            f"{session_name} 1 {alignments[1]} {alignments[1]-alignments[0]} {words[1]} NA lex {speaker_id}\n",
        )
        assert ctm_list[1] == (
            alignments[2],
            f"{session_name} 1 {alignments[2]} {alignments[2]-alignments[1]} {words[2]} NA lex {speaker_id}\n",
        )


class TestSpeechSampler:
    def test_init(self, sampler):
        assert isinstance(sampler, SpeechSampler)

    def test_init_overlap_params(self, sampler):
        sampler._init_overlap_params()
        assert sampler.per_silence_min_len is not None
        assert sampler.per_silence_max_len is not None
        assert type(sampler.per_silence_min_len) == int
        assert type(sampler.per_silence_max_len) == int

    def test_init_silence_params(self, sampler):
        sampler._init_overlap_params()
        assert sampler.per_overlap_min_len is not None
        assert sampler.per_overlap_max_len is not None
        assert type(sampler.per_overlap_min_len) == int
        assert type(sampler.per_overlap_max_len) == int

    @pytest.mark.parametrize("mean", [0.1, 0.2, 0.3])
    @pytest.mark.parametrize("var", [0.05, 0.07])
    def test_get_session_silence_mean_pass(self, sampler, mean, var):
        sampler.mean_silence = mean
        sampler.mean_silence_var = var
        sampled_silence_mean = sampler.get_session_silence_mean()
        assert 0 <= sampled_silence_mean <= 1

    @pytest.mark.parametrize("mean", [0.5])
    @pytest.mark.parametrize("var", [0.5, 0.6])
    def test_get_session_silence_mean_fail(self, sampler, mean, var):
        """
        This test should raise `ValueError` because `mean_silence_var` 
        should be less than `mean_silence * (1 - mean_silence)`.
        """
        sampler.mean_silence = mean
        sampler.mean_silence_var = var
        with pytest.raises(ValueError) as execinfo:
            sampler.get_session_silence_mean()
        assert "ValueError" in str(execinfo) and "mean_silence_var" in str(execinfo)

    @pytest.mark.parametrize("mean", [0.1, 0.2, 0.3])
    @pytest.mark.parametrize("var", [0.05, 0.07])
    def test_get_session_overlap_mean_pass(self, sampler, mean, var):
        sampler.mean_overlap = mean
        sampler.mean_overlap_var = var
        sampled_overlap_mean = sampler.get_session_overlap_mean()
        assert 0 <= sampled_overlap_mean <= 1

    @pytest.mark.parametrize("mean", [0.4, 0.5])
    @pytest.mark.parametrize("var", [0.3, 0.8])
    def test_get_session_overlap_mean_fail(self, sampler, mean, var):
        """
        This test should raise `ValueError` because `mean_overlap_var` 
        should be less than `mean_overlap * (1 - mean_overlap)`.
        """
        sampler.mean_overlap = mean
        sampler.mean_overlap_var = var
        sampler._params = DictConfig(sampler._params)
        with pytest.raises(ValueError) as execinfo:
            sampler.get_session_overlap_mean()
        assert "ValueError" in str(execinfo) and "mean_overlap_var" in str(execinfo)

    @pytest.mark.parametrize("non_silence_len_samples", [16000, 32000])
    @pytest.mark.parametrize("running_overlap_len_samples", [8000, 12000])
    def test_sample_from_overlap_model(self, sampler, non_silence_len_samples, running_overlap_len_samples):
        sampler.get_session_overlap_mean()
        sampler.running_overlap_len_samples = running_overlap_len_samples
        overlap_amount = sampler.sample_from_overlap_model(non_silence_len_samples=non_silence_len_samples)
        assert type(overlap_amount) == int
        assert 0 <= overlap_amount

    @pytest.mark.parametrize("running_len_samples", [8000, 16000])
    @pytest.mark.parametrize("running_overlap_len_samples", [8000, 12000])
    def test_sample_from_silence_model(self, sampler, running_len_samples, running_overlap_len_samples):
        sampler.get_session_silence_mean()
        self.running_overlap_len_samples = running_overlap_len_samples
        silence_amount = sampler.sample_from_silence_model(running_len_samples=running_len_samples)
        assert type(silence_amount) == int
        assert 0 <= silence_amount

    @pytest.mark.with_downloads()
    @pytest.mark.parametrize("num_noise_files", [1, 2, 4])
    def test_sample_noise_manifest(self, sampler, num_noise_files, test_data_dir):
        sampler.num_noise_files = num_noise_files
        manifest_path = os.path.abspath(os.path.join(test_data_dir, 'asr/an4_val.json'))
        noise_manifest = read_noise_manifest(add_bg=True, background_manifest=manifest_path)
        sampled_noise_manifests = sampler.sample_noise_manifest(noise_manifest=noise_manifest)
        assert len(sampled_noise_manifests) == num_noise_files

    @pytest.mark.parametrize("running_speech_len_samples", [32000, 64000])
    @pytest.mark.parametrize("running_overlap_len_samples", [16000, 32000])
    @pytest.mark.parametrize("running_len_samples", [64000, 96000])
    @pytest.mark.parametrize("non_silence_len_samples", [16000, 32000])
    def test_silence_vs_overlap_selector(
        self,
        sampler,
        running_overlap_len_samples,
        running_speech_len_samples,
        running_len_samples,
        non_silence_len_samples,
    ):
        sampler.running_overlap_len_samples = running_overlap_len_samples
        sampler.running_speech_len_samples = running_speech_len_samples
        add_overlap = sampler.silence_vs_overlap_selector(
            running_len_samples=running_len_samples, non_silence_len_samples=non_silence_len_samples
        )
        assert type(add_overlap) == bool<|MERGE_RESOLUTION|>--- conflicted
+++ resolved
@@ -168,10 +168,6 @@
     def test_valid_input(self):
         # Test with completely valid inputs
         result = get_ctm_line(
-<<<<<<< HEAD
-            source="test_source", channel=1, beg_time=0.123, duration=0.456,
-            token="word", conf=0.789, type_of_token="lex", speaker="speaker1"
-=======
             source="test_source",
             channel=1,
             beg_time=0.123,
@@ -180,19 +176,11 @@
             conf=0.789,
             type_token="lex",
             speaker="speaker1",
->>>>>>> dcfb24a1
         )
         expected = "test_source 1 0.123 0.456 word 0.789 lex speaker1\n"
         assert result == expected, "Failed on valid input"
 
     @pytest.mark.unit
-<<<<<<< HEAD
-    @pytest.mark.parametrize("beg_time, duration", [
-        ("not a float", 1.0),
-        (1.0, "not a float"),
-        ("not 1.01", "not 1.67"),
-    ])
-=======
     @pytest.mark.parametrize(
         "beg_time, duration",
         [
@@ -202,15 +190,10 @@
             (2.0, 3),  # Same as above
         ],
     )
->>>>>>> dcfb24a1
     def test_invalid_types_for_time_duration(self, beg_time, duration):
         # Test with invalid types for beg_time and duration
         with pytest.raises(ValueError):
             get_ctm_line(
-<<<<<<< HEAD
-                source="test_source", channel=1, beg_time=beg_time, duration=duration,
-                token="word", conf=0.5, type_of_token="lex", speaker="speaker1"
-=======
                 source="test_source",
                 channel=1,
                 beg_time=beg_time,
@@ -219,7 +202,6 @@
                 conf=0.5,
                 type_token="lex",
                 speaker="speaker1",
->>>>>>> dcfb24a1
             )
 
     @pytest.mark.unit
@@ -228,10 +210,6 @@
         # Test with invalid values for conf
         with pytest.raises(ValueError):
             get_ctm_line(
-<<<<<<< HEAD
-                source="test_source", channel=1, beg_time=0.123, duration=0.456,
-                token="word", conf=conf, type_of_token="lex", speaker="speaker1"
-=======
                 source="test_source",
                 channel=1,
                 beg_time=0.123,
@@ -240,17 +218,12 @@
                 conf=conf,
                 type_token="lex",
                 speaker="speaker1",
->>>>>>> dcfb24a1
             )
 
     @pytest.mark.unit
     def test_default_values(self):
         # Test with missing optional parameters
         result = get_ctm_line(
-<<<<<<< HEAD
-            source="test_source", channel=None, beg_time=0.123, duration=0.456,
-            token="word", conf=None, type_of_token=None, speaker=None
-=======
             source="test_source",
             channel=None,
             beg_time=0.123,
@@ -259,7 +232,6 @@
             conf=None,
             type_token=None,
             speaker=None,
->>>>>>> dcfb24a1
         )
         expected = "test_source 1 0.123 0.456 word NA unknown NA\n"
         assert result == expected, "Failed on default values"
