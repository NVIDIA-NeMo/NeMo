# Copyright (c) 2024, NVIDIA CORPORATION.  All rights reserved.
#
# Licensed under the Apache License, Version 2.0 (the "License");
# you may not use this file except in compliance with the License.
# You may obtain a copy of the License at
#
#     http://www.apache.org/licenses/LICENSE-2.0
#
# Unless required by applicable law or agreed to in writing, software
# distributed under the License is distributed on an "AS IS" BASIS,
# WITHOUT WARRANTIES OR CONDITIONS OF ANY KIND, either express or implied.
# See the License for the specific language governing permissions and
# limitations under the License.
from collections import Counter
from io import BytesIO
from itertools import islice
from pathlib import Path
from typing import Dict, List, Tuple

import lhotse
import numpy as np
import pytest
import torch
from lhotse import CutSet, MonoCut, NumpyFilesWriter, Recording, compute_num_samples
from lhotse.audio import AudioLoadingError
from lhotse.cut import Cut, MixedCut, PaddingCut
from lhotse.dataset import RoundRobinSampler, ZipSampler
from lhotse.shar import JsonlShardWriter
from lhotse.testing.dummies import dummy_recording
from lhotse.testing.random import deterministic_rng
from omegaconf import OmegaConf

from nemo.collections.common.data.lhotse import get_lhotse_dataloader_from_config
from nemo.collections.common.data.lhotse.text_adapters import SourceTargetTextExample, TextExample
from nemo.collections.common.tokenizers.sentencepiece_tokenizer import SentencePieceTokenizer, create_spt_model


@pytest.fixture(scope="session")
def cutset_path(tmp_path_factory) -> Path:
    """10 utterances of length 1s as a Lhotse CutSet."""
    from lhotse import CutSet
    from lhotse.testing.dummies import DummyManifest

    cuts = DummyManifest(CutSet, begin_id=0, end_id=10, with_data=True)
    for c in cuts:
        c.features = None
        c.custom = None
        c.supervisions[0].custom = None

    tmp_path = tmp_path_factory.mktemp("data")
    p = tmp_path / "cuts.jsonl.gz"
    pa = tmp_path / "audio"
    cuts.save_audios(pa).to_file(p)
    return p

@pytest.fixture(scope="session")
def cutset_shar_path(cutset_path: Path) -> Path:
    """10 utterances of length 1s as a Lhotse Shar (tarred) CutSet."""
    from lhotse import CutSet

    cuts = CutSet.from_file(cutset_path)
    p = cutset_path.parent / "shar"
    p.mkdir(exist_ok=True)
    cuts.to_shar(p, fields={"recording": "wav"}, shard_size=5)
    return p


@pytest.fixture(scope="session")
def cutset_shar_path_other(cutset_path: Path) -> Path:
    """10 utterances of length 1s as a Lhotse Shar (tarred) CutSet, but with different IDs."""
    from lhotse import CutSet

    cuts = CutSet.from_file(cutset_path).modify_ids(lambda id: f"other-{id}")
    p = cutset_path.parent / "shar-other"
    p.mkdir(exist_ok=True)
    cuts.to_shar(p, fields={"recording": "wav"}, shard_size=5)
    return p


@pytest.fixture(scope="session")
def nemo_manifest_path(cutset_path: Path):
    """10 utterances of length 1s as a NeMo manifest."""
    from lhotse import CutSet
    from lhotse.serialization import save_to_jsonl

    nemo = []
    for c in CutSet.from_file(cutset_path):
        nemo.append(
            {
                "audio_filepath": c.recording.sources[0].source,
                "text": "irrelevant",
                "text-other": "not relevant",
                "duration": c.duration,
                "my-custom-field": "irrelevant",
                "lang": "en",
                "custom-lang": "pl",
            }
        )
    p = cutset_path.parent / "nemo_manifest.json"
    save_to_jsonl(nemo, p)
    return p


@pytest.fixture(scope="session")
def nemo_manifest_with_skipme_path(nemo_manifest_path: Path) -> Path:
    """Create a nemo manifest with last 2 utterances out of 10 with `_skipme` key enabled"""
    from lhotse.serialization import load_jsonl, save_to_jsonl

    all_items = list(load_jsonl(nemo_manifest_path))

    for item in all_items[-2:]:
        item['_skipme'] = True

    p = nemo_manifest_path.parent / "nemo_manifest_with_skipme.json"
    save_to_jsonl(all_items, p)
    return p


@pytest.fixture(scope="session")
def mc_cutset_path(tmp_path_factory) -> Path:
    """10 two-channel utterances of length 1s as a Lhotse CutSet."""
    from lhotse import CutSet, MultiCut
    from lhotse.testing.dummies import DummyManifest

    num_examples = 10  # number of examples
    num_channels = 2  # number of channels per example

    # create a dummy manifest with single-channel examples
    sc_cuts = DummyManifest(CutSet, begin_id=0, end_id=num_examples * num_channels, with_data=True)
    mc_cuts = []

    for n in range(num_examples):
        # sources for individual channels
        mc_sources = []
        for channel in range(num_channels):
            source = sc_cuts[n * num_channels + channel].recording.sources[0]
            source.channels = [channel]
            mc_sources.append(source)

        # merge recordings
        rec = Recording(
            sources=mc_sources,
            id=f'mc-dummy-recording-{n:02d}',
            num_samples=sc_cuts[0].num_samples,
            duration=sc_cuts[0].duration,
            sampling_rate=sc_cuts[0].sampling_rate,
        )

        # multi-channel cut
        cut = MultiCut(
            recording=rec, id=f'mc-dummy-cut-{n:02d}', start=0, duration=1.0, channel=list(range(num_channels))
        )
        mc_cuts.append(cut)

    mc_cuts = CutSet.from_cuts(mc_cuts)

    tmp_path = tmp_path_factory.mktemp("data")
    p = tmp_path / "mc_cuts.jsonl.gz"
    pa = tmp_path / "mc_audio"
    mc_cuts.save_audios(pa).to_file(p)
    return p


@pytest.fixture(scope="session")
def nemo_tarred_manifest_path(nemo_manifest_path: Path) -> Tuple[str, str]:
    """10 utterances of length 1s as a NeMo tarred manifest."""
    from lhotse.serialization import SequentialJsonlWriter, load_jsonl
    from lhotse.shar.writers import TarWriter

    root = nemo_manifest_path.parent / "nemo_tar"
    root.mkdir(exist_ok=True)

    with (
        TarWriter(f"{root}/audios_%01d.tar", shard_size=5) as tar_writer,
        SequentialJsonlWriter(root / "tarred_audio_filepaths.jsonl") as mft_writer,
    ):
        for idx, d in enumerate(load_jsonl(nemo_manifest_path)):
            p = d["audio_filepath"]
            name = Path(p).name
            with open(p, "rb") as f:
                tar_writer.write(name, BytesIO(f.read()))
            mft_writer.write({**d, "audio_filepath": name, "shard_id": int(idx > 4)})
    return mft_writer.path, f"{root}/audios__OP_0..1_CL_.tar"


@pytest.fixture(scope="session")
def nemo_tarred_manifest_with_skipme_path(nemo_tarred_manifest_path: Path) -> Tuple[str, str]:
    """Create a nemo tarred manifest with last 2 utterances out of 10 with `_skipme` key enabled."""
    from lhotse.serialization import load_jsonl, save_to_jsonl

    json_p, tar_p = nemo_tarred_manifest_path

    all_items = list(load_jsonl(json_p))

    for item in all_items[-2:]:
        item['_skipme'] = True

    p = json_p.parent / "tarred_audio_filepaths_with_skipme.jsonl"
    save_to_jsonl(all_items, p)

    return p, tar_p


@pytest.fixture(scope="session")
def nemo_tarred_manifest_path_multi(nemo_tarred_manifest_path: tuple[str, str]) -> Tuple[str, str]:
    """10 utterances of length 1s as a NeMo tarred manifest. Stored in one manifest per shard."""
    from lhotse.serialization import load_jsonl
    from lhotse.shar.writers import JsonlShardWriter

    json_p, tar_p = nemo_tarred_manifest_path

    json_dir = json_p.parent / "shard_manifests"
    json_dir.mkdir(exist_ok=True)
    with JsonlShardWriter(f"{json_dir}/manifest_%d.jsonl", shard_size=5) as mft_writer:
        for item in load_jsonl(json_p):
            mft_writer.write(item)
    return f"{json_dir}/manifest__OP_0..1_CL_.jsonl", tar_p


@pytest.fixture(scope="session")
def nemo_tarred_manifest_subset_path(nemo_tarred_manifest_path: Tuple[str, str]) -> Tuple[str, str]:
    """Create a shard manifests with randomly chosen 50% percent of tarred contents."""
    from lhotse.serialization import load_jsonl
    from lhotse.shar.writers import JsonlShardWriter

    json_p, tar_p = nemo_tarred_manifest_path
    json_dir = json_p.parent / "shard_manifests"
    json_dir.mkdir(exist_ok=True)
    all_items = list(load_jsonl(json_p))
    tarr_0_data = all_items[:5]
    tarr_1_data = all_items[5:]

    subset_items = tarr_0_data[-3:] + tarr_1_data[-3:]
    with JsonlShardWriter(f"{json_dir}/manifest_%d.jsonl", shard_size=3) as mft_writer:
        for item in subset_items:
            mft_writer.write(item)
    return f"{json_dir}/manifest__OP_0..1_CL_.jsonl", tar_p, subset_items


class UnsupervisedAudioDataset(torch.utils.data.Dataset):
    def __getitem__(self, cuts: lhotse.CutSet) -> Dict[str, torch.Tensor]:
        audio, audio_lens = lhotse.dataset.collation.collate_audio(cuts)
        return {"audio": audio, "audio_lens": audio_lens, "ids": [c.id for c in cuts]}


def test_dataloader_from_lhotse_cuts(cutset_path: Path):
    config = OmegaConf.create(
        {
            "cuts_path": cutset_path,
            "sample_rate": 16000,
            "shuffle": True,
            "use_lhotse": True,
            "num_workers": 0,
            # lhotse specific
            "use_bucketing": True,
            "concurrent_bucketing": False,
            "num_buckets": 2,
            "drop_last": False,
            "batch_duration": 4.0,  # seconds
            "quadratic_duration": 15.0,  # seconds
            "shuffle_buffer_size": 10,
            "bucket_buffer_size": 100,
            "seed": 0,
        }
    )

    dl = get_lhotse_dataloader_from_config(
        config=config, global_rank=0, world_size=1, dataset=UnsupervisedAudioDataset()
    )

    batches = [batch for batch in dl]
    assert len(batches) == 4

    b = batches[0]
    assert set(b.keys()) == {"audio", "audio_lens", "ids"}
    assert b["audio"].shape[0] == b["audio_lens"].shape[0] == 3

    b = batches[1]
    assert set(b.keys()) == {"audio", "audio_lens", "ids"}
    assert b["audio"].shape[0] == b["audio_lens"].shape[0] == 3

    b = batches[2]
    assert set(b.keys()) == {"audio", "audio_lens", "ids"}
    assert b["audio"].shape[0] == b["audio_lens"].shape[0] == 3

    b = batches[3]
    assert set(b.keys()) == {"audio", "audio_lens", "ids"}
    assert b["audio"].shape[0] == b["audio_lens"].shape[0] == 1


def test_dataloader_from_lhotse_cuts_truncate(cutset_path: Path):
    config = OmegaConf.create(
        {
            "cuts_path": cutset_path,
            "truncate_duration": 0.5,
            "sample_rate": 16000,
            "shuffle": True,
            "use_lhotse": True,
            "num_workers": 0,
            "batch_size": 4,
            "seed": 0,
        }
    )

    dl = get_lhotse_dataloader_from_config(
        config=config, global_rank=0, world_size=1, dataset=UnsupervisedAudioDataset()
    )

    batches = [b for b in dl]
    assert len(batches) == 3
    # 0.5s = 8000 samples, note the constant duration and batch size except for last batch
    assert batches[0]["audio"].shape == (4, 8000)
    assert batches[1]["audio"].shape == (4, 8000)
    assert batches[2]["audio"].shape == (2, 8000)
    # exactly 10 cuts were used


def test_dataloader_from_lhotse_cuts_cut_into_windows(cutset_path: Path):
    config = OmegaConf.create(
        {
            "cuts_path": cutset_path,
            "cut_into_windows_duration": 0.5,
            "sample_rate": 16000,
            "shuffle": True,
            "use_lhotse": True,
            "num_workers": 0,
            "batch_size": 4,
            "seed": 0,
        }
    )

    dl = get_lhotse_dataloader_from_config(
        config=config, global_rank=0, world_size=1, dataset=UnsupervisedAudioDataset()
    )

    batches = [b for b in dl]
    assert len(batches) == 5
    # 0.5s = 8000 samples, note the constant duration and batch size
    assert batches[0]["audio"].shape == (4, 8000)
    assert batches[1]["audio"].shape == (4, 8000)
    assert batches[2]["audio"].shape == (4, 8000)
    assert batches[3]["audio"].shape == (4, 8000)
    assert batches[4]["audio"].shape == (4, 8000)
    # exactly 20 cuts were used because we cut 10x 1s cuts into 20x 0.5s cuts


def test_dataloader_from_lhotse_cuts_pad_min_duration(cutset_path: Path):
    config = OmegaConf.create(
        {
            "cuts_path": cutset_path,
            "pad_min_duration": 21.0,
            "pad_direction": "left",
            "sample_rate": 16000,
            "shuffle": True,
            "use_lhotse": True,
            "num_workers": 0,
            "batch_size": 1,
            "seed": 0,
        }
    )

    dl = get_lhotse_dataloader_from_config(config=config, global_rank=0, world_size=1, dataset=Identity())

    batch = next(iter(dl))
    (cut,) = batch
    assert cut.duration == 21.0
    assert isinstance(cut, MixedCut)
    assert len(cut.tracks) == 2
    assert isinstance(cut.tracks[0].cut, PaddingCut)
    assert isinstance(cut.tracks[1].cut, MonoCut)


def test_dataloader_from_lhotse_cuts_channel_selector(mc_cutset_path: Path):
    # Dataloader without channel selector
    config = OmegaConf.create(
        {
            "cuts_path": mc_cutset_path,
            "sample_rate": 16000,
            "shuffle": True,
            "use_lhotse": True,
            "num_workers": 0,
            "batch_size": 4,
            "seed": 0,
        }
    )

    dl = get_lhotse_dataloader_from_config(
        config=config, global_rank=0, world_size=1, dataset=UnsupervisedAudioDataset()
    )
    batches = [b for b in dl]
    assert len(batches) == 3

    # 1.0s = 16000 samples, two channels, note the constant duration and batch size
    assert batches[0]["audio"].shape == (4, 2, 16000)
    assert batches[1]["audio"].shape == (4, 2, 16000)
    assert batches[2]["audio"].shape == (2, 2, 16000)
    # exactly 10 cuts were used

    # Apply channel selector
    for channel_selector in [None, 0, 1]:

        config_cs = OmegaConf.create(
            {
                "cuts_path": mc_cutset_path,
                "channel_selector": channel_selector,
                "sample_rate": 16000,
                "shuffle": True,
                "use_lhotse": True,
                "num_workers": 0,
                "batch_size": 4,
                "seed": 0,
            }
        )

        dl_cs = get_lhotse_dataloader_from_config(
            config=config_cs, global_rank=0, world_size=1, dataset=UnsupervisedAudioDataset()
        )

        for n, b_cs in enumerate(dl_cs):
            if channel_selector is None:
                # no channel selector, needs to match the original dataset
                assert torch.equal(b_cs["audio"], batches[n]["audio"])
            else:
                # channel selector, needs to match the selected channel
                assert torch.equal(b_cs["audio"], batches[n]["audio"][:, channel_selector, :])


def test_dataloader_from_lhotse_shar_cuts(cutset_shar_path: Path):
    config = OmegaConf.create(
        {
            "shar_path": cutset_shar_path,
            "sample_rate": 16000,
            "shuffle": True,
            "use_lhotse": True,
            "num_workers": 0,
            # lhotse specific
            "use_bucketing": True,
            "concurrent_bucketing": False,
            "num_buckets": 2,
            "drop_last": False,
            "batch_duration": 4.0,  # seconds
            "quadratic_duration": 15.0,  # seconds
            "shuffle_buffer_size": 10,
            "bucket_buffer_size": 100,
            "seed": 0,
            "shard_seed": 0,
        }
    )

    dl = get_lhotse_dataloader_from_config(
        config=config, global_rank=0, world_size=1, dataset=UnsupervisedAudioDataset()
    )

    # Note: we use islice here because with Lhotse Shar the dataloader will always be infinite.
    batches = [batch for batch in islice(dl, 4)]
    assert len(batches) == 4

    b = batches[0]
    assert set(b.keys()) == {"audio", "audio_lens", "ids"}
    assert b["audio"].shape[0] == b["audio_lens"].shape[0] == 3

    b = batches[1]
    assert set(b.keys()) == {"audio", "audio_lens", "ids"}
    assert b["audio"].shape[0] == b["audio_lens"].shape[0] == 3

    b = batches[2]
    assert set(b.keys()) == {"audio", "audio_lens", "ids"}
    assert b["audio"].shape[0] == b["audio_lens"].shape[0] == 3

    b = batches[3]
    assert set(b.keys()) == {"audio", "audio_lens", "ids"}
    assert b["audio"].shape[0] == b["audio_lens"].shape[0] == 3


def test_dataloader_from_lhotse_shar_cuts_via_fields(cutset_shar_path: Path):
    config = OmegaConf.create(
        {
            "shar_path": {
                "cuts": f"{cutset_shar_path}/cuts._OP_000000..000001_CL_.jsonl.gz",
                "recording": f"{cutset_shar_path}/recording._OP_000000..000001_CL_.tar",
            },
            "sample_rate": 16000,
            "num_workers": 0,
            "shuffle": False,
            "batch_size": 4,
            "seed": 0,
            "shard_seed": 0,
        }
    )

    dl = get_lhotse_dataloader_from_config(config=config, global_rank=0, world_size=1, dataset=Identity())

    batch = next(iter(dl))
    assert len(batch) == 4
    audio = batch[0].load_audio()
    assert isinstance(audio, np.ndarray)


def test_dataloader_from_lhotse_shar_cuts_add_new_field(tmp_path_factory, cutset_shar_path: Path):

    # We're creating a new field called "wer" that will be dynamically attached to Lhotse Shar cuts.
    # Each "wer" shard is a jsonl manifest that has to match the "cuts" sharded manifest.
    # It must have a "cut_id" field used for runtime check that the user provided correct paths.
    # "wer" will be attached to each cut under `cut.wer` / cut.custom["wer"].
    wer_dir = tmp_path_factory.mktemp("wer_dir")
    with JsonlShardWriter(f"{wer_dir}/wer.%06d.jsonl.gz", shard_size=5) as writer:
        for i in range(10):
            writer.write({"cut_id": "dummy-mono-cut-%04d" % i, "wer": 0.5})

    config = OmegaConf.create(
        {
            "shar_path": {
                "cuts": f"{cutset_shar_path}/cuts._OP_000000..000001_CL_.jsonl.gz",
                "recording": f"{cutset_shar_path}/recording._OP_000000..000001_CL_.tar",
                "wer": f"{wer_dir}/wer._OP_000000..000001_CL_.jsonl.gz",
            },
            "sample_rate": 16000,
            "num_workers": 0,
            "shuffle": False,
            "batch_size": 4,
            "seed": 0,
            "shard_seed": 0,
        }
    )

    dl = get_lhotse_dataloader_from_config(config=config, global_rank=0, world_size=1, dataset=Identity())

    batch = next(iter(dl))
    assert len(batch) == 4
    assert batch[0].wer == 0.5


def test_dataloader_from_nemo_manifest(nemo_manifest_path: Path):
    config = OmegaConf.create(
        {
            "manifest_filepath": nemo_manifest_path,
            "sample_rate": 16000,
            "shuffle": True,
            "use_lhotse": True,
            "num_workers": 0,
            # lhotse specific
            "use_bucketing": True,
            "concurrent_bucketing": False,
            "num_buckets": 2,
            "drop_last": False,
            "batch_duration": 4.0,  # seconds
            "quadratic_duration": 15.0,  # seconds
            "shuffle_buffer_size": 10,
            "bucket_buffer_size": 100,
            "seed": 0,
            "shard_seed": 0,
        }
    )

    dl = get_lhotse_dataloader_from_config(
        config=config, global_rank=0, world_size=1, dataset=UnsupervisedAudioDataset()
    )

    batches = [batch for batch in dl]
    assert len(batches) == 4

    b = batches[0]
    assert set(b.keys()) == {"audio", "audio_lens", "ids"}
    assert b["audio"].shape[0] == b["audio_lens"].shape[0] == 3

    b = batches[1]
    assert set(b.keys()) == {"audio", "audio_lens", "ids"}
    assert b["audio"].shape[0] == b["audio_lens"].shape[0] == 3

    b = batches[2]
    assert set(b.keys()) == {"audio", "audio_lens", "ids"}
    assert b["audio"].shape[0] == b["audio_lens"].shape[0] == 3

    b = batches[3]
    assert set(b.keys()) == {"audio", "audio_lens", "ids"}
    assert b["audio"].shape[0] == b["audio_lens"].shape[0] == 1


class _Identity:
    def __getitem__(self, cuts):
        return cuts


def test_dataloader_from_nemo_manifest_has_custom_fields(nemo_manifest_path: Path):
    config = OmegaConf.create(
        {
            "manifest_filepath": nemo_manifest_path,
            "sample_rate": 16000,
            "shuffle": True,
            "use_lhotse": True,
            "num_workers": 0,
            # lhotse specific
            "use_bucketing": False,
            "batch_duration": 4.0,  # seconds
            "shuffle_buffer_size": 10,
            "seed": 0,
            "shard_seed": 0,
        }
    )

    dl = get_lhotse_dataloader_from_config(config=config, global_rank=0, world_size=1, dataset=_Identity())

    batch = next(iter(dl))
    for cut in batch:
        assert isinstance(cut.custom, dict)
        assert "my-custom-field" in cut.custom


def test_dataloader_from_tarred_nemo_manifest(nemo_tarred_manifest_path: tuple[str, str]):
    json_mft, tar_mft = nemo_tarred_manifest_path
    config = OmegaConf.create(
        {
            "manifest_filepath": json_mft,
            "tarred_audio_filepaths": tar_mft,
            "sample_rate": 16000,
            "shuffle": True,
            "use_lhotse": True,
            "num_workers": 0,
            # lhotse specific
            "use_bucketing": True,
            "concurrent_bucketing": False,
            "num_buckets": 2,
            "drop_last": False,
            "batch_duration": 4.0,  # seconds
            "quadratic_duration": 15.0,  # seconds
            "shuffle_buffer_size": 10,
            "bucket_buffer_size": 100,
            "seed": 0,
            "shard_seed": 0,
        }
    )

    dl = get_lhotse_dataloader_from_config(
        config=config, global_rank=0, world_size=1, dataset=UnsupervisedAudioDataset()
    )

    batches = [batch for batch in islice(dl, 4)]
    assert len(batches) == 4

    b = batches[0]
    assert set(b.keys()) == {"audio", "audio_lens", "ids"}
    assert b["audio"].shape[0] == b["audio_lens"].shape[0] == 3

    b = batches[1]
    assert set(b.keys()) == {"audio", "audio_lens", "ids"}
    assert b["audio"].shape[0] == b["audio_lens"].shape[0] == 3

    b = batches[2]
    assert set(b.keys()) == {"audio", "audio_lens", "ids"}
    assert b["audio"].shape[0] == b["audio_lens"].shape[0] == 3

    b = batches[3]
    assert set(b.keys()) == {"audio", "audio_lens", "ids"}
    assert b["audio"].shape[0] == b["audio_lens"].shape[0] == 3


def test_dataloader_from_tarred_nemo_manifest_weighted_combination(nemo_tarred_manifest_path: tuple[str, str]):
    json_mft, tar_mft = nemo_tarred_manifest_path
    config = OmegaConf.create(
        {
            "manifest_filepath": [[json_mft, 0.8], [json_mft, 0.2]],
            "tarred_audio_filepaths": [[tar_mft], [tar_mft]],
            "sample_rate": 16000,
            "shuffle": True,
            "use_lhotse": True,
            "num_workers": 0,
            # lhotse specific
            "use_bucketing": True,
            "concurrent_bucketing": False,
            "num_buckets": 2,
            "drop_last": False,
            "batch_duration": 4.0,  # seconds
            "quadratic_duration": 15.0,  # seconds
            "shuffle_buffer_size": 10,
            "bucket_buffer_size": 100,
            "seed": 0,
            "shard_seed": 0,
        }
    )

    dl = get_lhotse_dataloader_from_config(
        config=config, global_rank=0, world_size=1, dataset=UnsupervisedAudioDataset()
    )

    b = next(iter(dl))
    assert set(b.keys()) == {"audio", "audio_lens", "ids"}
    assert b["audio"].shape[0] == b["audio_lens"].shape[0] == 3


def test_dataloader_from_tarred_nemo_manifest_multi(nemo_tarred_manifest_path_multi: tuple[str, str]):
    json_mft, tar_mft = nemo_tarred_manifest_path_multi
    config = OmegaConf.create(
        {
            "manifest_filepath": json_mft,
            "tarred_audio_filepaths": tar_mft,
            "sample_rate": 16000,
            "shuffle": True,
            "use_lhotse": True,
            "num_workers": 0,
            # lhotse specific
            "use_bucketing": True,
            "concurrent_bucketing": False,
            "num_buckets": 2,
            "drop_last": False,
            "batch_duration": 4.0,  # seconds
            "quadratic_duration": 15.0,  # seconds
            "shuffle_buffer_size": 10,
            "bucket_buffer_size": 100,
            "seed": 0,
            "shard_seed": 0,
        }
    )

    dl = get_lhotse_dataloader_from_config(
        config=config, global_rank=0, world_size=1, dataset=UnsupervisedAudioDataset()
    )

    batches = [batch for batch in islice(dl, 4)]
    assert len(batches) == 4

    b = batches[0]
    assert set(b.keys()) == {"audio", "audio_lens", "ids"}
    assert b["audio"].shape[0] == b["audio_lens"].shape[0] == 3

    b = batches[1]
    assert set(b.keys()) == {"audio", "audio_lens", "ids"}
    assert b["audio"].shape[0] == b["audio_lens"].shape[0] == 3

    b = batches[2]
    assert set(b.keys()) == {"audio", "audio_lens", "ids"}
    assert b["audio"].shape[0] == b["audio_lens"].shape[0] == 3

    b = batches[3]
    assert set(b.keys()) == {"audio", "audio_lens", "ids"}
    assert b["audio"].shape[0] == b["audio_lens"].shape[0] == 3


def test_dataloader_from_tarred_nemo_manifest_multi_max_open_streams(nemo_tarred_manifest_path_multi: tuple[str, str]):
    json_mft, tar_mft = nemo_tarred_manifest_path_multi
    config = OmegaConf.create(
        {
            "manifest_filepath": [[json_mft], [json_mft]],
            "tarred_audio_filepaths": [[tar_mft], [tar_mft]],
            "sample_rate": 16000,
            "shuffle": True,
            "use_lhotse": True,
            "num_workers": 0,
            # lhotse specific
            "use_bucketing": True,
            "concurrent_bucketing": False,
            "num_buckets": 2,
            "max_open_streams": 1,
            "drop_last": False,
            "batch_duration": 4.0,  # seconds
            "quadratic_duration": 15.0,  # seconds
            "shuffle_buffer_size": 10,
            "bucket_buffer_size": 100,
            "seed": 0,
            "shard_seed": 0,
        }
    )

    dl = get_lhotse_dataloader_from_config(
        config=config, global_rank=0, world_size=1, dataset=UnsupervisedAudioDataset()
    )

    _ = next(iter(dl))


def test_dataloader_from_tarred_nemo_manifest_concat(nemo_tarred_manifest_path: tuple[str, str]):
    json_mft, tar_mft = nemo_tarred_manifest_path
    config = OmegaConf.create(
        {
            "manifest_filepath": json_mft,
            "tarred_audio_filepaths": tar_mft,
            "sample_rate": 16000,
            "shuffle": True,
            "use_lhotse": True,
            "num_workers": 0,
            # lhotse specific
            "concatenate_samples": True,
            "concatenate_duration_factor": 3.0,
            "batch_duration": 4.0,
            "quadratic_duration": 15.0,  # seconds
            "use_bucketing": False,
            "drop_last": False,
            "shuffle_buffer_size": 10,
            "seed": 0,
            "shard_seed": 0,
        }
    )

    dl = get_lhotse_dataloader_from_config(
        config=config, global_rank=0, world_size=1, dataset=UnsupervisedAudioDataset()
    )

    batches = [batch for batch in islice(dl, 4)]

    assert len(batches) == 4

    # the first element has been concatenated: 2x16000 speech (2x1s) + 1600 gap (0.1s)
    expected_audio_lens = torch.tensor([33600, 16000], dtype=torch.int32)

    b = batches[0]
    assert set(b.keys()) == {"audio", "audio_lens", "ids"}
    assert b["audio"].shape[0] == b["audio_lens"].shape[0] == 2
    torch.testing.assert_close(b["audio_lens"], expected_audio_lens)

    b = batches[1]
    assert set(b.keys()) == {"audio", "audio_lens", "ids"}
    assert b["audio"].shape[0] == b["audio_lens"].shape[0] == 2
    torch.testing.assert_close(b["audio_lens"], expected_audio_lens)

    b = batches[2]
    assert set(b.keys()) == {"audio", "audio_lens", "ids"}
    assert b["audio"].shape[0] == b["audio_lens"].shape[0] == 2
    torch.testing.assert_close(b["audio_lens"], expected_audio_lens)

    b = batches[3]
    assert set(b.keys()) == {"audio", "audio_lens", "ids"}
    assert b["audio"].shape[0] == b["audio_lens"].shape[0] == 2
    torch.testing.assert_close(b["audio_lens"], expected_audio_lens)


def test_dataloader_from_lhotse_shar_cuts_combine_datasets_unweighted(
    cutset_shar_path: Path, cutset_shar_path_other: Path
):
    """
    Note: if we iterated more mini-batches in this test, in the expectation there
    will be 50-50 % mini-batch occupancy of examples from both datasets.
    """
    config = OmegaConf.create(
        {
            "shar_path": [cutset_shar_path, cutset_shar_path_other],
            "sample_rate": 16000,
            "shuffle": True,
            "use_lhotse": True,
            "num_workers": 0,
            # lhotse specific
            "use_bucketing": True,
            "concurrent_bucketing": False,
            "num_buckets": 2,
            "drop_last": False,
            "batch_duration": 4.0,  # seconds
            "quadratic_duration": 15.0,  # seconds
            "shuffle_buffer_size": 10,
            "bucket_buffer_size": 100,
            "seed": 0,
            "shard_seed": 0,
        }
    )

    dl = get_lhotse_dataloader_from_config(
        config=config, global_rank=0, world_size=1, dataset=UnsupervisedAudioDataset()
    )

    # Note: we use islice here because with Lhotse Shar the dataloader will always be infinite.
    batches = [batch for batch in islice(dl, 4)]
    assert len(batches) == 4

    b = batches[0]
    assert len([cid for cid in b["ids"] if cid.startswith("dummy")]) == 1  # dataset 1
    assert len([cid for cid in b["ids"] if cid.startswith("other")]) == 2  # dataset 2

    b = batches[1]
    assert len([cid for cid in b["ids"] if cid.startswith("dummy")]) == 0  # dataset 1
    assert len([cid for cid in b["ids"] if cid.startswith("other")]) == 3  # dataset 2

    b = batches[2]
    assert len([cid for cid in b["ids"] if cid.startswith("dummy")]) == 2  # dataset 1
    assert len([cid for cid in b["ids"] if cid.startswith("other")]) == 1  # dataset 2

    b = batches[3]
    assert len([cid for cid in b["ids"] if cid.startswith("dummy")]) == 1  # dataset 1
    assert len([cid for cid in b["ids"] if cid.startswith("other")]) == 2  # dataset 2


def test_dataloader_from_lhotse_shar_cuts_combine_datasets_weighted(
    cutset_shar_path: Path, cutset_shar_path_other: Path
):
    """
    Note: if we iterated more mini-batches in this test, in the expectation there
    will be 90-10 % mini-batch occupancy of examples from both datasets.
    """
    config = OmegaConf.create(
        {
            "shar_path": [[cutset_shar_path, 90], [cutset_shar_path_other, 10]],
            "sample_rate": 16000,
            "shuffle": True,
            "use_lhotse": True,
            "num_workers": 0,
            # lhotse specific
            "use_bucketing": True,
            "concurrent_bucketing": False,
            "num_buckets": 2,
            "drop_last": False,
            "batch_duration": 4.0,  # seconds
            "quadratic_duration": 15.0,  # seconds
            "shuffle_buffer_size": 10,
            "bucket_buffer_size": 100,
            "seed": 0,
            "shard_seed": 0,
        }
    )

    dl = get_lhotse_dataloader_from_config(
        config=config, global_rank=0, world_size=1, dataset=UnsupervisedAudioDataset()
    )

    # Note: we use islice here because with Lhotse Shar the dataloader will always be infinite.
    batches = [batch for batch in islice(dl, 6)]
    assert len(batches) == 6

    b = batches[0]
    assert len([cid for cid in b["ids"] if cid.startswith("dummy")]) == 3  # dataset 1
    assert len([cid for cid in b["ids"] if cid.startswith("other")]) == 0  # dataset 2

    b = batches[1]
    assert len([cid for cid in b["ids"] if cid.startswith("dummy")]) == 1  # dataset 1
    assert len([cid for cid in b["ids"] if cid.startswith("other")]) == 2  # dataset 2

    b = batches[2]
    assert len([cid for cid in b["ids"] if cid.startswith("dummy")]) == 2  # dataset 1
    assert len([cid for cid in b["ids"] if cid.startswith("other")]) == 1  # dataset 2

    b = batches[3]
    assert len([cid for cid in b["ids"] if cid.startswith("dummy")]) == 3  # dataset 1
    assert len([cid for cid in b["ids"] if cid.startswith("other")]) == 0  # dataset 2

    b = batches[4]
    assert len([cid for cid in b["ids"] if cid.startswith("dummy")]) == 3  # dataset 1
    assert len([cid for cid in b["ids"] if cid.startswith("other")]) == 0  # dataset 2

    b = batches[5]
    assert len([cid for cid in b["ids"] if cid.startswith("dummy")]) == 3  # dataset 1
    assert len([cid for cid in b["ids"] if cid.startswith("other")]) == 0  # dataset 2


class TextDataset(torch.utils.data.Dataset):
    def __getitem__(self, cuts: lhotse.CutSet) -> List[str]:
        return [c.supervisions[0].text for c in cuts]


@pytest.mark.parametrize(["text_field", "text_value"], [(None, "irrelevant"), ("text-other", "not relevant")])
def test_dataloader_from_nemo_manifest_with_text_field(nemo_manifest_path: Path, text_field: str, text_value: str):
    kwarg = {"text_field": text_field} if text_field is not None else {}
    config = OmegaConf.create(
        {
            "manifest_filepath": nemo_manifest_path,
            "sample_rate": 16000,
            "shuffle": True,
            "use_lhotse": True,
            "num_workers": 0,
            "batch_size": 2,
            # lhotse specific
            "use_bucketing": False,
            **kwarg,
        }
    )

    dl = get_lhotse_dataloader_from_config(config=config, global_rank=0, world_size=1, dataset=TextDataset())
    b = next(iter(dl))
    assert b == [text_value] * 2


class LangDataset(torch.utils.data.Dataset):
    def __getitem__(self, cuts: lhotse.CutSet) -> List[str]:
        return [c.supervisions[0].language for c in cuts]


@pytest.mark.parametrize(["lang_field", "lang_value"], [(None, "en"), ("custom-lang", "pl")])
def test_dataloader_from_nemo_manifest_with_lang_field(nemo_manifest_path: Path, lang_field: str, lang_value: str):
    kwarg = {"lang_field": lang_field} if lang_field is not None else {}
    config = OmegaConf.create(
        {
            "manifest_filepath": nemo_manifest_path,
            "sample_rate": 16000,
            "shuffle": True,
            "use_lhotse": True,
            "num_workers": 0,
            "batch_size": 2,
            # lhotse specific
            "use_bucketing": False,
            **kwarg,
        }
    )

    dl = get_lhotse_dataloader_from_config(config=config, global_rank=0, world_size=1, dataset=LangDataset())
    b = next(iter(dl))
    assert b == [lang_value] * 2


def test_lazy_nemo_iterator_with_offset_field(tmp_path: Path):
    import numpy as np
    import soundfile as sf

    from nemo.collections.common.data.lhotse.nemo_adapters import LazyNeMoIterator

    # Have to generate as INT16 to avoid quantization error after saving to 16-bit WAV
    INT16MAX = 2**15
    expected_audio = np.random.randint(low=-INT16MAX - 1, high=INT16MAX, size=(16000,)).astype(np.float32) / INT16MAX
    audio_path = str(tmp_path / "dummy.wav")
    sf.write(audio_path, expected_audio, 16000)

    manifest_path = str(tmp_path / "manifest.json")
    lhotse.serialization.save_to_jsonl(
        [
            {"audio_filepath": audio_path, "offset": 0.0, "duration": 0.5, "text": "irrelevant"},
            {"audio_filepath": audio_path, "offset": 0.5, "duration": 0.5, "text": "irrelevant"},
        ],
        manifest_path,
    )

    cuts = lhotse.CutSet(LazyNeMoIterator(manifest_path))

    cut = cuts[0]
    assert isinstance(cut, lhotse.MonoCut)
    assert cut.start == 0.0
    assert cut.duration == 0.5
    assert cut.sampling_rate == 16000
    assert cut.num_samples == 8000
    assert cut.supervisions[0].text == "irrelevant"
    audio = cut.load_audio()
    assert audio.shape == (1, 8000)
    np.testing.assert_equal(audio[0], expected_audio[:8000])

    cut = cuts[1]
    assert isinstance(cut, lhotse.MonoCut)
    assert cut.start == 0.5
    assert cut.duration == 0.5
    assert cut.sampling_rate == 16000
    assert cut.num_samples == 8000
    assert cut.supervisions[0].text == "irrelevant"
    audio = cut.load_audio()
    assert audio.shape == (1, 8000)
    np.testing.assert_allclose(audio[0], expected_audio[8000:], atol=5e-5)

    assert cuts[0].id != cuts[1].id


def test_lazy_nemo_iterator_with_relative_paths(tmp_path: Path):
    import numpy as np
    import soundfile as sf

    from nemo.collections.common.data.lhotse.nemo_adapters import LazyNeMoIterator

    # Have to generate as INT16 to avoid quantization error after saving to 16-bit WAV
    INT16MAX = 2**15
    expected_audio = np.random.randint(low=-INT16MAX - 1, high=INT16MAX, size=(16000,)).astype(np.float32) / INT16MAX
    audio_path = str(tmp_path / "dummy.wav")
    sf.write(audio_path, expected_audio, 16000)

    manifest_path = str(tmp_path / "manifest.json")
    lhotse.serialization.save_to_jsonl(
        [
            # note: relative path
            {"audio_filepath": "dummy.wav", "offset": 0.0, "duration": 0.5, "text": "irrelevant"},
        ],
        manifest_path,
    )

    cuts = lhotse.CutSet(LazyNeMoIterator(manifest_path))
    cut = cuts[0]
    audio = cut.load_audio()

    assert isinstance(cut, lhotse.MonoCut)
    assert cut.start == 0.0
    assert cut.duration == 0.5
    assert cut.sampling_rate == 16000
    assert cut.num_samples == 8000
    assert cut.supervisions[0].text == "irrelevant"
    assert audio.shape == (1, 8000)
    np.testing.assert_equal(audio[0], expected_audio[:8000])


def test_lhotse_cuts_resolve_relative_paths(tmp_path: Path):
    cuts_path = tmp_path / "cuts.jsonl.gz"
    audio_path = tmp_path / "_relative_test_audio_.wav"
    lhotse.audio.save_audio(audio_path, np.random.rand(16000) - 0.5, 16000)
    cut = Recording.from_file(audio_path).to_cut()
    cut.recording.sources[0].source = str(audio_path.name)  # make the path relative
    cut.target_recording = cut.recording  # assign a custom field with relative path
    with NumpyFilesWriter(tmp_path) as w:
        cut.some_array = w.store_array(cut.id, np.random.randn(32))
        cut.some_array.storage_path = ""  # relative path

    with pytest.raises(AudioLoadingError):
        cut.load_audio()  # Lhotse doesn't know about what the path should be relative to
        cut.load_target_recording()

    CutSet([cut]).to_file(cuts_path)

    config = OmegaConf.create(
        {
            "cuts_path": cuts_path,
            "sample_rate": 16000,
            "use_lhotse": True,
            "num_workers": 0,
            "batch_size": 2,
        }
    )

    dl = get_lhotse_dataloader_from_config(config=config, global_rank=0, world_size=1, dataset=_Identity())

    batches = [batch for batch in dl]
    assert len(batches) == 1

    for cut in batches[0]:
        assert cut.has_recording
        cut.load_audio()  # works
        assert cut.has_custom("target_recording")
        cut.load_target_recording()
        assert cut.has_custom("some_array")
        cut.load_some_array()


class Identity(torch.utils.data.Dataset):
    def __getitem__(self, cuts: lhotse.CutSet) -> lhotse.CutSet:
        return cuts


def test_extended_data_input_cfg(cutset_shar_path, nemo_tarred_manifest_path_multi):
    config = OmegaConf.create(
        {
            "input_cfg": [
                {
                    "type": "nemo_tarred",
                    "manifest_filepath": nemo_tarred_manifest_path_multi[0],
                    "tarred_audio_filepaths": nemo_tarred_manifest_path_multi[1],
                    "weight": 0.5,
                    "tags": {
                        "language": "en",
                        "modality": "audio",
                        "dataset_name": "D1",
                    },
                },
                {
                    "type": "lhotse_shar",
                    "shar_path": cutset_shar_path,
                    "weight": 0.5,
                    "tags": {
                        "language": "en",
                        "modality": "audio",
                        "dataset_name": "D2",
                    },
                },
            ],
            "sample_rate": 16000,
            "shuffle": True,
            "num_workers": 0,
            "batch_size": 4,
            "seed": 0,
            "shard_seed": 0,
        }
    )

    dl = get_lhotse_dataloader_from_config(config=config, global_rank=0, world_size=1, dataset=Identity())

    # Note: we use islice here because the dataloader will be infinite.
    batches = [batch for batch in islice(dl, 2)]

    b = batches[0]
    assert isinstance(b, lhotse.CutSet)
    assert all(c.custom["language"] == "en" for c in b)
    assert all(c.custom["modality"] == "audio" for c in b)
    assert sum(c.custom["dataset_name"] == "D1" for c in b) == 2
    assert sum(c.custom["dataset_name"] == "D2" for c in b) == 2

    b = batches[1]
    assert isinstance(b, lhotse.CutSet)
    assert all(c.custom["language"] == "en" for c in b)
    assert all(c.custom["modality"] == "audio" for c in b)
    assert sum(c.custom["dataset_name"] == "D1" for c in b) == 1
    assert sum(c.custom["dataset_name"] == "D2" for c in b) == 3


def test_extended_data_input_cfg_subgroup(cutset_shar_path, nemo_tarred_manifest_path_multi):
    config = OmegaConf.create(
        {
            "input_cfg": [
                {
                    "type": "group",
                    "input_cfg": [
                        {
                            "type": "nemo_tarred",
                            "manifest_filepath": nemo_tarred_manifest_path_multi[0],
                            "tarred_audio_filepaths": nemo_tarred_manifest_path_multi[1],
                            "weight": 0.5,
                            "tags": {
                                "language": "en",
                                "modality": "audio",
                                "dataset_name": "D1",
                            },
                        },
                        {
                            "type": "lhotse_shar",
                            "shar_path": cutset_shar_path,
                            "weight": 0.5,
                            "tags": {
                                "language": "en",
                                "modality": "audio",
                                "dataset_name": "D2",
                            },
                        },
                    ],
                    "weight": 0.2,
                    "tags": {
                        "group_name": "G1",
                    },
                },
                {
                    "type": "group",
                    "weight": 0.8,
                    "input_cfg": [
                        {
                            "type": "nemo_tarred",
                            "manifest_filepath": nemo_tarred_manifest_path_multi[0],
                            "tarred_audio_filepaths": nemo_tarred_manifest_path_multi[1],
                            "weight": 0.5,
                            "tags": {
                                "language": "en",
                                "modality": "audio",
                                "dataset_name": "D3",
                            },
                        },
                        {
                            "type": "lhotse_shar",
                            "shar_path": cutset_shar_path,
                            "weight": 0.5,
                            "tags": {
                                "language": "en",
                                "modality": "audio",
                                "dataset_name": "D4",
                            },
                        },
                    ],
                    "tags": {
                        "group_name": "G2",
                    },
                },
            ],
            "sample_rate": 16000,
            "shuffle": True,
            "num_workers": 0,
            "batch_size": 32,
            "seed": 0,
            "shard_seed": 0,
        }
    )

    dl = get_lhotse_dataloader_from_config(config=config, global_rank=0, world_size=1, dataset=Identity())

    # Sample 100 mini-batches and test statistical properties
    group_occurrences = Counter()
    dataset_occurrences = Counter()
    for batch in islice(dl, 100):
        for cut in batch:
            group_occurrences[cut.group_name] += 1
            dataset_occurrences[cut.dataset_name] += 1

    tot = sum(group_occurrences.values())
    for k in group_occurrences:
        group_occurrences[k] /= tot
    for k in dataset_occurrences:
        dataset_occurrences[k] /= tot

    def almost(number):
        return pytest.approx(number, abs=0.02)

    assert group_occurrences["G1"] == almost(0.2)  # group weight: 0.2
    assert group_occurrences["G2"] == almost(0.8)  # group weight: 0.8
    assert dataset_occurrences["D1"] == almost(0.1)  # group weight: 0.2 * dataset weight 0.5 => 0.1
    assert dataset_occurrences["D2"] == almost(0.1)  # group weight: 0.2 * dataset weight 0.5 => 0.1
    assert dataset_occurrences["D3"] == almost(0.4)  # group weight: 0.8 * dataset weight 0.5 => 0.4
    assert dataset_occurrences["D4"] == almost(0.4)  # group weight: 0.8 * dataset weight 0.5 => 0.4


def test_extended_data_input_cfg_yaml_path(tmp_path, cutset_shar_path, nemo_tarred_manifest_path_multi):
    input_cfg = [
        {
            "type": "nemo_tarred",
            "manifest_filepath": str(nemo_tarred_manifest_path_multi[0]),
            "tarred_audio_filepaths": str(nemo_tarred_manifest_path_multi[1]),
            "weight": 0.5,
            "tags": {
                "language": "en",
                "modality": "audio",
                "dataset_name": "D1",
            },
        },
        {
            "type": "lhotse_shar",
            "shar_path": str(cutset_shar_path),
            "weight": 0.5,
            "tags": {
                "language": "en",
                "modality": "audio",
                "dataset_name": "D2",
            },
        },
    ]

    yaml_path = tmp_path / "input_cfg.yaml"
    lhotse.serialization.save_to_yaml(input_cfg, yaml_path)

    config = OmegaConf.create(
        {
            "input_cfg": input_cfg,
            "sample_rate": 16000,
            "shuffle": True,
            "num_workers": 0,
            "batch_size": 32,
            "seed": 0,
            "shard_seed": 0,
        }
    )

    dl = get_lhotse_dataloader_from_config(config=config, global_rank=0, world_size=1, dataset=Identity())

    batch = next(iter(dl))
    assert isinstance(batch, lhotse.CutSet)
    for cut in batch:
        assert cut.dataset_name in ("D1", "D2")


@pytest.fixture(scope="session")
def txt_en_path(tmp_path_factory):
    tmp_path = tmp_path_factory.mktemp("text_data")
    en_path = tmp_path / "text.en"
    en_path.write_text(
        """Example text in English.
Another sentence.
        """
    )
    return en_path


@pytest.fixture(scope="session")
def txt_es_path(tmp_path_factory):
    tmp_path = tmp_path_factory.mktemp("text_data")
    es_path = tmp_path / "text.es"
    es_path.write_text(
        """Otro texto en ingles.
Otra frase."""
    )
    return es_path


@pytest.fixture(scope="session")
def questions_path(tmp_path_factory) -> str:
    tmpdir = tmp_path_factory.mktemp("questions")
    qp = tmpdir / "questions.txt"
    qp.write_text("translate the following to spanish")
    return str(qp)


def test_text_file_input(txt_en_path, txt_es_path):
    config = OmegaConf.create(
        {
            "input_cfg": [
                {
                    "type": "txt",
                    "paths": txt_en_path,
                    "language": "en",
                },
            ],
            "shuffle": True,
            "num_workers": 0,
            "batch_size": 4,
            "seed": 0,
            "shard_seed": 0,
        }
    )

    # Note: this test does not need to pass a tokenizer because we use static batch sizes
    dl = get_lhotse_dataloader_from_config(config=config, global_rank=0, world_size=1, dataset=Identity())

    # Note: we use islice here because the dataloader will be infinite.
    batches = [batch for batch in islice(dl, 2)]

    b = batches[0]
    assert isinstance(b, lhotse.CutSet)
    assert all(isinstance(c, TextExample) for c in b)
    assert all(c.language == "en" for c in b)

    b = batches[1]
    assert isinstance(b, lhotse.CutSet)
    assert all(isinstance(c, TextExample) for c in b)
    assert all(c.language == "en" for c in b)


def test_text_file_pairs_input(txt_en_path, txt_es_path, questions_path):
    config = OmegaConf.create(
        {
            "input_cfg": [
                {
                    "type": "txt_pair",
                    "source_paths": txt_en_path,
                    "target_paths": txt_es_path,
                    "questions_path": questions_path,
                    "source_language": "en",
                    "target_language": "es",
                    "questions_language": "en",
                },
            ],
            "shuffle": True,
            "num_workers": 0,
            "batch_size": 4,
            "seed": 0,
            "shard_seed": 0,
        }
    )

    # Note: this test does not need to pass a tokenizer because we use static batch sizes
    dl = get_lhotse_dataloader_from_config(config=config, global_rank=0, world_size=1, dataset=Identity())

    # Note: we use islice here because the dataloader will be infinite.
    batches = [batch for batch in islice(dl, 2)]

    b = batches[0]
    assert isinstance(b, lhotse.CutSet)
    assert all(isinstance(c, SourceTargetTextExample) for c in b)
    assert all(c.source.language == "en" for c in b)
    assert all(c.target.language == "es" for c in b)

    b = batches[1]
    assert isinstance(b, lhotse.CutSet)
    assert all(isinstance(c, SourceTargetTextExample) for c in b)
    assert all(c.source.language == "en" for c in b)
    assert all(c.target.language == "es" for c in b)


@pytest.fixture(scope="session")
def txt_pair_paths_shards(tmp_path_factory, txt_en_path, txt_es_path):
    tmp_path = tmp_path_factory.mktemp("text_data_shards")

    en_text = txt_en_path.read_text().splitlines()
    (tmp_path / "en_0.txt").write_text("\n".join(en_text[:5]))
    (tmp_path / "en_1.txt").write_text("\n".join(en_text[5:]))

    es_text = txt_es_path.read_text().splitlines()
    (tmp_path / "es_0.txt").write_text("\n".join(es_text[:5]))
    (tmp_path / "es_1.txt").write_text("\n".join(es_text[5:]))

    return f"{tmp_path}/en__OP_0..1_CL_.txt", f"{tmp_path}/es__OP_0..1_CL_.txt"


def test_text_file_pairs_shards_input(txt_pair_paths_shards: tuple[str, str], questions_path):
    en_paths, es_paths = txt_pair_paths_shards

    config = OmegaConf.create(
        {
            "input_cfg": [
                {
                    "type": "txt_pair",
                    "source_paths": en_paths,
                    "target_paths": es_paths,
                    "questions_path": questions_path,
                    "source_language": "en",
                    "target_language": "es",
                    "questions_language": "en",
                },
            ],
            "shuffle": True,
            "num_workers": 0,
            "batch_size": 4,
            "seed": 0,
            "shard_seed": 0,
        }
    )

    # Note: this test does not need to pass a tokenizer because we use static batch sizes
    dl = get_lhotse_dataloader_from_config(config=config, global_rank=0, world_size=1, dataset=Identity())

    # Note: we use islice here because the dataloader will be infinite.
    batches = [batch for batch in islice(dl, 2)]

    b = batches[0]
    assert isinstance(b, lhotse.CutSet)
    assert all(isinstance(c, SourceTargetTextExample) for c in b)
    assert all(c.source.language == "en" for c in b)
    assert all(c.target.language == "es" for c in b)

    b = batches[1]
    assert isinstance(b, lhotse.CutSet)
    assert all(isinstance(c, SourceTargetTextExample) for c in b)
    assert all(c.source.language == "en" for c in b)
    assert all(c.target.language == "es" for c in b)


@pytest.fixture(scope="session")
def en_es_tokenizer(tmp_path_factory, txt_en_path, txt_es_path) -> SentencePieceTokenizer:
    tmpdir = tmp_path_factory.mktemp("en_es_tokenizer")
    text_path = tmpdir / "text.txt"
    text_path.write_text(txt_en_path.read_text() + "\n" + txt_es_path.read_text())
    create_spt_model(text_path, vocab_size=128, sample_size=-1, do_lower_case=False, output_dir=str(tmpdir))
    return SentencePieceTokenizer(str(tmpdir / "tokenizer.model"))


def test_multimodal_text_audio_dataloading(
    txt_pair_paths_shards: tuple[str, str],
    nemo_tarred_manifest_path_multi: tuple[str, str],
    en_es_tokenizer: SentencePieceTokenizer,
    questions_path: str,
):
    en_paths, es_paths = txt_pair_paths_shards
    manifest_filepath, tarred_audio_filepaths = nemo_tarred_manifest_path_multi
    QF, BT = 50, 1024
    config = OmegaConf.create(
        {
            "input_cfg": [
                {
                    "type": "txt_pair",
                    "source_paths": en_paths,
                    "target_paths": es_paths,
                    "source_language": "en",
                    "target_language": "es",
                    "questions_path": questions_path,
                    "questions_language": "en",
                    "tags": {
                        "modality": "text",
                    },
                },
                {
                    "type": "nemo_tarred",
                    "manifest_filepath": manifest_filepath,
                    "tarred_audio_filepaths": tarred_audio_filepaths,
                    "tags": {
                        "modality": "audio",
                    },
                },
            ],
            "shuffle": True,
            "num_workers": 0,
            "use_multimodal_sampling": True,
            "prompt_format": "plain",
            "batch_tokens": BT,
            # How to set token equivalent duration in actual training?
            #   assuming fbank frames: 0.01 is the base due to frame shift;
            #       + subsampling x8 gives us 0.08
            #   assuming discrete audio tokens, with frame rate 50Hz,
            #       we'd get 0.02
            #   in this test we'll just use 0.1 for simplicity
            "token_equivalent_duration": 0.1,
            "quadratic_factor": QF,
            "seed": 0,
            "shard_seed": 0,
        }
    )

    dl = get_lhotse_dataloader_from_config(
        config=config,
        global_rank=0,
        world_size=1,
        dataset=Identity(),
        tokenizer=en_es_tokenizer,
    )

    b = next(iter(dl))
    assert isinstance(b, lhotse.CutSet)
    assert len(b)
    assert any(isinstance(ex, Cut) for ex in b)
    assert any(isinstance(ex, SourceTargetTextExample) for ex in b)
    # Batch tokens is not exceeded after applying the quadratic factor correction
    assert sum(ex.num_tokens**2 / QF for ex in b) <= BT
    for ex in b:
        if isinstance(ex, Cut):
            assert ex.modality == "audio"
            assert isinstance(ex.load_audio(), np.ndarray)
            assert isinstance(ex.supervisions[0].text, str)
        if isinstance(ex, SourceTargetTextExample):
            assert ex.modality == "text"
            assert ex.source.language == "en"
            assert ex.target.language == "es"
            assert isinstance(ex.source.text, str)
            assert isinstance(ex.target.text, str)
            assert isinstance(ex.question.text, str)
            assert torch.is_tensor(ex.input_ids)
            assert torch.is_tensor(ex.context_ids)
            assert torch.is_tensor(ex.answer_ids)
            assert torch.is_tensor(ex.mask)


def test_multimodal_text_audio_dataloading_zip_strategy(
    txt_pair_paths_shards: tuple[str, str],
    nemo_tarred_manifest_path_multi: tuple[str, str],
    en_es_tokenizer: SentencePieceTokenizer,
    questions_path: str,
):
    en_paths, es_paths = txt_pair_paths_shards
    manifest_filepath, tarred_audio_filepaths = nemo_tarred_manifest_path_multi
    QF, BT = 50, 64
    config = OmegaConf.create(
        {
            "multi_config": True,
            "sampler_fusion": "zip",  # <---- !!! this option is being tested here !!!
            "seed": 0,
            "shard_seed": 0,
            "shuffle": True,
            "num_workers": 0,
            "audio": {
                "input_cfg": [
                    {
                        "type": "nemo_tarred",
                        "manifest_filepath": manifest_filepath,
                        "tarred_audio_filepaths": tarred_audio_filepaths,
                        "tags": {
                            "modality": "audio",
                        },
                    },
                ],
                "prompt_format": "plain",
                "use_multimodal_sampling": True,
                "batch_tokens": BT,
                # How to set token equivalent duration in actual training?
                #   assuming fbank frames: 0.01 is the base due to frame shift;
                #       + subsampling x8 gives us 0.08
                #   assuming discrete audio tokens, with frame rate 50Hz,
                #       we'd get 0.02
                #   in this test we'll just use 0.1 for simplicity
                "token_equivalent_duration": 0.1,
                "quadratic_factor": QF,
            },
            "text": {
                "input_cfg": [
                    {
                        "type": "txt_pair",
                        "source_paths": en_paths,
                        "target_paths": es_paths,
                        "source_language": "en",
                        "target_language": "es",
                        "questions_path": questions_path,
                        "questions_language": "en",
                        "tags": {
                            "modality": "text",
                        },
                    },
                ],
                "use_multimodal_sampling": True,
                "prompt_format": "plain",
                "batch_tokens": 64,
                # How to set token equivalent duration in actual training?
                #   assuming fbank frames: 0.01 is the base due to frame shift;
                #       + subsampling x8 gives us 0.08
                #   assuming discrete audio tokens, with frame rate 50Hz,
                #       we'd get 0.02
                #   in this test we'll just use 0.1 for simplicity
                "token_equivalent_duration": 0.1,
                "quadratic_factor": 50,
            },
        }
    )

    dl = get_lhotse_dataloader_from_config(
        config=config,
        global_rank=0,
        world_size=1,
        dataset=Identity(),
        tokenizer=en_es_tokenizer,
    )

    assert isinstance(dl.dataset.sampler, ZipSampler)

    # Note: we use islice here because the dataloader will be infinite.
    batches = [batch for batch in islice(dl, 2)]

    b = batches[0]
    assert isinstance(b, lhotse.CutSet)
    assert len(b)
    assert any(isinstance(ex, Cut) for ex in b)
    assert any(isinstance(ex, SourceTargetTextExample) for ex in b)
    # Batch tokens is not exceeded after applying the quadratic factor correction
    # Note: zip samples stitches together two batches hence * 2
    assert sum(ex.num_tokens**2 / QF for ex in b) <= BT * 2
    for ex in b:
        if isinstance(ex, Cut):
            assert ex.modality == "audio"
            assert isinstance(ex.load_audio(), np.ndarray)
            assert isinstance(ex.supervisions[0].text, str)
        if isinstance(ex, SourceTargetTextExample):
            assert ex.modality == "text"
            assert ex.source.language == "en"
            assert ex.target.language == "es"
            assert torch.is_tensor(ex.input_ids)
            assert torch.is_tensor(ex.context_ids)
            assert torch.is_tensor(ex.answer_ids)
            assert torch.is_tensor(ex.mask)

    b = batches[1]
    assert isinstance(b, lhotse.CutSet)
    assert len(b)
    assert any(isinstance(ex, Cut) for ex in b)
    assert any(isinstance(ex, SourceTargetTextExample) for ex in b)
    # Batch tokens is not exceeded after applying the quadratic factor correction
    # Note: zip samples stitches together two batches hence * 2
    assert sum(ex.num_tokens**2 / QF for ex in b) <= BT * 2
    for ex in b:
        if isinstance(ex, Cut):
            assert ex.modality == "audio"
            assert isinstance(ex.load_audio(), np.ndarray)
            assert isinstance(ex.supervisions[0].text, str)
        if isinstance(ex, SourceTargetTextExample):
            assert ex.modality == "text"
            assert ex.source.language == "en"
            assert ex.target.language == "es"
            assert torch.is_tensor(ex.input_ids)
            assert torch.is_tensor(ex.context_ids)
            assert torch.is_tensor(ex.answer_ids)
            assert torch.is_tensor(ex.mask)


def test_multimodal_text_audio_dataloading_round_robin_strategy(
    txt_pair_paths_shards: tuple[str, str],
    nemo_tarred_manifest_path_multi: tuple[str, str],
    en_es_tokenizer: SentencePieceTokenizer,
    questions_path: str,
):
    en_paths, es_paths = txt_pair_paths_shards
    manifest_filepath, tarred_audio_filepaths = nemo_tarred_manifest_path_multi
    QF, BT = 50, 64
    config = OmegaConf.create(
        {
            "multi_config": True,
            "sampler_fusion": "round_robin",  # <---- !!! this option is being tested here !!!
            "seed": 0,
            "shard_seed": 0,
            "shuffle": True,
            "num_workers": 0,
            "audio": {
                "input_cfg": [
                    {
                        "type": "nemo_tarred",
                        "manifest_filepath": manifest_filepath,
                        "tarred_audio_filepaths": tarred_audio_filepaths,
                        "tags": {
                            "modality": "audio",
                        },
                    },
                ],
                "use_multimodal_sampling": True,
                "prompt_format": "plain",
                "batch_tokens": BT,
                # How to set token equivalent duration in actual training?
                #   assuming fbank frames: 0.01 is the base due to frame shift;
                #       + subsampling x8 gives us 0.08
                #   assuming discrete audio tokens, with frame rate 50Hz,
                #       we'd get 0.02
                #   in this test we'll just use 0.1 for simplicity
                "token_equivalent_duration": 0.1,
                "quadratic_factor": QF,
            },
            "text": {
                "input_cfg": [
                    {
                        "type": "txt_pair",
                        "source_paths": en_paths,
                        "target_paths": es_paths,
                        "source_language": "en",
                        "target_language": "es",
                        "questions_path": questions_path,
                        "questions_language": "en",
                        "tags": {
                            "modality": "text",
                        },
                    },
                ],
                "prompt_format": "plain",
                "use_multimodal_sampling": True,
                "batch_tokens": BT,
                # How to set token equivalent duration in actual training?
                #   assuming fbank frames: 0.01 is the base due to frame shift;
                #       + subsampling x8 gives us 0.08
                #   assuming discrete audio tokens, with frame rate 50Hz,
                #       we'd get 0.02
                #   in this test we'll just use 0.1 for simplicity
                "token_equivalent_duration": 0.1,
                "quadratic_factor": QF,
            },
        }
    )

    dl = get_lhotse_dataloader_from_config(
        config=config,
        global_rank=0,
        world_size=1,
        dataset=Identity(),
        tokenizer=en_es_tokenizer,
    )

    assert isinstance(dl.dataset.sampler, RoundRobinSampler)

    # Note: we use islice here because the dataloader will be infinite.
    batches = [batch for batch in islice(dl, 2)]

    # Batch 0 is audio-only
    b = batches[0]
    assert isinstance(b, lhotse.CutSet)
    assert len(b)
    assert all(isinstance(ex, Cut) for ex in b)
    # Batch tokens is not exceeded after applying the quadratic factor correction
    assert sum(ex.num_tokens**2 / QF for ex in b) <= BT
    for ex in b:
        assert ex.modality == "audio"
        assert isinstance(ex.load_audio(), np.ndarray)
        assert isinstance(ex.supervisions[0].text, str)

    # Batch 1 is text-only
    b = batches[1]
    assert isinstance(b, lhotse.CutSet)
    assert len(b)
    assert all(isinstance(ex, SourceTargetTextExample) for ex in b)
    # Batch tokens is not exceeded after applying the quadratic factor correction
    assert sum(ex.num_tokens**2 / QF for ex in b) <= BT
    for ex in b:
        assert ex.modality == "text"
        assert ex.source.language == "en"
        assert ex.target.language == "es"
        assert torch.is_tensor(ex.input_ids)
        assert torch.is_tensor(ex.context_ids)
        assert torch.is_tensor(ex.answer_ids)
        assert torch.is_tensor(ex.mask)


def test_multimodal_text_audio_dataloading_randomized_round_robin_strategy(
    deterministic_rng,
    txt_pair_paths_shards: tuple[str, str],
    nemo_tarred_manifest_path_multi: tuple[str, str],
    en_es_tokenizer: SentencePieceTokenizer,
    questions_path: str,
):
    en_paths, es_paths = txt_pair_paths_shards
    manifest_filepath, tarred_audio_filepaths = nemo_tarred_manifest_path_multi
    QF, BT = 50, 64
    config = OmegaConf.create(
        {
            "multi_config": True,
            "sampler_fusion": "randomized_round_robin",  # <---- !!! this option is being tested here !!!
            "sampler_weights": {
                "audio": 0.5,
                "text": 0.5,
            },
            "seed": 0,
            "shard_seed": 0,
            "shuffle": True,
            "num_workers": 0,
            "audio": {
                "input_cfg": [
                    {
                        "type": "nemo_tarred",
                        "manifest_filepath": manifest_filepath,
                        "tarred_audio_filepaths": tarred_audio_filepaths,
                        "tags": {
                            "modality": "audio",
                        },
                    },
                ],
                "use_multimodal_sampling": True,
                "prompt_format": "plain",
                "batch_tokens": BT,
                # How to set token equivalent duration in actual training?
                #   assuming fbank frames: 0.01 is the base due to frame shift;
                #       + subsampling x8 gives us 0.08
                #   assuming discrete audio tokens, with frame rate 50Hz,
                #       we'd get 0.02
                #   in this test we'll just use 0.1 for simplicity
                "token_equivalent_duration": 0.1,
                "quadratic_factor": QF,
            },
            "text": {
                "input_cfg": [
                    {
                        "type": "txt_pair",
                        "source_paths": en_paths,
                        "target_paths": es_paths,
                        "source_language": "en",
                        "target_language": "es",
                        "questions_path": questions_path,
                        "questions_language": "en",
                        "tags": {
                            "modality": "text",
                        },
                    },
                ],
                "prompt_format": "plain",
                "use_multimodal_sampling": True,
                "batch_tokens": BT,
                # How to set token equivalent duration in actual training?
                #   assuming fbank frames: 0.01 is the base due to frame shift;
                #       + subsampling x8 gives us 0.08
                #   assuming discrete audio tokens, with frame rate 50Hz,
                #       we'd get 0.02
                #   in this test we'll just use 0.1 for simplicity
                "token_equivalent_duration": 0.1,
                "quadratic_factor": QF,
            },
        }
    )

    dl = get_lhotse_dataloader_from_config(
        config=config,
        global_rank=0,
        world_size=1,
        dataset=Identity(),
        tokenizer=en_es_tokenizer,
    )

    assert isinstance(dl.dataset.sampler, RoundRobinSampler)

    # Note: we use islice here because the dataloader will be infinite.
    batches = [batch for batch in islice(dl, 2)]

    # Batch 0 is audio-only
    b = batches[0]
    assert isinstance(b, lhotse.CutSet)
    assert len(b)
    assert all(isinstance(ex, Cut) for ex in b)
    # Batch tokens is not exceeded after applying the quadratic factor correction
    assert sum(ex.num_tokens**2 / QF for ex in b) <= BT
    for ex in b:
        assert ex.modality == "audio"
        assert isinstance(ex.load_audio(), np.ndarray)
        assert isinstance(ex.supervisions[0].text, str)

    # Batch 1 is text-only
    b = batches[1]
    assert isinstance(b, lhotse.CutSet)
    assert len(b)
    assert all(isinstance(ex, SourceTargetTextExample) for ex in b)
    # Batch tokens is not exceeded after applying the quadratic factor correction
    assert sum(ex.num_tokens**2 / QF for ex in b) <= BT
    for ex in b:
        assert ex.modality == "text"
        assert ex.source.language == "en"
        assert ex.target.language == "es"
        assert torch.is_tensor(ex.input_ids)
        assert torch.is_tensor(ex.context_ids)
        assert torch.is_tensor(ex.answer_ids)
        assert torch.is_tensor(ex.mask)


def test_dataloader_with_noise_nemo_json(cutset_path: Path, nemo_manifest_path: Path):
    config = OmegaConf.create(
        {
            "cuts_path": str(cutset_path),
            "noise_path": str(nemo_manifest_path),
            "noise_mix_prob": 1.0,
            "noise_snr": [-5.0, 5.0],
            "batch_size": 2,
            "seed": 0,
            "shard_seed": 0,
        }
    )
    dl = get_lhotse_dataloader_from_config(
        config=config,
        global_rank=0,
        world_size=1,
        dataset=Identity(),
    )
    batch = next(iter(dl))
    assert isinstance(batch, CutSet)
    assert len(batch) == 2
    cut = batch[0]
    assert isinstance(cut, MixedCut)
    assert -5.0 < cut.tracks[1].snr < 5.0
    cut = batch[1]
    assert isinstance(cut, MixedCut)
    assert -5.0 < cut.tracks[1].snr < 5.0


def test_dataloader_with_noise_nemo_json(cutset_path: Path, nemo_manifest_path: Path):
    config = OmegaConf.create(
        {
            "cuts_path": str(cutset_path),
            "noise_path": str(nemo_manifest_path),
            "noise_mix_prob": 1.0,
            "noise_snr": [-5.0, 5.0],
            "batch_size": 2,
            "seed": 0,
            "shard_seed": 0,
        }
    )
    dl = get_lhotse_dataloader_from_config(
        config=config,
        global_rank=0,
        world_size=1,
        dataset=Identity(),
    )
    batch = next(iter(dl))
    assert isinstance(batch, CutSet)
    assert len(batch) == 2
    cut = batch[0]
    assert isinstance(cut, MixedCut)
    assert -5.0 < cut.tracks[1].snr < 5.0
    cut = batch[1]
    assert isinstance(cut, MixedCut)
    assert -5.0 < cut.tracks[1].snr < 5.0


def test_dataloader_with_noise_lhotse_jsonl(cutset_path: Path):
    config = OmegaConf.create(
        {
            "cuts_path": str(cutset_path),
            "noise_path": str(cutset_path),
            "noise_mix_prob": 1.0,
            "noise_snr": [-5.0, 5.0],
            "batch_size": 2,
            "seed": 0,
            "shard_seed": 0,
        }
    )
    dl = get_lhotse_dataloader_from_config(
        config=config,
        global_rank=0,
        world_size=1,
        dataset=Identity(),
    )
    batch = next(iter(dl))
    assert isinstance(batch, CutSet)
    assert len(batch) == 2
    cut = batch[0]
    assert isinstance(cut, MixedCut)
    assert -5.0 < cut.tracks[1].snr < 5.0
    cut = batch[1]
    assert isinstance(cut, MixedCut)
    assert -5.0 < cut.tracks[1].snr < 5.0


def test_dataloader_with_noise_nemo_tar(cutset_path: Path, nemo_tarred_manifest_path_multi: Path):
    noise_json, noise_tar = nemo_tarred_manifest_path_multi
    config = OmegaConf.create(
        {
            "cuts_path": str(cutset_path),
            "noise_path": {
                "manifest_filepath": noise_json,
                "tarred_audio_filepaths": noise_tar,
            },
            "noise_mix_prob": 1.0,
            "noise_snr": [-5.0, 5.0],
            "batch_size": 2,
            "seed": 0,
            "shard_seed": 0,
        }
    )
    dl = get_lhotse_dataloader_from_config(
        config=config,
        global_rank=0,
        world_size=1,
        dataset=Identity(),
    )
    batch = next(iter(dl))
    assert isinstance(batch, CutSet)
    assert len(batch) == 2
    cut = batch[0]
    assert isinstance(cut, MixedCut)
    assert -5.0 < cut.tracks[1].snr < 5.0
    cut = batch[1]
    assert isinstance(cut, MixedCut)
    assert -5.0 < cut.tracks[1].snr < 5.0


def test_dataloader_with_synth_rir(cutset_path: Path):
    from lhotse.augmentation import ReverbWithImpulseResponse

    config = OmegaConf.create(
        {
            "cuts_path": str(cutset_path),
            "rir_enabled": True,
            "rir_prob": 0.5,
            "batch_size": 4,
            "seed": 0,
            "shard_seed": 0,
        }
    )
    dl = get_lhotse_dataloader_from_config(
        config=config,
        global_rank=0,
        world_size=1,
        dataset=Identity(),
    )
    batch = next(iter(dl))
    assert isinstance(batch, CutSet)
    assert len(batch) == 4
    cut = batch[0]
    assert isinstance(cut, MonoCut)
    assert cut.recording.transforms is None
    cut = batch[1]
    assert isinstance(cut, MonoCut)
    assert cut.recording.transforms is None
    cut = batch[2]
    assert isinstance(cut, MonoCut)
    assert isinstance(cut.recording.transforms, list) and len(cut.recording.transforms) == 1
    tfnm = cut.recording.transforms[0]
    if isinstance(tfnm, dict):  # lhotse<=1.23.0
        assert tfnm["name"] == "ReverbWithImpulseResponse"
    else:  # lhotse>=1.24.0
        assert isinstance(tfnm, ReverbWithImpulseResponse)
    cut = batch[3]
    assert isinstance(cut, MonoCut)
    assert isinstance(cut.recording.transforms, list) and len(cut.recording.transforms) == 1
    tfnm = cut.recording.transforms[0]
    if isinstance(tfnm, dict):  # lhotse<=1.23.0
        assert tfnm["name"] == "ReverbWithImpulseResponse"
    else:  # lhotse>=1.24.0
        assert isinstance(tfnm, ReverbWithImpulseResponse)


def test_dataloader_bucket_batch_size(nemo_tarred_manifest_path_multi: tuple[str, str]):
    json_mft, tar_mft = nemo_tarred_manifest_path_multi
    config = OmegaConf.create(
        {
            "manifest_filepath": json_mft,
            "tarred_audio_filepaths": tar_mft,
            "sample_rate": 16000,
            "shuffle": True,
            "use_lhotse": True,
            "num_workers": 0,
            # lhotse specific
            "use_bucketing": True,
            "concurrent_bucketing": False,
            # Note: all input cuts belong to the first bucket so the batch size will always be 2.
            "bucket_duration_bins": [2.0, 4.0],
            "bucket_batch_size": [2, 1],
            "drop_last": False,
            "shuffle_buffer_size": 10,
            "bucket_buffer_size": 100,
            "seed": 0,
            "shard_seed": 0,
        }
    )

    dl = get_lhotse_dataloader_from_config(config=config, global_rank=0, world_size=1, dataset=Identity())

    for b in islice(dl, 10):
        assert len(b) == 2


def test_dataloader_2d_bucketing(nemo_tarred_manifest_path_multi: tuple[str, str], en_es_tokenizer):
    json_mft, tar_mft = nemo_tarred_manifest_path_multi
    config = OmegaConf.create(
        {
            "manifest_filepath": json_mft,
            "tarred_audio_filepaths": tar_mft,
            "sample_rate": 16000,
            "shuffle": True,
            "use_lhotse": True,
            "num_workers": 0,
            # lhotse specific
            "use_bucketing": True,
            "concurrent_bucketing": False,
            # Here each bin has the format: [audio_duration, token_sequence_length]
            "bucket_duration_bins": [[0.5, 1], [0.5, 2], [2.0, 5], [2.0, 15], [4.0, 10], [4.0, 20]],
            "bucket_batch_size": [7, 6, 5, 4, 3, 2],
            "drop_last": False,
            "shuffle_buffer_size": 10,
            "bucket_buffer_size": 100,
            "seed": 0,
            "shard_seed": 0,
        }
    )

    dl = get_lhotse_dataloader_from_config(
        config=config, global_rank=0, world_size=1, dataset=Identity(), tokenizer=en_es_tokenizer
    )

    # All of our data have duration 1.0 and 10 tokens so they will fall to bin[3] with batch_size=4
    for b in islice(dl, 10):
        assert len(b) == 4


@pytest.fixture(scope="session")
def questions_path(tmp_path_factory) -> Path:
    """A text file with 10 lines containing question values"""
    qdir = tmp_path_factory.mktemp("questions")
    path = qdir / "questions.txt"
    path.write_text("\n".join(f"some question number {i}" for i in range(10)))
    return path


def test_dataloader_from_nemo_nontarred_manifest_with_extra_questions_field_iter(
    nemo_manifest_path: Path, questions_path: Path
):
    config = OmegaConf.create(
        {
            "input_cfg": [
                {
                    "manifest_filepath": nemo_manifest_path,
                    "type": "nemo",
                    "extra_fields": [
                        {
                            "type": "text_iter",
                            "name": "question",
                            "path": questions_path,
                        }
                    ],
                },
            ],
            "sample_rate": 16000,
            "shuffle": False,
            "use_lhotse": True,
            "num_workers": 0,
            "batch_size": 2,
            "use_bucketing": False,
        }
    )

    dl = get_lhotse_dataloader_from_config(config=config, global_rank=0, world_size=1, dataset=Identity())

    b = next(iter(dl))
    c = b[0]
    assert isinstance(c, MonoCut)
    assert hasattr(c, "question")
    assert c.question == "some question number 0"
    c = b[1]
    assert isinstance(c, MonoCut)
    assert hasattr(c, "question")
    assert c.question == "some question number 1"


def test_dataloader_from_nemo_manifest_with_extra_questions_field_iter(
    nemo_tarred_manifest_path: tuple, questions_path: Path
):
    config = OmegaConf.create(
        {
            "input_cfg": [
                {
                    "manifest_filepath": nemo_tarred_manifest_path[0],
                    "tarred_audio_filepaths": nemo_tarred_manifest_path[1],
                    "type": "nemo_tarred",
                    "extra_fields": [
                        {
                            "type": "text_iter",
                            "name": "question",
                            "path": questions_path,
                        }
                    ],
                },
            ],
            "sample_rate": 16000,
            "shuffle": False,
            "use_lhotse": True,
            "num_workers": 0,
            "batch_size": 2,
            "use_bucketing": False,
        }
    )

    dl = get_lhotse_dataloader_from_config(config=config, global_rank=0, world_size=1, dataset=Identity())
    b = next(iter(dl))
    c = b[0]
    assert isinstance(c, MonoCut)
    assert hasattr(c, "question")
    assert c.question == "some question number 0"
    c = b[1]
    assert isinstance(c, MonoCut)
    assert hasattr(c, "question")
    assert c.question == "some question number 1"


def test_dataloader_from_nemo_manifest_with_extra_questions_field_sample(
    nemo_tarred_manifest_path: tuple, questions_path: Path
):
    config = OmegaConf.create(
        {
            "input_cfg": [
                {
                    "manifest_filepath": nemo_tarred_manifest_path[0],
                    "tarred_audio_filepaths": nemo_tarred_manifest_path[1],
                    "type": "nemo_tarred",
                    "extra_fields": [
                        {
                            "type": "text_sample",
                            "name": "question",
                            "path": questions_path,
                        }
                    ],
                },
            ],
            "sample_rate": 16000,
            "shuffle": False,
            "use_lhotse": True,
            "num_workers": 0,
            "batch_size": 5,
            "seed": 0,
            "shard_seed": 0,
            "use_bucketing": False,
        }
    )

    # Note: despite shuffle=True, it is sampling lines from questions_path because of type: "text_sample"
    dl = get_lhotse_dataloader_from_config(config=config, global_rank=0, world_size=1, dataset=Identity())
    b = next(iter(dl))
    c = b[0]
    assert isinstance(c, MonoCut)
    assert hasattr(c, "question")
    assert c.question == "some question number 6"
    c = b[1]
    assert isinstance(c, MonoCut)
    assert hasattr(c, "question")
    assert c.question == "some question number 6"
    c = b[2]
    assert isinstance(c, MonoCut)
    assert hasattr(c, "question")
    assert c.question == "some question number 0"
    c = b[3]
    assert isinstance(c, MonoCut)
    assert hasattr(c, "question")
    assert c.question == "some question number 4"
    c = b[4]
    assert isinstance(c, MonoCut)
    assert hasattr(c, "question")
    assert c.question == "some question number 8"


@pytest.fixture(scope="session")
def nemo_tarred_manifest_path_with_offset(tmp_path_factory) -> Tuple[str, str]:
    """10 utterances of length 1s as a NeMo tarred manifest."""
    from lhotse.serialization import SequentialJsonlWriter
    from lhotse.shar.writers import TarWriter

    root = tmp_path_factory.mktemp("nemo_tar_offset")
    root.mkdir(exist_ok=True)
    recording = dummy_recording(0, duration=10.0, with_data=True)

    with (
        TarWriter(f"{root}/audios_0.tar", shard_size=None) as tar_writer,
        SequentialJsonlWriter(root / "tarred_audio_filepaths.jsonl") as mft_writer,
    ):

        def audio_path(n: int = None):
            return recording.id + ("" if n is None else f"-sub{n}") + ".wav"

        tar_writer.write(audio_path(), BytesIO(recording.sources[0].source))
        mft_writer.write(
            {  # segment 0-3s
                "audio_filepath": audio_path(),
                "offset": 0.0,
                "duration": 3.0,
                "text": "irrelevant",
                "lang": "en",
                "shard_id": 0,
            }
        )
        mft_writer.write(
            {  # segment 4-9s
                "audio_filepath": audio_path(1),
                "offset": 4.0,
                "duration": 5.0,
                "text": "irrelevant-2",
                "lang": "en",
                "shard_id": 0,
            }
        )
        mft_writer.write(
            {  # full recording - for reference
                "audio_filepath": audio_path(2),
                "offset": 0.0,
                "duration": 10.0,
                "text": "irrelevant irrelevant-2",
                "lang": "en",
                "shard_id": 0,
            }
        )
    return mft_writer.path, tar_writer.output_paths[0]


def test_dataloader_from_tarred_nemo_manifest_with_offset(nemo_tarred_manifest_path_with_offset: tuple[str, str]):
    json_mft, tar_mft = nemo_tarred_manifest_path_with_offset
    config = OmegaConf.create(
        {
            "manifest_filepath": json_mft,
            "tarred_audio_filepaths": tar_mft,
            "sample_rate": 16000,
            "shuffle": False,
            "num_workers": 0,
            "batch_size": 3,
            "seed": 0,
            "shard_seed": 0,
            "force_finite": True,
        }
    )

    dl = get_lhotse_dataloader_from_config(config=config, global_rank=0, world_size=1, dataset=Identity())

    # Loads all three examples in a single mini-batch (that's why batch_size=3).
    batches = [b for b in dl]
    assert len(batches) == 1
    (batch,) = batches
    assert len(batch) == 3

    # Validate example containing full 10s recording.
    full_cut = batch[1]
    assert full_cut.start == 0.0
    assert full_cut.duration == 10.0
    assert full_cut.supervisions[0].text == "irrelevant irrelevant-2"
    assert full_cut.supervisions[0].language == "en"
    full_audio = full_cut.load_audio()
    assert full_audio.shape[1] == full_cut.num_samples == 160000  # 10s * 16kHz

    # Validate segment 0-3s.
    cut = batch[2]
    assert cut.start == 0.0
    assert cut.duration == 3.0
    assert cut.supervisions[0].text == "irrelevant"
    assert cut.supervisions[0].language == "en"
    audio = cut.load_audio()
    assert audio.shape[1] == cut.num_samples
    # Check the audio for the segment is identical to a slice of the full audio.
    np.testing.assert_equal(audio, full_audio[:, : compute_num_samples(cut.duration, cut.sampling_rate)])

    # Validate segment 4-9s.
    # Note: LazyNeMoTarredIterator removes the offset information, as it creates a new recording
    # that's a "subset" of the original recording as a memory saving optimization.
    # Hence, we will not see cut.start == 4.0.
    cut = batch[0]
    assert cut.start == 0.0
    assert cut.duration == 5.0
    assert cut.supervisions[0].text == "irrelevant-2"
    assert cut.supervisions[0].language == "en"
    audio = cut.load_audio()
    assert audio.shape[1] == cut.num_samples
    # Check the audio for the segment is identical to a slice of the full audio.
    np.testing.assert_equal(
        audio, full_audio[:, compute_num_samples(4.0, cut.sampling_rate) : compute_num_samples(9.0, cut.sampling_rate)]
    )


def test_force_iterable_dataset(cutset_path: Path):
    config = OmegaConf.create({"cuts_path": cutset_path, "batch_size": 2, "num_workers": 2})
    dl = get_lhotse_dataloader_from_config(config=config, global_rank=0, world_size=1, dataset=Identity())
    batches_map = [b for b in dl]

    config = OmegaConf.create(
        {"cuts_path": cutset_path, "batch_size": 2, "num_workers": 2, "force_iterable_dataset": True}
    )
    dl = get_lhotse_dataloader_from_config(config=config, global_rank=0, world_size=1, dataset=Identity())
    batches_iter = [b for b in dl]

    # 2x duplicated data due to iterable dataset lack of deduplication
    assert len(batches_iter) == 2 * len(batches_map)
    # assertion that this is in fact the same data (same ids)
    assert set(c.id for b in batches_iter for c in b) == set(c.id for b in batches_map for c in b)


def test_force_map_dataset(cutset_shar_path: Path):
    config = OmegaConf.create({"shar_path": cutset_shar_path, "batch_size": 2, "num_workers": 2, "force_finite": True})
    dl = get_lhotse_dataloader_from_config(config=config, global_rank=0, world_size=1, dataset=Identity())
    batches_iter = [b for b in dl]

    config = OmegaConf.create(
        {
            "shar_path": cutset_shar_path,
            "batch_size": 2,
            "num_workers": 2,
            "force_map_dataset": True,
            "force_finite": True,
        }
    )
    dl = get_lhotse_dataloader_from_config(config=config, global_rank=0, world_size=1, dataset=Identity())
    batches_map = [b for b in dl]

    # 2x duplicated data due to iterable dataset lack of deduplication
    assert len(batches_iter) == 2 * len(batches_map)
    # assertion that this is in fact the same data (same ids)
    assert set(c.id for b in batches_iter for c in b) == set(c.id for b in batches_map for c in b)


def test_dataloader_from_tarred_nemo_subset_manifest(nemo_tarred_manifest_subset_path: tuple[str, str]):
    json_mft, tar_mft, subset_items = nemo_tarred_manifest_subset_path
    config = OmegaConf.create(
        {
            "manifest_filepath": json_mft,
            "tarred_audio_filepaths": tar_mft,
            "sample_rate": 16000,
            "shuffle": True,
            "use_lhotse": True,
            "num_workers": 0,
            # lhotse specific
            "use_bucketing": True,
            "concurrent_bucketing": False,
            "num_buckets": 2,
            "drop_last": False,
            "batch_duration": 4.0,  # seconds
            "quadratic_duration": 15.0,  # seconds
            "shuffle_buffer_size": 10,
            "bucket_buffer_size": 100,
            "seed": 0,
            "shard_seed": 0,
            "tarred_random_access": True,
            "force_finite": True,
        }
    )
    dl = get_lhotse_dataloader_from_config(
        config=config, global_rank=0, world_size=1, dataset=UnsupervisedAudioDataset()
    )
    seen_ids = list()
    for batch in dl:
        current_ids = batch["ids"]
        seen_ids += current_ids

    expected_ids = set([data['audio_filepath'] for data in subset_items])
    seen_ids_set = set(seen_ids)
    assert len(seen_ids_set) == len(seen_ids), "Duplicate IDs found in the batch."
    assert seen_ids_set == expected_ids, "The set of IDs in the batches does not match the input JSON manifests."


def test_dataloader_from_nemo_manifest_with_skipme(nemo_manifest_with_skipme_path: Path):
    config = OmegaConf.create(
        {
            "manifest_filepath": nemo_manifest_with_skipme_path,
            "sample_rate": 16000,
            "shuffle": True,
            "use_lhotse": True,
            "num_workers": 0,
            "batch_size": 1,
            # lhotse specific
            "use_bucketing": False,
        }
    )

    dl = get_lhotse_dataloader_from_config(config=config, global_rank=0, world_size=1, dataset=_Identity())
    batches = [batch for batch in dl]
    skipme_s = [cut.custom.get('_skipme', 0) for batch in batches for cut in batch]

    assert len(batches) == 8
    assert not any(skipme_s)


def test_dataloader_from_tarred_nemo_manifest_with_skipme(nemo_tarred_manifest_with_skipme_path: tuple[Path, str]):
    json_mft, tar_mft = nemo_tarred_manifest_with_skipme_path
    config = OmegaConf.create(
        {
            "manifest_filepath": json_mft,
            "tarred_audio_filepaths": tar_mft,
            "sample_rate": 16000,
            "shuffle": True,
            "use_lhotse": True,
            "num_workers": 0,
            "batch_size": 1,
            # lhotse specific
            "use_bucketing": False,
            "force_finite": True,
        }
    )

    dl = get_lhotse_dataloader_from_config(config=config, global_rank=0, world_size=1, dataset=_Identity())
    batches = [batch for batch in dl]
<<<<<<< HEAD
    skipme_s = [cut.custom.get('_skipme', 0) for batch in batches for cut in batch]
    
    assert len(batches) == 8
    assert not any(skipme_s)
=======

    assert len(batches) == 8


def test_dataloader_from_lhotse_cuts_with_skipme(cutset_with_skipme_path: Path):
    config = OmegaConf.create(
        {
            "cuts_path": cutset_with_skipme_path,
            "sample_rate": 16000,
            "shuffle": True,
            "use_lhotse": True,
            "num_workers": 0,
            "batch_size": 1,
            # lhotse specific
            "use_bucketing": False,
        }
    )

    dl = get_lhotse_dataloader_from_config(config=config, global_rank=0, world_size=1, dataset=Identity())

    batches = [batch for batch in dl]
    assert len(batches) == 8


def test_dataloader_from_lhotse_shar_cuts_with_skipme(cutset_shar_with_skipme_path: Path):
    config = OmegaConf.create(
        {
            "shar_path": cutset_shar_with_skipme_path,
            "sample_rate": 16000,
            "shuffle": True,
            "use_lhotse": True,
            "num_workers": 0,
            "batch_size": 1,
            # lhotse specific
            "use_bucketing": False,
            "force_finite": True,
        }
    )

    dl = get_lhotse_dataloader_from_config(config=config, global_rank=0, world_size=1, dataset=Identity())

    batches = [batch for batch in dl]
    assert len(batches) == 8
>>>>>>> 63df8c5a
<|MERGE_RESOLUTION|>--- conflicted
+++ resolved
@@ -2544,53 +2544,7 @@
 
     dl = get_lhotse_dataloader_from_config(config=config, global_rank=0, world_size=1, dataset=_Identity())
     batches = [batch for batch in dl]
-<<<<<<< HEAD
     skipme_s = [cut.custom.get('_skipme', 0) for batch in batches for cut in batch]
     
     assert len(batches) == 8
-    assert not any(skipme_s)
-=======
-
-    assert len(batches) == 8
-
-
-def test_dataloader_from_lhotse_cuts_with_skipme(cutset_with_skipme_path: Path):
-    config = OmegaConf.create(
-        {
-            "cuts_path": cutset_with_skipme_path,
-            "sample_rate": 16000,
-            "shuffle": True,
-            "use_lhotse": True,
-            "num_workers": 0,
-            "batch_size": 1,
-            # lhotse specific
-            "use_bucketing": False,
-        }
-    )
-
-    dl = get_lhotse_dataloader_from_config(config=config, global_rank=0, world_size=1, dataset=Identity())
-
-    batches = [batch for batch in dl]
-    assert len(batches) == 8
-
-
-def test_dataloader_from_lhotse_shar_cuts_with_skipme(cutset_shar_with_skipme_path: Path):
-    config = OmegaConf.create(
-        {
-            "shar_path": cutset_shar_with_skipme_path,
-            "sample_rate": 16000,
-            "shuffle": True,
-            "use_lhotse": True,
-            "num_workers": 0,
-            "batch_size": 1,
-            # lhotse specific
-            "use_bucketing": False,
-            "force_finite": True,
-        }
-    )
-
-    dl = get_lhotse_dataloader_from_config(config=config, global_rank=0, world_size=1, dataset=Identity())
-
-    batches = [batch for batch in dl]
-    assert len(batches) == 8
->>>>>>> 63df8c5a
+    assert not any(skipme_s)