--- conflicted
+++ resolved
@@ -68,13 +68,8 @@
         assert abs(proc2_acc[0] - 0.333) < 1e-3  # 1/3
 
         accuracy.reset()
-<<<<<<< HEAD
-        accuracy.correct_counts_k = correct.sum()
-        accuracy.total_counts_k = total.sum()
-=======
         accuracy.correct_counts_k = torch.tensor([correct.sum()])
         accuracy.total_counts_k = torch.tensor([total.sum()])
->>>>>>> 89579d87
         acc_topk = accuracy.compute()
         acc_top1 = acc_topk[0]
 
@@ -103,13 +98,8 @@
         assert abs(proc1_acc[0] - 0.667) < 1e-3  # 2/3
         assert abs(proc2_acc[0] - 0.500) < 1e-3  # 1/2
 
-<<<<<<< HEAD
-        accuracy.correct_counts_k = correct.sum()
-        accuracy.total_counts_k = total.sum()
-=======
         accuracy.correct_counts_k = torch.tensor([correct.sum()])
         accuracy.total_counts_k = torch.tensor([total.sum()])
->>>>>>> 89579d87
         acc_topk = accuracy.compute()
         acc_top1 = acc_topk[0]
 
