# Copyright (c) 2024, NVIDIA CORPORATION.  All rights reserved.
#
# Licensed under the Apache License, Version 2.0 (the "License");
# you may not use this file except in compliance with the License.
# You may obtain a copy of the License at
#
#     http://www.apache.org/licenses/LICENSE-2.0
#
# Unless required by applicable law or agreed to in writing, software
# distributed under the License is distributed on an "AS IS" BASIS,
# WITHOUT WARRANTIES OR CONDITIONS OF ANY KIND, either express or implied.
# See the License for the specific language governing permissions and
# limitations under the License.

## NOTE: This script is present for github-actions testing only.
## There are no guarantees that this script is up-to-date with latest NeMo.

import argparse

import torch
from megatron.core.optimizer import OptimizerConfig
from nemo import lightning as nl
from nemo.collections import llm
from nemo.collections.llm.api import _setup
from nemo.collections.llm.gpt.data.mock import MockDataModule
from nemo.lightning.resume import AutoResume
from nemo import lightning as nl
from nemo.collections import llm
from nemo.collections.llm.api import _setup
from nemo.collections.nlp.modules.common.tokenizer_utils import get_nmt_tokenizer
from nemo.lightning import NeMoLogger
from nemo.lightning.pytorch.optim.megatron import MegatronOptimizerModule
from nemo.lightning.pytorch.strategies.utils import RestoreConfig
from nemo.lightning.resume import AutoResume
from nemo.collections.llm.gpt.data.mock import MockDataModule


"""
CUDA_VISIBLE_DEVICES=0,1 torchrun --nproc_per_node=2 /opt/NeMo/tests/collections/llm/gpt/model/test_hyena_sft.py \
                                --devices=2 \
                                --max-steps=40 \
                                --experiment-dir=/home/ataghibakhsh/temp_ckpt \
                                --seq-length=8192 \
                                --tensor-parallel-size=2 \
                                --pipeline-model-parallel-size=1 \
                                --global-batch-size=1 \
                                --micro-batch-size=1 \
                                --model-size=test \
                                --model-path=/home/ataghibakhsh/checkpoints/test_init.pt

CUDA_VISIBLE_DEVICES=0 torchrun --nproc_per_node=1 /opt/NeMo/tests/collections/llm/gpt/model/test_hyena_sft.py \
                                --devices=1 \
                                --max-steps=40 \
                                --experiment-dir=/home/ataghibakhsh/temp_ckpt \
                                --seq-length=8192 \
                                --tensor-parallel-size=1 \
                                --pipeline-model-parallel-size=1 \
                                --global-batch-size=1 \
                                --micro-batch-size=1 \
                                --model-size=test \
                                --model-path=/home/ataghibakhsh/checkpoints/test_init.pt

CUDA_VISIBLE_DEVICES=0,1 python /opt/NeMo/tests/collections/llm/gpt/model/test_hyena_sft.py \
                                --devices=2 \
                                --max-steps=40 \
                                --experiment-dir=/home/ataghibakhsh/temp_ckpt \
                                --seq-length=8192 \
                                --tensor-parallel-size=2 \
                                --pipeline-model-parallel-size=1 \
                                --global-batch-size=1 \
                                --micro-batch-size=1 \
                                --model-size=test \
                                --model-path=/home/ataghibakhsh/checkpoints/test_init.pt

CUDA_VISIBLE_DEVICES=0 python /opt/NeMo/tests/collections/llm/gpt/model/test_hyena_sft.py \
                                --devices=1 \
                                --max-steps=40 \
                                --experiment-dir=/home/ataghibakhsh/temp_ckpt \
                                --seq-length=8192 \
                                --tensor-parallel-size=1 \
                                --pipeline-model-parallel-size=1 \
                                --global-batch-size=1 \
                                --micro-batch-size=1 \
                                --model-size=test \
                                --model-path=/home/ataghibakhsh/checkpoints/test_init.pt
"""

def get_args():
    parser = argparse.ArgumentParser(description='Train a Mamba model using NeMo 2.0')
    parser.add_argument('--devices', type=int, help="Number of devices to use for training")
    parser.add_argument('--seq-length', type=int, default=4096, help="Training sequence length")
    parser.add_argument('--tensor-parallel-size', type=int, default=1, help="Tensor Parallel Size")
    parser.add_argument('--pipeline-model-parallel-size', type=int, default=1, help="Pipeline Parallel Size")
    parser.add_argument('--micro-batch-size', type=int, default=1, help="Pipeline Parallel Size")
    parser.add_argument('--global-batch-size', type=int, default=8, help="Pipeline Parallel Size")
    parser.add_argument('--max-steps', type=int, help="Number of steps to train for")
    parser.add_argument(
        '--model-size', type=str, default="7b", help="Model size, choose between 7b or test (4 layers, less than 1b)"
    )

    parser.add_argument(
        '--experiment-dir', type=str, default=None, help="directory to write results and checkpoints to"
    )
    parser.add_argument('--tokenizer-path', type=str, default=None, help="Path to tokenizer model")
    parser.add_argument('--model-path', type=str, default=None, help="Path to model to convert")

    return parser.parse_args()


if __name__ == "__main__":

    args = get_args()

    # Checkpoint callback setup
    checkpoint_callback = nl.ModelCheckpoint(
        every_n_train_steps=10,
        dirpath=args.experiment_dir,
    )

    trainer = nl.Trainer(
        devices=args.devices,
        max_steps=args.max_steps,
        accelerator="gpu",
        strategy=nl.MegatronStrategy(
            ckpt_load_optimizer=False,
            ckpt_save_optimizer=False,
            ckpt_async_save=False,
            tensor_model_parallel_size=args.tensor_parallel_size,
            pipeline_model_parallel_size=args.pipeline_model_parallel_size,
<<<<<<< HEAD
            pipeline_dtype = torch.float,
=======
            pipeline_dtype=torch.bfloat16,
>>>>>>> e54a2024
        ),
        plugins=nl.MegatronMixedPrecision(
            precision="32",
            params_dtype=torch.float,
        ),
        callbacks=[checkpoint_callback],
        log_every_n_steps=1,
        limit_val_batches=1,
        val_check_interval=10,
        num_sanity_val_steps=0,
    )

    opt_config = OptimizerConfig(
        optimizer='adam',
        lr=1e-5,
        min_lr=1e-5,
        use_distributed_optimizer=False,
        clip_grad=1.0,
        bf16=False,
    )

    optim = MegatronOptimizerModule(config=opt_config)
    model_config = llm.HyenaTestConfig()
    model_config.seq_length = args.seq_length

    tokenizer = get_nmt_tokenizer(
        "byte-level",
    )
    model = llm.GPTModel(model_config, optim=optim, tokenizer=tokenizer)

    ckpt_path = model.import_ckpt(
        path="pytorch://" + args.model_path,
        model_config=model_config,
    )

    nemo_logger = NeMoLogger(
        log_dir=args.experiment_dir,
    )

    data = llm.SquadDataModule(
        seq_length=args.seq_length,
        micro_batch_size=args.micro_batch_size,
        global_batch_size=args.global_batch_size,
        tokenizer=model.tokenizer,
        num_workers=0,
        pad_to_max_length=True,
    )

    # data = MockDataModule(
    #     seq_length=args.seq_length,
    #     tokenizer=tokenizer,
    #     micro_batch_size=args.micro_batch_size,
    #     global_batch_size=args.global_batch_size,
    #     num_train_samples=10_000,
    #     num_val_samples=10,
    #     num_test_samples=10,
    #     num_workers=0,
    #     pin_memory=False,
    # )

    ckpt_path = model.import_ckpt(
        path="pytorch://" + args.model_path,
        model_config=model_config,
    )

    app_state = _setup(
        model=model,
        data=data,
        resume=None,
        trainer=trainer,
        log=nemo_logger,
        optim=optim,
        tokenizer=tokenizer,
        model_transform=None,
    )

    trainer.fit(model, data, ckpt_path=ckpt_path)<|MERGE_RESOLUTION|>--- conflicted
+++ resolved
@@ -127,11 +127,7 @@
             ckpt_async_save=False,
             tensor_model_parallel_size=args.tensor_parallel_size,
             pipeline_model_parallel_size=args.pipeline_model_parallel_size,
-<<<<<<< HEAD
-            pipeline_dtype = torch.float,
-=======
             pipeline_dtype=torch.bfloat16,
->>>>>>> e54a2024
         ),
         plugins=nl.MegatronMixedPrecision(
             precision="32",
