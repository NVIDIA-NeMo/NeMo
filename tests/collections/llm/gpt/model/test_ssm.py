# Copyright (c) 2025, NVIDIA CORPORATION.  All rights reserved.
#
# Licensed under the Apache License, Version 2.0 (the "License");
# you may not use this file except in compliance with the License.
# You may obtain a copy of the License at
#
#     http://www.apache.org/licenses/LICENSE-2.0
#
# Unless required by applicable law or agreed to in writing, software
# distributed under the License is distributed on an "AS IS" BASIS,
# WITHOUT WARRANTIES OR CONDITIONS OF ANY KIND, either express or implied.
# See the License for the specific language governing permissions and
# limitations under the License.

from nemo.collections.llm.gpt.model.ssm import (
    BaseMambaConfig1_3B,
    BaseMambaConfig2_7B,
    BaseMambaConfig130M,
    BaseMambaConfig370M,
    BaseMambaConfig780M,
    NemotronHConfig4B,
    NemotronHConfig8B,
    NemotronHConfig47B,
    NemotronHConfig56B,
    NemotronNano9Bv2,
<<<<<<< HEAD
    NemotronNano12Bv2,
=======
>>>>>>> b6ebbac4
    NVIDIAMambaConfig8B,
    NVIDIAMambaHybridConfig8B,
    SSMConfig,
    gpt_data_step,
    ssm_forward_step,
)


def test_ssm_config():
    config = SSMConfig()
    assert config.fp16_lm_cross_entropy is False
    assert config.parallel_output is True
    assert config.share_embeddings_and_output_weights is False
    assert config.num_layers == 2
    assert config.num_attention_heads == 1
    assert config.hybrid_attention_ratio == 0.0
    assert config.hybrid_mlp_ratio == 0.0
    assert config.hybrid_override_pattern is None
    assert config.post_process is True
    assert config.pre_process is True
    assert config.seq_length == 8192
    assert config.position_embedding_type == "none"
    assert config.rotary_percent == 1.0
    assert config.rotary_base == 10000
    assert config.seq_len_interpolation_factor is None
    assert config.apply_rope_fusion is True
    assert config.make_vocab_size_divisible_by == 128
    assert config.gated_linear_unit is False
    assert config.normalization == "RMSNorm"
    assert config.add_bias_linear is False
    assert config.hidden_dropout == 0.0
    assert config.attention_dropout == 0.0
    assert config.layernorm_epsilon == 1e-5
    assert config.get_attention_mask_from_fusion is False
    assert config.forward_step_fn == ssm_forward_step
    assert config.data_step_fn == gpt_data_step


def test_base_mamba_config_130m():
    config = BaseMambaConfig130M()
    assert config.hybrid_override_pattern == "M" * 24
    assert config.num_layers == 24
    assert config.seq_length == 2048
    assert config.hidden_size == 768
    assert config.ffn_hidden_size == 768
    assert config.make_vocab_size_divisible_by == 16
    assert config.tokenizer_library == 'huggingface'
    assert config.tokenizer_name == "EleutherAI/gpt-neox-20b"
    assert config.mapping_type == "base"


def test_base_mamba_config_370m():
    config = BaseMambaConfig370M()
    assert config.hybrid_override_pattern == "M" * 48
    assert config.num_layers == 48
    assert config.seq_length == 2048
    assert config.hidden_size == 1024
    assert config.ffn_hidden_size == 1024
    assert config.make_vocab_size_divisible_by == 16
    assert config.tokenizer_library == 'huggingface'
    assert config.tokenizer_name == "EleutherAI/gpt-neox-20b"
    assert config.mapping_type == "base"


def test_base_mamba_config_780m():
    config = BaseMambaConfig780M()
    assert config.hybrid_override_pattern == "M" * 48
    assert config.num_layers == 48
    assert config.seq_length == 2048
    assert config.hidden_size == 1536
    assert config.ffn_hidden_size == 1536
    assert config.make_vocab_size_divisible_by == 16
    assert config.tokenizer_library == 'huggingface'
    assert config.tokenizer_name == "EleutherAI/gpt-neox-20b"
    assert config.mapping_type == "base"


def test_base_mamba_config_1_3b():
    config = BaseMambaConfig1_3B()
    assert config.hybrid_override_pattern == "M" * 48
    assert config.num_layers == 48
    assert config.seq_length == 2048
    assert config.hidden_size == 2048
    assert config.ffn_hidden_size == 2048
    assert config.make_vocab_size_divisible_by == 16
    assert config.tokenizer_library == 'huggingface'
    assert config.tokenizer_name == "EleutherAI/gpt-neox-20b"
    assert config.mapping_type == "base"


def test_base_mamba_config_2_7b():
    config = BaseMambaConfig2_7B()
    assert config.hybrid_override_pattern == "M" * 64
    assert config.num_layers == 64
    assert config.seq_length == 2048
    assert config.hidden_size == 2560
    assert config.ffn_hidden_size == 2560
    assert config.make_vocab_size_divisible_by == 16
    assert config.tokenizer_library == 'huggingface'
    assert config.tokenizer_name == "EleutherAI/gpt-neox-20b"
    assert config.mapping_type == "base"


def test_nvidia_mamba_config_8b():
    config = NVIDIAMambaConfig8B()
    assert config.hybrid_override_pattern == "M" * 56
    assert config.num_layers == 56
    assert config.seq_length == 4096
    assert config.hidden_size == 4096
    assert config.ffn_hidden_size == 4096
    assert config.make_vocab_size_divisible_by == 128
    assert config.tokenizer_library == 'megatron'
    assert config.tokenizer_name == "GPTSentencePieceTokenizer"
    assert config.mapping_type == "nvidia-pure"


def test_nvidia_mamba_hybrid_config_8b():
    config = NVIDIAMambaHybridConfig8B()
    assert config.hybrid_override_pattern == "M-M-M--M-M*-M-M-M-M--M*-M-M-M-M-M*--M-M-M-M-M*-M--M-M-M-"
    assert config.num_layers == 56
    assert config.seq_length == 4096
    assert config.hidden_size == 4096
    assert config.ffn_hidden_size == 16384
    assert config.num_attention_heads == 32
    assert config.num_query_groups == 8
    assert config.make_vocab_size_divisible_by == 128
    assert config.tokenizer_library == 'megatron'
    assert config.tokenizer_name == "GPTSentencePieceTokenizer"
    assert config.mapping_type == "nvidia-hybrid"


def test_nemotronh_config_4b():
    config = NemotronHConfig4B()
    assert config.hybrid_override_pattern == "M-M-M-M*-M-M-M-M-M*-M-M-M-M-M*-M-M-M-M-M*-M-M-M-M-M-"
    assert config.num_layers == 52
    assert config.seq_length == 8192
    assert config.hidden_size == 3072
    assert config.mamba_num_heads == 112
    assert config.kv_channels == 128
    assert config.mamba_num_groups == 8
    assert config.mamba_state_dim == 128
    assert config.mamba_head_dim == 64
    assert config.ffn_hidden_size == 12288
    assert config.num_attention_heads == 32
    assert config.num_query_groups == 8
    assert config.make_vocab_size_divisible_by == 128
    assert config.use_mamba_mem_eff_path is False
    assert config.tokenizer_library == 'tiktoken'
    assert config.tokenizer_name == "TiktokenTokenizer"
    assert config.mapping_type == "nvidia-hybrid-nemotronh"
    assert config.masked_softmax_fusion is True
    assert config.apply_query_key_layer_scaling is False
    assert config.persist_layer_norm is True
    assert config.attention_softmax_in_fp32 is False
    assert config.vocab_size == 131072
    assert config.first_last_layers_bf16 is True
    assert config.is_hybrid_model is True


def test_nemotronh_config_8b():
    config = NemotronHConfig8B()
    assert config.hybrid_override_pattern == "M-M-M-M*-M-M-M-M-M*-M-M-M-M-M*-M-M-M-M-M*-M-M-M-M-M-"
    assert config.num_layers == 52
    assert config.seq_length == 8192
    assert config.hidden_size == 4096
    assert config.mamba_num_groups == 8
    assert config.mamba_state_dim == 128
    assert config.mamba_head_dim == 64
    assert config.ffn_hidden_size == 21504
    assert config.num_attention_heads == 32
    assert config.num_query_groups == 8
    assert config.make_vocab_size_divisible_by == 128
    assert config.tokenizer_library == 'tiktoken'
    assert config.tokenizer_name == "TiktokenTokenizer"
    assert config.mapping_type == "nvidia-hybrid-nemotronh"
    assert config.masked_softmax_fusion is True
    assert config.apply_query_key_layer_scaling is False
    assert config.persist_layer_norm is True
    assert config.attention_softmax_in_fp32 is False
    assert config.vocab_size == 131072
    assert config.first_last_layers_bf16 is True
    assert config.is_hybrid_model is True


def test_nemotronh_config_47b():
    config = NemotronHConfig47B()
    assert config.hybrid_override_pattern == (
        "M-M-M-M-M-M-M-M-M*-M-M-M-M-M-M-M-M-M-M*-M-M-M-M-M*-M-M-M-M-M*-M-M-M-M-M-M-M---MM---M-M*-M-M-M-M-M-"
    )
    assert config.num_layers == 98
    assert config.seq_length == 8192
    assert config.hidden_size == 8192
    assert config.mamba_num_groups == 8
    assert config.mamba_state_dim == 256
    assert config.mamba_head_dim == 64
    assert config.ffn_hidden_size == 30720
    assert config.num_attention_heads == 64
    assert config.num_query_groups == 8
    assert config.make_vocab_size_divisible_by == 128
    assert config.tokenizer_library == 'tiktoken'
    assert config.tokenizer_name == "TiktokenTokenizer"
    assert config.mapping_type == "nvidia-hybrid-nemotronh"
    assert config.masked_softmax_fusion is True
    assert config.apply_query_key_layer_scaling is False
    assert config.persist_layer_norm is True
    assert config.attention_softmax_in_fp32 is False
    assert config.vocab_size == 131072
    assert config.first_last_layers_bf16 is True
    assert config.is_hybrid_model is True


def test_nemotronh_config_56b():
    config = NemotronHConfig56B()
    assert config.hybrid_override_pattern == (
        "M-M-M-M*-M-M-M-M-M*-M-M-M-M-M*-M-M-M-M-M*-M-M-M-M-M*-M-M-M-M-M*-M-M-M-M-"
        "M*-M-M-M-M-M*-M-M-M-M-M*-M-M-M-M-M*-M-M-M-M-M-"
    )
    assert config.num_layers == 118
    assert config.seq_length == 8192
    assert config.hidden_size == 8192
    assert config.mamba_num_groups == 8
    assert config.mamba_state_dim == 256
    assert config.mamba_head_dim == 64
    assert config.ffn_hidden_size == 32768
    assert config.num_attention_heads == 64
    assert config.num_query_groups == 8
    assert config.make_vocab_size_divisible_by == 128
    assert config.tokenizer_library == 'tiktoken'
    assert config.tokenizer_name == "TiktokenTokenizer"
    assert config.mapping_type == "nvidia-hybrid-nemotronh"
    assert config.masked_softmax_fusion is True
    assert config.apply_query_key_layer_scaling is False
    assert config.persist_layer_norm is True
    assert config.attention_softmax_in_fp32 is False
    assert config.vocab_size == 131072
    assert config.first_last_layers_bf16 is True
    assert config.is_hybrid_model is True


def test_nemotron_nano_9b_v2():
    config = NemotronNano9Bv2()
    assert config.hybrid_override_pattern == "M-M-M-MM-M-M-M*-M-M-M*-M-M-M-M*-M-M-M-M*-M-MM-M-M-M-M-M-"
    assert config.num_layers == 56
    assert config.seq_length == 8192
    assert config.hidden_size == 4480
    assert config.mamba_num_heads == 128
    assert config.kv_channels == 128
    assert config.mamba_state_dim == 128
    assert config.mamba_head_dim == 80
    assert config.ffn_hidden_size == 15680
    assert config.num_attention_heads == 40
    assert config.num_query_groups == 8
    assert config.make_vocab_size_divisible_by == 128
    assert config.tokenizer_library == 'tiktoken'
    assert config.tokenizer_name == "TiktokenTokenizer"
    assert config.mapping_type == "nvidia-hybrid-nemotronh"
    assert config.masked_softmax_fusion is True
    assert config.apply_query_key_layer_scaling is False
    assert config.persist_layer_norm is True
    assert config.attention_softmax_in_fp32 is False
    assert config.vocab_size == 131072
    assert config.first_last_layers_bf16 is True
<<<<<<< HEAD
    assert config.is_hybrid_model is True


def test_nemotron_nano_12b_v2():
    config = NemotronNano12Bv2()
    assert config.hybrid_override_pattern == "M-M-M-M*-M-M-M-M*-M-M-M-M*-M-M-M-M*-M-M-M-M*-M-M-M-M*-M-M-M-M-"
    assert config.num_layers == 62
    assert config.seq_length == 8192
    assert config.hidden_size == 5120
    assert config.mamba_num_heads == 128
    assert config.kv_channels == 128
    assert config.mamba_state_dim == 128
    assert config.mamba_head_dim == 80
    assert config.ffn_hidden_size == 20480
    assert config.num_attention_heads == 40
    assert config.num_query_groups == 8
    assert config.make_vocab_size_divisible_by == 128
    assert config.tokenizer_library == 'tiktoken'
    assert config.tokenizer_name == "TiktokenTokenizer"
    assert config.mapping_type == "nvidia-hybrid-nemotronh"
    assert config.masked_softmax_fusion is True
    assert config.apply_query_key_layer_scaling is False
    assert config.persist_layer_norm is True
    assert config.attention_softmax_in_fp32 is False
    assert config.vocab_size == 131072
    assert config.first_last_layers_bf16 is True
=======
>>>>>>> b6ebbac4
    assert config.is_hybrid_model is True<|MERGE_RESOLUTION|>--- conflicted
+++ resolved
@@ -23,10 +23,7 @@
     NemotronHConfig47B,
     NemotronHConfig56B,
     NemotronNano9Bv2,
-<<<<<<< HEAD
     NemotronNano12Bv2,
-=======
->>>>>>> b6ebbac4
     NVIDIAMambaConfig8B,
     NVIDIAMambaHybridConfig8B,
     SSMConfig,
@@ -289,7 +286,6 @@
     assert config.attention_softmax_in_fp32 is False
     assert config.vocab_size == 131072
     assert config.first_last_layers_bf16 is True
-<<<<<<< HEAD
     assert config.is_hybrid_model is True
 
 
@@ -316,6 +312,4 @@
     assert config.attention_softmax_in_fp32 is False
     assert config.vocab_size == 131072
     assert config.first_last_layers_bf16 is True
-=======
->>>>>>> b6ebbac4
-    assert config.is_hybrid_model is True+    assert config.is_hybrid_model is True
