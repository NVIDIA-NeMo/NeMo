# Copyright (c) 2024, NVIDIA CORPORATION.  All rights reserved.
#
# Licensed under the Apache License, Version 2.0 (the "License");
# you may not use this file except in compliance with the License.
# You may obtain a copy of the License at
#
#     http://www.apache.org/licenses/LICENSE-2.0
#
# Unless required by applicable law or agreed to in writing, software
# distributed under the License is distributed on an "AS IS" BASIS,
# WITHOUT WARRANTIES OR CONDITIONS OF ANY KIND, either express or implied.
# See the License for the specific language governing permissions and
# limitations under the License.
import argparse
import os
from dataclasses import dataclass

import torch
from megatron.core.optimizer import OptimizerConfig

from nemo import lightning as nl
from nemo.collections import llm
from nemo.collections.llm.gpt.data.packed_sequence import PackedSequenceSpecs
from nemo.collections.nlp.modules.common.tokenizer_utils import get_nmt_tokenizer

## NOTE: This script is present for github-actions testing only.


@dataclass
class Llama3ConfigCI(llm.Llama3Config8B):
    seq_length: int = 2048
    num_layers: int = 2
    hidden_size: int = 768
    ffn_hidden_size: int = 3072
    num_attention_heads: int = 8


def get_args():
    parser = argparse.ArgumentParser(description='Finetune a small GPT model using NeMo 2.0')
    parser.add_argument('--restore_path', type=str, help="Path to model to be finetuned")
    parser.add_argument('--experiment_dir', type=str, help="directory to write results and checkpoints to")
    parser.add_argument('--peft', type=str, default='none', help="none | lora")
    parser.add_argument('--devices', type=int, default=1, help="number of devices")
    parser.add_argument('--max_steps', type=int, default=1, help="number of devices")
    parser.add_argument('--mbs', type=int, default=1, help="micro batch size")
    parser.add_argument('--tp_size', type=int, default=1, help="tensor parallel size")
    parser.add_argument('--pp_size', type=int, default=1, help="pipeline parallel size")
    parser.add_argument('--packed', action='store_true', help="use packed sequence dataset")
    parser.add_argument('--chat_dataset_path', type=str, default="", help="path to chat dataset. Uses dolly if this is empty.")

    return parser.parse_args()


if __name__ == '__main__':
    args = get_args()

    strategy = nl.MegatronStrategy(
        tensor_model_parallel_size=args.tp_size,
        pipeline_model_parallel_size=args.pp_size,
        # Pipeline dtype is coupled with the bf16 mixed precision plugin
        pipeline_dtype=torch.bfloat16,
    )

    trainer = nl.Trainer(
        devices=args.devices,
        max_steps=args.max_steps,
        accelerator="gpu",
        strategy=strategy,
        plugins=nl.MegatronMixedPrecision(precision="bf16-mixed"),
        log_every_n_steps=1,
        limit_val_batches=2,
        val_check_interval=2,
        num_sanity_val_steps=0,
    )

    ckpt = nl.ModelCheckpoint(
        save_last=True,
        monitor="reduced_train_loss",
        save_top_k=1,
        save_on_train_epoch_end=True,
        save_optim_on_train_end=True,
    )

    logger = nl.NeMoLogger(
        log_dir=args.experiment_dir,
        use_datetime_version=False,  # must be false if using auto resume
        ckpt=ckpt,
    )

    adam = nl.MegatronOptimizerModule(
        config=OptimizerConfig(
            optimizer="adam",
            lr=0.0001,
            adam_beta2=0.98,
            use_distributed_optimizer=True,
            clip_grad=1.0,
            bf16=True,
        ),
    )

    if args.peft in llm.peft.PEFT_STR2CLS:
        peft = llm.peft.PEFT_STR2CLS[args.peft]()
    else:
        peft = None

    packed_sequence_specs = (
        PackedSequenceSpecs(packed_sequence_size=2048, tokenizer_model_name="dummy_tokenizer") if args.packed else None
    )
<<<<<<< HEAD
    if args.chat_dataset_path:
        assert not args.packed
        data = llm.ChatDataModule(
            dataset_root=args.chat_dataset_path,
            seq_length=2048,
            micro_batch_size=args.mbs,
            global_batch_size=8,
            num_workers=0,
            packed_sequence_specs=packed_sequence_specs,
        )
    else:
        data = llm.DollyDataModule(
            seq_length=2048,
            micro_batch_size=args.mbs,
            global_batch_size=8,
            num_workers=0,
            packed_sequence_specs=packed_sequence_specs,
        )
=======
    dolly = llm.DollyDataModule(
        seq_length=2048,
        micro_batch_size=args.mbs,
        global_batch_size=4,
        num_workers=0,
        packed_sequence_specs=packed_sequence_specs,
    )
>>>>>>> aa6eba2f

    tokenizer = get_nmt_tokenizer(tokenizer_model=os.path.join(args.restore_path, "dummy_tokenizer.model"))
    llama3_8b = llm.LlamaModel(Llama3ConfigCI(), tokenizer=tokenizer)

    resume = nl.AutoResume(
        restore_config=nl.RestoreConfig(path=args.restore_path),
        resume_if_exists=True,
    )

    llm.finetune(
        model=llama3_8b,
        data=data,
        trainer=trainer,
        peft=peft,
        log=logger,
        optim=adam,
        resume=resume,
    )<|MERGE_RESOLUTION|>--- conflicted
+++ resolved
@@ -106,7 +106,6 @@
     packed_sequence_specs = (
         PackedSequenceSpecs(packed_sequence_size=2048, tokenizer_model_name="dummy_tokenizer") if args.packed else None
     )
-<<<<<<< HEAD
     if args.chat_dataset_path:
         assert not args.packed
         data = llm.ChatDataModule(
@@ -125,15 +124,6 @@
             num_workers=0,
             packed_sequence_specs=packed_sequence_specs,
         )
-=======
-    dolly = llm.DollyDataModule(
-        seq_length=2048,
-        micro_batch_size=args.mbs,
-        global_batch_size=4,
-        num_workers=0,
-        packed_sequence_specs=packed_sequence_specs,
-    )
->>>>>>> aa6eba2f
 
     tokenizer = get_nmt_tokenizer(tokenizer_model=os.path.join(args.restore_path, "dummy_tokenizer.model"))
     llama3_8b = llm.LlamaModel(Llama3ConfigCI(), tokenizer=tokenizer)
