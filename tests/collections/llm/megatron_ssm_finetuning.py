import argparse

import torch
from megatron.core.optimizer import OptimizerConfig
from pytorch_lightning.loggers import WandbLogger

from nemo import lightning as nl
from nemo.collections import llm
from nemo.collections.llm.api import _setup
from nemo.collections.nlp.modules.common.tokenizer_utils import get_nmt_tokenizer
from nemo.lightning.pytorch.optim.megatron import MegatronOptimizerModule


def get_args():
    parser = argparse.ArgumentParser(description='Train a small GPT model using NeMo 2.0')
    parser.add_argument('--devices', type=int, help="Number of devices to use for training")
    parser.add_argument('--max-steps', type=int, help="Number of steps to train for")
    parser.add_argument('--experiment-dir', type=str, help="directory to write results and checkpoints to")
    parser.add_argument('--model-path', type=str, help="Path to model checkpoint")
    parser.add_argument(
        '--tokenizer-model-path', type=str, default=None, help="Path to tokenizer model, defaults to None"
    )
    return parser.parse_args()


if __name__ == "__main__":

    args = get_args()

    # Checkpoint callback setup
    checkpoint_callback = nl.ModelCheckpoint(
        save_best_model=True,
        save_last=False,
        monitor="reduced_train_loss",
        save_top_k=1,
        every_n_train_steps=10,
        enable_nemo_ckpt_io=False,
        dirpath=args.experiment_dir,
    )

    trainer = nl.Trainer(
        devices=args.devices,
        max_steps=args.max_steps,
        accelerator="gpu",
<<<<<<< HEAD
        strategy=nl.MegatronStrategy(ckpt_load_optimizer=False,
                                     ckpt_save_optimizer=False,
                                     tensor_model_parallel_size=1,),        
        plugins=nl.MegatronMixedPrecision(precision="bf16-mixed",
                                          params_dtype=torch.bfloat16,
                                          ),
=======
        strategy=nl.MegatronStrategy(
            ckpt_include_optimizer=False,
            tensor_model_parallel_size=1,
        ),
        plugins=nl.MegatronMixedPrecision(
            precision="bf16-mixed",
            params_dtype=torch.bfloat16,
        ),
>>>>>>> 0e7c7aec
        callbacks=[checkpoint_callback],
        log_every_n_steps=1,
        limit_val_batches=5,
        val_check_interval=10,
        num_sanity_val_steps=0,
    )

    opt_config = OptimizerConfig(
        optimizer='adam',
        lr=1e-5,
        min_lr=1e-5,
        use_distributed_optimizer=False,
        clip_grad=1.0,
        bf16=True,
    )

    optim = MegatronOptimizerModule(config=opt_config)
    model_config = llm.BaseMambaConfig130m()
    model_config.tokenizer_model_path = args.tokenizer_model_path

    tokenizer = get_nmt_tokenizer(
        library=model_config.tokenizer_library,
        model_name=model_config.tokenizer_name,
        tokenizer_model=model_config.tokenizer_model_path,
        use_fast=True,
    )

    model = llm.GPTModel(model_config, optim=optim, tokenizer=tokenizer)

    ckpt_path = model.import_ckpt(
        path="pytorch://" + args.model_path,
        model_config=model_config,
    )

    data = llm.SquadDataModule(
        seq_length=512,
        micro_batch_size=2,
        global_batch_size=4,
        tokenizer=model.tokenizer,
        num_workers=0,
        pad_to_max_length=True,
    )

    app_state = _setup(
        model=model,
        data=data,
        trainer=trainer,
        log=None,
        resume=None,
        optim=optim,
        tokenizer=model.tokenizer,
        model_transform=None,
    )

    trainer.fit(model, data, ckpt_path=ckpt_path)<|MERGE_RESOLUTION|>--- conflicted
+++ resolved
@@ -42,23 +42,12 @@
         devices=args.devices,
         max_steps=args.max_steps,
         accelerator="gpu",
-<<<<<<< HEAD
         strategy=nl.MegatronStrategy(ckpt_load_optimizer=False,
                                      ckpt_save_optimizer=False,
                                      tensor_model_parallel_size=1,),        
         plugins=nl.MegatronMixedPrecision(precision="bf16-mixed",
                                           params_dtype=torch.bfloat16,
                                           ),
-=======
-        strategy=nl.MegatronStrategy(
-            ckpt_include_optimizer=False,
-            tensor_model_parallel_size=1,
-        ),
-        plugins=nl.MegatronMixedPrecision(
-            precision="bf16-mixed",
-            params_dtype=torch.bfloat16,
-        ),
->>>>>>> 0e7c7aec
         callbacks=[checkpoint_callback],
         log_every_n_steps=1,
         limit_val_batches=5,
