--- conflicted
+++ resolved
@@ -47,20 +47,8 @@
         vocab_file_path = str(vocab_file.name)
         vocab_file.close()
 
-<<<<<<< HEAD
-        tokenizer = RegExTokenizer(
-            vocab_file=vocab_file_path,
-            regex=DEFAULT_REGEX,
-        )
-        tokenizer.create_vocab_from_csv(
-            data_csv_file=data_file_path,
-            vocab_file=vocab_file_path,
-            regex=DEFAULT_REGEX
-        )
-=======
         tokenizer = RegExTokenizer(vocab_file=vocab_file_path, regex=DEFAULT_REGEX,)
-        tokenizer.create_vocab(data_csv_file=data_file_path, vocab_file=vocab_file_path, regex=DEFAULT_REGEX)
->>>>>>> 2c6f5690
+        tokenizer.create_vocab_from_csv(data_csv_file=data_file_path, vocab_file=vocab_file_path, regex=DEFAULT_REGEX)
         tokenizer.load_vocab()
 
         assert len(tokenizer.vocab) == 18
