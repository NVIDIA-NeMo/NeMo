--- conflicted
+++ resolved
@@ -15,15 +15,6 @@
 import pytest
 import torch
 
-<<<<<<< HEAD
-=======
-from nemo.collections.tts.modules.audio_codec_modules import (
-    CodecActivation,
-    Conv1dNorm,
-    ConvTranspose1dNorm,
-    get_down_sample_padding,
-)
->>>>>>> dded2a74
 from nemo.collections.tts.modules.encodec_modules import GroupResidualVectorQuantizer, ResidualVectorQuantizer
 from nemo.collections.tts.modules.audio_codec_modules import (
     CodecActivation,
@@ -196,11 +187,8 @@
                     torch.testing.assert_close(
                         indices, indices_fw_grouped[g], msg=f'example {i}: indices mismatch for group {g}'
                     )
-<<<<<<< HEAD
-=======
-
-
->>>>>>> dded2a74
+
+
 class TestCodecActivation:
     def setup_class(self):
         self.batch_size = 2
