--- conflicted
+++ resolved
@@ -1,21 +1,3 @@
-<<<<<<< HEAD
-=======
-import argparse
-import json
-import shutil
-import time
-from pathlib import Path
-
-import numpy as np
-import torch
-from pytriton.client import ModelClient
-
-from nemo.deploy.deploy_pytriton import DeployPyTriton
-from nemo.deploy.nlp.megatronllm_deployable import MegatronLLMDeployable
-from nemo.deploy.nlp.query_llm import NemoQueryLLM
-from tests.infer_data_path import get_infer_test_data
-
->>>>>>> 9b4298c2
 # Copyright (c) 2024, NVIDIA CORPORATION.  All rights reserved.
 #
 # Licensed under the Apache License, Version 2.0 (the "License");
@@ -30,7 +12,7 @@
 # See the License for the specific language governing permissions and
 # limitations under the License.
 
-<<<<<<< HEAD
+
 import argparse
 import json
 import shutil
@@ -40,8 +22,6 @@
 
 from tests.infer_data_path import get_infer_test_data
 from nemo.deploy.nlp.megatronllm_deployable import MegatronLLMDeployable
-=======
->>>>>>> 9b4298c2
 
 run_export_tests = True
 try:
