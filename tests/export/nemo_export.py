# Copyright (c) 2024, NVIDIA CORPORATION.  All rights reserved.
#
# Licensed under the Apache License, Version 2.0 (the "License");
# you may not use this file except in compliance with the License.
# You may obtain a copy of the License at
#
#     http://www.apache.org/licenses/LICENSE-2.0
#
# Unless required by applicable law or agreed to in writing, software
# distributed under the License is distributed on an "AS IS" BASIS,
# WITHOUT WARRANTIES OR CONDITIONS OF ANY KIND, either express or implied.
# See the License for the specific language governing permissions and
# limitations under the License.

import argparse
import json
import logging
import shutil
import sys
import time
from dataclasses import dataclass
from pathlib import Path
from typing import Dict, List, Optional, Tuple

import torch

# Import infer_data_path from the parent folder assuming that the 'tests' package is not installed.
sys.path.append(str(Path(__file__).parent.parent))
from infer_data_path import get_infer_test_data

LOGGER = logging.getLogger("NeMo")

triton_supported = True
try:
    from nemo.deploy import DeployPyTriton
<<<<<<< HEAD
    from nemo.deploy.nlp import MegatronLLMDeployable, NemoQueryLLM, NemoQueryLLMPyTorch
=======
    from nemo.deploy.nlp import NemoQueryLLM
>>>>>>> 613e1f18
except Exception as e:
    LOGGER.warning(f"Cannot import Triton, deployment will not be available. {type(e).__name__}: {e}")
    triton_supported = False

in_framework_supported = True
try:
    from nemo.deploy.nlp import MegatronLLMDeployable
except Exception as e:
    LOGGER.warning(
        f"Cannot import MegatronLLMDeployable, in-framework inference will not be available. {type(e).__name__}: {e}"
    )
    in_framework_supported = False

trt_llm_supported = True
try:
    from nemo.export.tensorrt_llm import TensorRTLLM
except Exception as e:
    LOGGER.warning(f"Cannot import the TensorRTLLM exporter, it will not be available. {type(e).__name__}: {e}")
    trt_llm_supported = False

vllm_supported = True
try:
    from nemo.export.vllm_exporter import vLLMExporter
except Exception as e:
    LOGGER.warning(f"Cannot import the vLLM exporter, it will not be available. {type(e).__name__}: {e}")
    vllm_supported = False


class UsageError(Exception):
    pass


@dataclass
class FunctionalResult:
    regular_pass: Optional[bool] = None
    deployed_pass: Optional[bool] = None


@dataclass
class AccuracyResult:
    accuracy: float
    accuracy_relaxed: float
    deployed_accuracy: float
    deployed_accuracy_relaxed: float
    evaluation_time: float


def get_accuracy_with_lambada(model, nq, task_ids, lora_uids, test_data_path):
    # lambada dataset based accuracy test, which includes more than 5000 sentences.
    # Use generated last token with original text's last token for accuracy comparison.
    # If the generated last token start with the original token, trtllm_correct make an increment.
    # It generates a CSV file for text comparison detail.

    correct_answers = 0
    correct_answers_deployed = 0
    correct_answers_relaxed = 0
    correct_answers_deployed_relaxed = 0
    all_expected_outputs = []
    all_actual_outputs = []

    with open(test_data_path, 'r') as file:
        records = json.load(file)

        eval_start = time.monotonic()
        for record in records:
            prompt = record["text_before_last_word"]
            expected_output = record["last_word"].strip().lower()
            all_expected_outputs.append(expected_output)
            if model is not None:
                if isinstance(model, MegatronLLMDeployable):
                    model_output = model.generate(
                        inputs=[prompt],
                        length_params={
                            "min_length":1,
                            "max_length":1
                        },
                        sampling_params={
                            "use_greedy": True,
                            "temperature": 0.1,
                            "top_k": 1,
                            "top_p": 0,
                            "repetition_penalty": 1.0,
                            "add_BOS": True,
                            "all_probs": False,
                            "compute_logprob": False,
                            "end_strings": ["<|endoftext|>", "<extra_id_1>"],
                        }
                    )
                    # MegatronLLMDeployable returns prompt + generated output, so need to slice off prompt
                    model_output = model_output["sentences"][0][len(prompt):].strip().lower()
                else:
                    model_output = model.forward(
                        input_texts=[prompt],
                        max_output_len=1,
                        top_k=1,
                        top_p=0,
                        temperature=0.1,
                        task_ids=task_ids,
                        lora_uids=lora_uids,
                    )
                    model_output = model_output[0][0].strip().lower()
                all_actual_outputs.append(model_output)

                if expected_output == model_output:
                    correct_answers += 1

                if (
                    expected_output == model_output
                    or model_output.startswith(expected_output)
                    or expected_output.startswith(model_output)
                ):
                    if len(model_output) == 1 and len(expected_output) > 1:
                        continue
                    correct_answers_relaxed += 1

            if nq is not None:
                if isinstance(nq, NemoQueryLLMPyTorch):
                    deployed_output = nq.query_llm(
                        prompts=[prompt],
                        max_length=1,
                        top_k=1,
                        top_p=0,
                        temperature=0.1,
                    )
                    # MegatronLLMDeployable returns prompt + generated output, so need to slice off prompt
                    deployed_output = deployed_output["sentences"][0][0][len(prompt):].decode().strip().lower()
                else:
                    deployed_output = nq.query_llm(
                        prompts=[prompt],
                        max_output_len=1,
                        top_k=1,
                        top_p=0,
                        temperature=0.1,
                        task_id=task_ids,
                    )
                    deployed_output = deployed_output[0][0].strip().lower()

                if expected_output == deployed_output:
                    correct_answers_deployed += 1

                if (
                    expected_output == deployed_output
                    or deployed_output.startswith(expected_output)
                    or expected_output.startswith(deployed_output)
                ):
                    if len(deployed_output) == 1 and len(expected_output) > 1:
                        continue
                    correct_answers_deployed_relaxed += 1
        eval_end = time.monotonic()

    return AccuracyResult(
        accuracy=correct_answers / len(all_expected_outputs),
        accuracy_relaxed=correct_answers_relaxed / len(all_expected_outputs),
        deployed_accuracy=correct_answers_deployed / len(all_expected_outputs),
        deployed_accuracy_relaxed=correct_answers_deployed_relaxed / len(all_expected_outputs),
        evaluation_time=eval_end - eval_start,
    )


# Tests if the model outputs contain the expected keywords.
def check_model_outputs(streaming: bool, model_outputs, expected_outputs: List[str]) -> bool:

    # In streaming mode, we get a list of lists of lists, and we only care about the last item in that list
    if streaming:
        if len(model_outputs) == 0:
            return False
        model_outputs = model_outputs[-1]

    # See if we have the right number of final answers.
    if len(model_outputs) != len(expected_outputs):
        return False

    # Check the presence of keywords in the final answers.
    for i in range(len(model_outputs)):
        if expected_outputs[i] not in model_outputs[i][0]:
            return False

    return True


def run_inference(
    model_name,
    model_type,
    prompts,
    expected_outputs,
    checkpoint_path,
    model_dir,
    use_vllm,
    max_batch_size=8,
    use_embedding_sharing=False,
    max_input_len=128,
    max_output_len=128,
    use_parallel_embedding=False,
    ptuning=False,
    p_tuning_checkpoint=None,
    lora=False,
    lora_checkpoint=None,
    tp_size=1,
    pp_size=1,
    top_k=1,
    top_p=0.0,
    temperature=1.0,
    run_accuracy=False,
    debug=True,
    streaming=False,
    stop_words_list=None,
    test_cpp_runtime=False,
    test_deployment=False,
    test_data_path=None,
    save_trt_engine=False,
) -> Tuple[Optional[FunctionalResult], Optional[AccuracyResult]]:
    if Path(checkpoint_path).exists():
        if tp_size > torch.cuda.device_count():
            print(
                "Path: {0} and model: {1} with {2} tps won't be tested since available # of gpus = {3}".format(
                    checkpoint_path, model_name, tp_size, torch.cuda.device_count()
                )
            )
            return (None, None)

        Path(model_dir).mkdir(parents=True, exist_ok=True)

        if debug:
            print("")
            print("")
            print(
                "################################################## NEW TEST ##################################################"
            )
            print("")

            print("Path: {0} and model: {1} with {2} tps will be tested".format(checkpoint_path, model_name, tp_size))

        prompt_embeddings_checkpoint_path = None
        task_ids = None
        max_prompt_embedding_table_size = 0

        if ptuning:
            if Path(p_tuning_checkpoint).exists():
                prompt_embeddings_checkpoint_path = p_tuning_checkpoint
                max_prompt_embedding_table_size = 8192
                task_ids = ["0"]
                if debug:
                    print("---- PTuning enabled.")
            else:
                print("---- PTuning could not be enabled and skipping the test.")
                return (None, None)

        lora_ckpt_list = None
        lora_uids = None
        use_lora_plugin = None
        lora_target_modules = None

        if lora:
            if Path(lora_checkpoint).exists():
                lora_ckpt_list = [lora_checkpoint]
                lora_uids = ["0", "-1", "0"]
                use_lora_plugin = "bfloat16"
                lora_target_modules = ["attn_qkv"]
                if debug:
                    print("---- LoRA enabled.")
            else:
                print("---- LoRA could not be enabled and skipping the test.")
                return (None, None)

        if use_vllm:
            exporter = vLLMExporter()

            exporter.export(
                nemo_checkpoint=checkpoint_path,
                model_dir=model_dir,
                model_type=model_type,
                tensor_parallel_size=tp_size,
                pipeline_parallel_size=pp_size,
                max_model_len=max_input_len + max_output_len,
                gpu_memory_utilization=args.gpu_memory_utilization,
            )
        else:
            exporter = TensorRTLLM(model_dir, lora_ckpt_list, load_model=False)

            exporter.export(
                nemo_checkpoint_path=checkpoint_path,
                model_type=model_type,
                tensor_parallelism_size=tp_size,
                pipeline_parallelism_size=pp_size,
                max_input_len=max_input_len,
                max_output_len=max_output_len,
                max_batch_size=max_batch_size,
                use_parallel_embedding=use_parallel_embedding,
                max_prompt_embedding_table_size=max_prompt_embedding_table_size,
                use_lora_plugin=use_lora_plugin,
                lora_target_modules=lora_target_modules,
                max_num_tokens=int(max_input_len * max_batch_size * 0.2),
                use_embedding_sharing=use_embedding_sharing,
            )

        if ptuning:
            exporter.add_prompt_table(
                task_name="0",
                prompt_embeddings_checkpoint_path=prompt_embeddings_checkpoint_path,
            )

        output = exporter.forward(
            input_texts=prompts,
            max_output_len=max_output_len,
            top_k=top_k,
            top_p=top_p,
            temperature=temperature,
            task_ids=task_ids,
            lora_uids=lora_uids,
            streaming=streaming,
            stop_words_list=stop_words_list,
        )

        # Unwrap the generator if needed
        output = list(output)

        functional_result = FunctionalResult()

        # Check non-deployed funcitonal correctness
        if args.functional_test:
            functional_result.regular_pass = True
            if not check_model_outputs(streaming, output, expected_outputs):
                LOGGER.warning("Model outputs don't match the expected result.")
                functional_result.regular_pass = False

        output_cpp = ""
        if test_cpp_runtime and not use_lora_plugin and not ptuning and not use_vllm:
            # This may cause OOM for large models as it creates 2nd instance of a model
            exporter_cpp = TensorRTLLM(
                model_dir,
                load_model=True,
                use_python_runtime=False,
            )

            output_cpp = exporter_cpp.forward(
                input_texts=prompts,
                max_output_len=max_output_len,
                top_k=top_k,
                top_p=top_p,
                temperature=temperature,
            )

        nq = None
        nm = None
        output_deployed = ""
        if test_deployment:
            nm = DeployPyTriton(
                model=exporter,
                triton_model_name=model_name,
                port=8000,
            )
            nm.deploy()
            nm.run()
            nq = NemoQueryLLM(url="localhost:8000", model_name=model_name)

            output_deployed = nq.query_llm(
                prompts=prompts,
                max_output_len=max_output_len,
                top_k=1,
                top_p=0.0,
                temperature=1.0,
                lora_uids=lora_uids,
            )

            # Unwrap the generator if needed
            output_deployed = list(output_deployed)

            # Check deployed funcitonal correctness
            if args.functional_test:
                functional_result.deployed_pass = True
                if not check_model_outputs(streaming, output_deployed, expected_outputs):
                    LOGGER.warning("Deployed model outputs don't match the expected result.")
                    functional_result.deployed_pass = False

        if debug or functional_result.regular_pass == False or functional_result.deployed_pass == False:
            print("")
            print("--- Prompt: ", prompts)
            print("")
            print("--- Expected keywords: ", expected_outputs)
            print("")
            print("--- Output: ", output)
            print("")
            print("--- Output deployed: ", output_deployed)
            print("")
            print("")
            print("--- Output with C++ runtime: ", output_cpp)
            print("")

        accuracy_result = None
        if run_accuracy:
            print("Start model accuracy testing ...")
            accuracy_result = get_accuracy_with_lambada(exporter, nq, task_ids, lora_uids, test_data_path)

        if test_deployment:
            nm.stop()

        if not save_trt_engine:
            shutil.rmtree(model_dir)

        return (functional_result, accuracy_result)
    else:
        raise Exception("Checkpoint {0} could not be found.".format(checkpoint_path))


def run_existing_checkpoints(
    model_name,
    use_vllm,
    tp_size,
    pp_size,
    use_parallel_embedding=False,
    ptuning=False,
    lora=False,
    streaming=False,
    run_accuracy=False,
    test_cpp_runtime=False,
    test_deployment=False,
    stop_words_list=None,
    test_data_path=None,
    save_trt_engine=False,
    in_framework=False,
) -> Tuple[Optional[FunctionalResult], Optional[AccuracyResult]]:
    if tp_size > torch.cuda.device_count():
        print("Skipping the test due to not enough number of GPUs")
        return (None, None)

    test_data = get_infer_test_data()
    if not (model_name in test_data.keys()):
        raise Exception("Model {0} is not supported.".format(model_name))

    model_info = test_data[model_name]

    if tp_size < model_info["min_tps"]:
        print("Min tps for this model is {0}".format(tp_size))
        return (None, None)

    p_tuning_checkpoint = None
    if ptuning:
        if "p_tuning_checkpoint" in model_info.keys():
            p_tuning_checkpoint = model_info["p_tuning_checkpoint"]
        else:
            raise Exception("There is not ptuning checkpoint path defined.")

    lora_checkpoint = None
    if lora:
        if "lora_checkpoint" in model_info.keys():
            lora_checkpoint = model_info["lora_checkpoint"]
        else:
            raise Exception("There is not lora checkpoint path defined.")

    if model_info["model_type"] == "gemma":
        print("*********************")
        use_embedding_sharing = True
    else:
        use_embedding_sharing = False

    if in_framework:
        return run_in_framework_inference(
            model_name=model_name,
            prompts=model_info["model_type"],
            checkpoint_path=model_info["checkpoint"],
            num_gpus=tp_size,
            max_output_len=model_info["max_output_len"],
            run_accuracy=run_accuracy,
            debug=True,
            test_data_path=test_data_path,
        )
    else:
        return run_inference(
            model_name=model_name,
            model_type=model_info["model_type"],
            prompts=model_info["prompt_template"],
            expected_outputs=model_info["expected_keyword"],
            checkpoint_path=model_info["checkpoint"],
            model_dir=model_info["model_dir"],
            use_vllm=use_vllm,
            max_batch_size=model_info["max_batch_size"],
            use_embedding_sharing=use_embedding_sharing,
            use_parallel_embedding=use_parallel_embedding,
            max_input_len=512,
            max_output_len=model_info["max_output_len"],
            ptuning=ptuning,
            p_tuning_checkpoint=p_tuning_checkpoint,
            lora=lora,
            lora_checkpoint=lora_checkpoint,
            tp_size=tp_size,
            pp_size=pp_size,
            top_k=1,
            top_p=0.0,
            temperature=1.0,
            run_accuracy=run_accuracy,
            debug=True,
            streaming=streaming,
            stop_words_list=stop_words_list,
            test_cpp_runtime=test_cpp_runtime,
            test_deployment=test_deployment,
            test_data_path=test_data_path,
            save_trt_engine=save_trt_engine,
        )


def run_in_framework_inference(
    model_name,
    prompts,
    checkpoint_path,
    num_gpus=1,
    max_output_len=128,
    top_k=1,
    top_p=0.0,
    temperature=1.0,
    run_accuracy=False,
    debug=True,
    test_data_path=None,
) -> Tuple[Optional[FunctionalResult], Optional[AccuracyResult]]:
    if Path(checkpoint_path).exists():
        if debug:
            print("")
            print("")
            print(
                "################################################## NEW TEST ##################################################"
            )
            print("")

            print("Path: {0} and model: {1} will be tested".format(checkpoint_path, model_name))

        deployed_model = MegatronLLMDeployable(checkpoint_path, num_gpus)

        nm = DeployPyTriton(
            model=deployed_model,
            triton_model_name=model_name,
            port=8000,
        )
        nm.deploy()
        nm.run()
        nq = NemoQueryLLMPyTorch(url="localhost:8000", model_name=model_name)

        output_deployed = nq.query_llm(
            prompts=prompts,
            top_k=top_k,
            top_p=top_p,
            temperature=temperature,
            max_length=max_output_len
        )
        output_deployed = output_deployed["sentences"]
        # MegatronLLMDeployable will return the prompt + generated output, so cut off the prompt
        for i, output in enumerate(output_deployed):
            output = output[len(prompts[i]):] 

        # Unwrap the generator if needed
        output_deployed = list(output_deployed)
        print("\n --------- Output: ", output_deployed)

        accuracy_result = None
        if run_accuracy:
            print("Start model accuracy testing ...")
            # This script is not written with torch.distributed support in mind, so running non-deployed in-framework models on multiple devices will not work
            accuracy_result = get_accuracy_with_lambada(deployed_model, nq, None, None, test_data_path)

        nm.stop()

        return (None, accuracy_result)
    else:
        raise Exception("Checkpoint {0} could not be found.".format(checkpoint_path))


def get_args():
    parser = argparse.ArgumentParser(
        formatter_class=argparse.ArgumentDefaultsHelpFormatter,
        description=f"Deploy nemo models to Triton and benchmark the models",
    )

    parser.add_argument(
        "--model_name",
        type=str,
        required=True,
    )
    parser.add_argument(
        "--existing_test_models",
        default=False,
        action='store_true',
    )
    parser.add_argument(
        "--model_type",
        type=str,
        required=False,
    )
    parser.add_argument(
        "--min_tps",
        type=int,
        default=1,
        required=True,
    )
    parser.add_argument(
        "--max_tps",
        type=int,
    )
    parser.add_argument(
        "--pps",
        type=int,
        default=1,
    )
    parser.add_argument(
        "--checkpoint_dir",
        type=str,
        default="/tmp/nemo_checkpoint/",
        required=False,
    )
    parser.add_argument(
        "--model_dir",
        type=str,
    )
    parser.add_argument(
        "--max_batch_size",
        type=int,
        default=8,
    )
    parser.add_argument(
        "--max_input_len",
        type=int,
        default=256,
    )
    parser.add_argument(
        "--max_output_len",
        type=int,
        default=128,
    )
    parser.add_argument(
        "--use_parallel_embedding",
        type=str,
        default="False",
    )
    parser.add_argument(
        "--p_tuning_checkpoint",
        type=str,
    )
    parser.add_argument(
        "--ptuning",
        default=False,
        action='store_true',
    )
    parser.add_argument(
        "--lora_checkpoint",
        type=str,
    )
    parser.add_argument(
        "--lora",
        default=False,
        action='store_true',
    )
    parser.add_argument(
        "--top_k",
        type=int,
        default=1,
    )
    parser.add_argument(
        "--top_p",
        type=float,
        default=0.0,
    )
    parser.add_argument(
        "--temperature",
        type=float,
        default=1.0,
    )
    parser.add_argument(
        "--run_accuracy",
        type=str,
        default="False",
    )
    parser.add_argument("--streaming", default=False, action="store_true")
    parser.add_argument(
        "--test_cpp_runtime",
        type=str,
        default="False",
    )
    parser.add_argument(
        "--test_deployment",
        type=str,
        default="False",
    )
    parser.add_argument(
        "--functional_test",
        type=str,
        default="False",
    )
    parser.add_argument(
        "--debug",
        default=False,
        action='store_true',
    )
    parser.add_argument(
        "--test_data_path",
        type=str,
        default=None,
    )
    parser.add_argument(
        "--save_trt_engine",
        type=str,
        default="False",
    )
    parser.add_argument(
        "--use_vllm",
        type=str,
        default="False",
    )
    parser.add_argument(
        "--in_framework",
        type=str,
        default="False",
    )
    parser.add_argument(
        "-gmu",
        '--gpu_memory_utilization',
        default=0.95,  # 0.95 is needed to run Mixtral-8x7B on 2x48GB GPUs
        type=float,
        help="GPU memory utilization percentage for vLLM.",
    )

    args = parser.parse_args()

    def str_to_bool(name: str, s: str) -> bool:
        true_strings = ["true", "1"]
        false_strings = ["false", "0"]
        if s.lower() in true_strings:
            return True
        if s.lower() in false_strings:
            return False
        raise UsageError(f"Invalid boolean value for argument --{name}: '{s}'")

    args.test_cpp_runtime = str_to_bool("test_cpp_runtime", args.test_cpp_runtime)
    args.test_deployment = str_to_bool("test_deployment", args.test_deployment)
    args.functional_test = str_to_bool("functional_test", args.functional_test)
    args.save_trt_engine = str_to_bool("save_trt_engin", args.save_trt_engine)
    args.run_accuracy = str_to_bool("run_accuracy", args.run_accuracy)
    args.use_vllm = str_to_bool("use_vllm", args.use_vllm)
    args.use_parallel_embedding = str_to_bool("use_parallel_embedding", args.use_parallel_embedding)
    args.in_framework = str_to_bool("in_framework", args.in_framework)

    return args


def run_inference_tests(args):
    if not args.use_vllm and not trt_llm_supported:
        raise UsageError("TensorRT-LLM engine is not supported in this environment.")

    if args.use_vllm and not vllm_supported:
        raise UsageError("vLLM engine is not supported in this environment.")

    if args.in_framework and not in_framework_supported:
        raise UsageError("In-framework inference is not supported in this environment.")

    if args.use_vllm and (args.ptuning or args.lora):
        raise UsageError("The vLLM integration currently does not support P-tuning or LoRA.")

    if args.test_deployment and not triton_supported:
        raise UsageError("Deployment tests are not available because Triton is not supported in this environment.")

    if args.run_accuracy and args.test_data_path is None:
        raise UsageError("Accuracy testing requires the --test_data_path argument.")

    if args.max_tps is None:
        args.max_tps = args.min_tps

    if args.use_vllm and args.min_tps != args.max_tps:
        raise UsageError(
            "vLLM doesn't support changing tensor parallel group size without relaunching the process. "
            "Use the same value for --min_tps and --max_tps."
        )

    result_dic: Dict[int, Tuple[FunctionalResult, Optional[AccuracyResult]]] = {}

    if args.existing_test_models:
        tps = args.min_tps

        while tps <= args.max_tps:
            result_dic[tps] = run_existing_checkpoints(
                model_name=args.model_name,
                use_vllm=args.use_vllm,
                ptuning=args.ptuning,
                lora=args.lora,
                tp_size=tps,
                pp_size=args.pps,
                use_parallel_embedding=args.use_parallel_embedding,
                streaming=args.streaming,
                test_deployment=args.test_deployment,
                test_cpp_runtime=args.test_cpp_runtime,
                run_accuracy=args.run_accuracy,
                test_data_path=args.test_data_path,
                save_trt_engine=args.save_trt_engine,
                in_framework=args.in_framework,
            )

            tps = tps * 2
    else:
        if not args.in_framework and args.model_dir is None:
            raise Exception("When using custom checkpoints, --model_dir is required.")

        prompts = ["The capital of France is", "Largest animal in the sea is"]
        expected_outputs = ["Paris", "blue whale"]
        tps = args.min_tps

        while tps <= args.max_tps:
            if args.in_framework:
                result_dic[tps] = run_in_framework_inference(
                    model_name=args.model_name,
                    prompts=prompts,
                    checkpoint_path=args.checkpoint_dir,
                    num_gpus=tps,
                    max_output_len=args.max_output_len,
                    top_k=args.top_k,
                    top_p=args.top_p,
                    temperature=args.temperature,
                    run_accuracy=args.run_accuracy,
                    debug=True,
                    test_data_path=args.test_data_path,
                )
            else:
                result_dic[tps] = run_inference(
                    model_name=args.model_name,
                    model_type=args.model_type,
                    prompts=prompts,
                    expected_outputs=expected_outputs,
                    checkpoint_path=args.checkpoint_dir,
                    model_dir=args.model_dir,
                    use_vllm=args.use_vllm,
                    tp_size=tps,
                    pp_size=args.pps,
                    max_batch_size=args.max_batch_size,
                    max_input_len=args.max_input_len,
                    max_output_len=args.max_output_len,
                    use_parallel_embedding=args.use_parallel_embedding,
                    ptuning=args.ptuning,
                    p_tuning_checkpoint=args.p_tuning_checkpoint,
                    lora=args.lora,
                    lora_checkpoint=args.lora_checkpoint,
                    top_k=args.top_k,
                    top_p=args.top_p,
                    temperature=args.temperature,
                    run_accuracy=args.run_accuracy,
                    debug=args.debug,
                    streaming=args.streaming,
                    test_deployment=args.test_deployment,
                    test_cpp_runtime=args.test_cpp_runtime,
                    test_data_path=args.test_data_path,
                    save_trt_engine=args.save_trt_engine,
                )

            tps = tps * 2

    functional_test_result = "PASS"
    accuracy_test_result = "PASS"
    print_separator = False
    print("============= Test Summary ============")
    # in-framework tests will only return deployed model accuracy results for tps > 1
    deployed_tests_only = args.in_framework and args.max_tps > 1
    for num_tps, results in result_dic.items():
        functional_result, accuracy_result = results

        if print_separator:
            print("---------------------------------------")
        print_separator = True

        def optional_bool_to_pass_fail(b: Optional[bool]):
            if b is None:
                return "N/A"
            return "PASS" if b else "FAIL"

        print(f"Tensor Parallelism:              {num_tps}")

        if args.functional_test and functional_result is not None:
            print(f"Functional Test:                 {optional_bool_to_pass_fail(functional_result.regular_pass)}")
            print(f"Deployed Functional Test:        {optional_bool_to_pass_fail(functional_result.deployed_pass)}")

            if functional_result.regular_pass == False:
                functional_test_result = "FAIL"
            if functional_result.deployed_pass == False:
                functional_test_result = "FAIL"

        if args.run_accuracy and accuracy_result is not None:
            print(f"Model Accuracy:                  {accuracy_result.accuracy:.4f}")
            print(f"Relaxed Model Accuracy:          {accuracy_result.accuracy_relaxed:.4f}")
            print(f"Deployed Model Accuracy:         {accuracy_result.deployed_accuracy:.4f}")
            print(f"Deployed Relaxed Model Accuracy: {accuracy_result.deployed_accuracy_relaxed:.4f}")
            print(f"Evaluation Time [s]:             {accuracy_result.evaluation_time:.2f}")
            if (
                (deployed_tests_only and accuracy_result.deployed_accuracy_relaxed < 0.5) or
                (not deployed_tests_only and accuracy_result.accuracy_relaxed < 0.5)
            ):
                accuracy_test_result = "FAIL"

    print("=======================================")
    if args.functional_test:
        print(f"Functional: {functional_test_result}")
    if args.run_accuracy:
        print(f"Acccuracy: {accuracy_test_result}")

    if functional_test_result == "FAIL":
        raise Exception("Functional test failed")

    if accuracy_test_result == "FAIL":
        raise Exception("Model accuracy is below 0.5")


if __name__ == '__main__':
    try:
        args = get_args()
        run_inference_tests(args)
    except UsageError as e:
        LOGGER.error(f"{e}")
    except argparse.ArgumentError as e:
        LOGGER.error(f"{e}")<|MERGE_RESOLUTION|>--- conflicted
+++ resolved
@@ -33,18 +33,14 @@
 triton_supported = True
 try:
     from nemo.deploy import DeployPyTriton
-<<<<<<< HEAD
-    from nemo.deploy.nlp import MegatronLLMDeployable, NemoQueryLLM, NemoQueryLLMPyTorch
-=======
     from nemo.deploy.nlp import NemoQueryLLM
->>>>>>> 613e1f18
 except Exception as e:
     LOGGER.warning(f"Cannot import Triton, deployment will not be available. {type(e).__name__}: {e}")
     triton_supported = False
 
 in_framework_supported = True
 try:
-    from nemo.deploy.nlp import MegatronLLMDeployable
+    from nemo.deploy.nlp import MegatronLLMDeployable, NemoQueryLLMPyTorch
 except Exception as e:
     LOGGER.warning(
         f"Cannot import MegatronLLMDeployable, in-framework inference will not be available. {type(e).__name__}: {e}"
