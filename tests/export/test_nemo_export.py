--- conflicted
+++ resolved
@@ -14,12 +14,9 @@
 
 from pathlib import Path
 from nemo.export import TensorRTLLM
-<<<<<<< HEAD
 from nemo.deploy import DeployPyTriton, NemoQuery
-=======
+from tests.infer_data_path import get_infer_test_data, download_nemo_checkpoint
 from scripts.deploy.cloud_telemetry_service import postToNVDataFlow
->>>>>>> db33c8a4
-from tests.infer_data_path import get_infer_test_data, download_nemo_checkpoint
 import torch
 import shutil
 import json
@@ -402,11 +399,10 @@
         default=False,
         action='store_true',
     )
-
     parser.add_argument(
         "--ci_upload_test_results_to_cloud",
-        type=str,
-        default="False",
+        default=False,
+        action='store_true',
     )
 
     return parser.parse_args()
@@ -431,29 +427,13 @@
                 test_deployment=args.test_deployment,
                 run_accuracy=args.run_accuracy,
             )
-<<<<<<< HEAD
             result_dic[n_gpus] = (
                 trtllm_accuracy, trtllm_accuracy_relaxed, trtllm_deployed_accuracy, trtllm_deployed_accuracy_relaxed)
+
+            if args.ci_upload_test_results_to_cloud:
+                postToNVDataFlow({"n_gpus": n_gpus, "trtllm_accuracy": trtllm_accuracy})
+
             n_gpus = n_gpus * 2
-=======
-            result_dic[args.min_gpus] = (trtllm_accuracy, trtllm_accuracy_relaxed)
-        else:
-            n_gpus = args.min_gpus
-            while n_gpus <= args.max_gpus:
-                trtllm_accuracy, trtllm_accuracy_relaxed = run_existing_checkpoints(
-                    model_name=args.model_name,
-                    n_gpus=n_gpus,
-                    ptuning=args.ptuning,
-                    tp_size=args.tp_size,
-                    pp_size=args.pp_size,
-                    streaming=args.streaming,
-                )
-                result_dic[n_gpus] = (trtllm_accuracy, trtllm_accuracy_relaxed)
-
-                if args.ci_upload_test_results_to_cloud:
-                    postToNVDataFlow({"n_gpus": n_gpus, "trtllm_accuracy": trtllm_accuracy})
-                n_gpus = n_gpus * 2
->>>>>>> db33c8a4
     else:
         prompt_template = ["The capital of France is", "Largest animal in the sea is"]
         n_gpus = args.min_gpus
@@ -485,6 +465,10 @@
             )
             result_dic[n_gpus] = (
                 trtllm_accuracy, trtllm_accuracy_relaxed, trtllm_deployed_accuracy, trtllm_deployed_accuracy_relaxed)
+
+            if args.ci_upload_test_results_to_cloud:
+                postToNVDataFlow({"n_gpus": n_gpus, "trtllm_accuracy": trtllm_accuracy})
+
             n_gpus = n_gpus * 2
 
     test_result = "PASS"
