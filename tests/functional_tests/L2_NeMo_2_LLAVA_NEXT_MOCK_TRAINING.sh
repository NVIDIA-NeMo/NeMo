# Copyright (c) 2020-2025, NVIDIA CORPORATION.
#
# Licensed under the Apache License, Version 2.0 (the "License");
# you may not use this file except in compliance with the License.
# You may obtain a copy of the License at
#
#     http://www.apache.org/licenses/LICENSE-2.0
#
# Unless required by applicable law or agreed to in writing, software
# distributed under the License is distributed on an "AS IS" BASIS,
# WITHOUT WARRANTIES OR CONDITIONS OF ANY KIND, either express or implied.
# See the License for the specific language governing permissions and
# limitations under the License.
<<<<<<< HEAD
HF_HOME=/home/TestData/ykarnati/hf_data coverage run --branch -a --data-file=/workspace/.coverage --source=/workspace/nemo tests/collections/vlm/llava_next/test_llava_next_train.py \
=======
HF_HOME=/home/TestData/ykarnati/hf_data coverage run -a --data-file=/workspace/.coverage --source=/workspace/nemo tests/collections/vlm/llava_next/test_llava_next_train.py \
>>>>>>> 0e6a41c2
    --devices=2 \
    --max-steps=5 \
    --tensor-model-parallel-size=2 \
    --experiment-dir=/tmp/nemo2_llava_next_results/$RUN_ID<|MERGE_RESOLUTION|>--- conflicted
+++ resolved
@@ -11,11 +11,7 @@
 # WITHOUT WARRANTIES OR CONDITIONS OF ANY KIND, either express or implied.
 # See the License for the specific language governing permissions and
 # limitations under the License.
-<<<<<<< HEAD
-HF_HOME=/home/TestData/ykarnati/hf_data coverage run --branch -a --data-file=/workspace/.coverage --source=/workspace/nemo tests/collections/vlm/llava_next/test_llava_next_train.py \
-=======
 HF_HOME=/home/TestData/ykarnati/hf_data coverage run -a --data-file=/workspace/.coverage --source=/workspace/nemo tests/collections/vlm/llava_next/test_llava_next_train.py \
->>>>>>> 0e6a41c2
     --devices=2 \
     --max-steps=5 \
     --tensor-model-parallel-size=2 \
