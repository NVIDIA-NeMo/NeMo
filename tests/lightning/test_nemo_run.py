from functools import partial

import pytest

BASE_CHECKPOINT_DIR = "/nemo_run/checkpoints"


@pytest.mark.parametrize(
    "module, recipe, name",
    [
        ("llama3_8b", "pretrain_recipe", "llama3_8b_pretrain"),
        ("llama3_8b", "finetune_recipe", "llama3_8b_finetune"),
        ("llama3_8b_16k", "pretrain_recipe", "llama3_8b_16k_pretrain"),
        ("llama3_8b_64k", "pretrain_recipe", "llama3_8b_64k_pretrain"),
        ("llama3_70b", "pretrain_recipe", "llama3_70b_pretrain"),
        ("llama3_70b", "finetune_recipe", "llama3_70b_finetune"),
        ("llama3_70b_16k", "pretrain_recipe", "llama3_70b_16k_pretrain"),
        ("llama3_70b_64k", "pretrain_recipe", "llama3_70b_64k_pretrain"),
        ("llama31_405b", "pretrain_recipe", "llama31_405b_pretrain"),
        ("mistral", "pretrain_recipe", "mistral_pretrain"),
        ("mistral", "finetune_recipe", "mistral_finetune"),
<<<<<<< HEAD
        ("mixtral_8x3b", "pretrain_recipe", "mixtral_8x3b_pretrain"),
        ("mixtral_8x3b_16k", "pretrain_recipe", "mixtral_8x3b_16k_pretrain"),
        ("mixtral_8x3b_64k", "pretrain_recipe", "mixtral_8x3b_64k_pretrain"),
=======
>>>>>>> ff97c70f
        ("mixtral_8x7b", "pretrain_recipe", "mixtral_8x7b_pretrain"),
        ("mixtral_8x7b", "finetune_recipe", "mixtral_8x7b_finetune"),
        ("mixtral_8x7b_16k", "pretrain_recipe", "mixtral_8x7b_16k_pretrain"),
        ("mixtral_8x7b_64k", "pretrain_recipe", "mixtral_8x7b_64k_pretrain"),
        ("mixtral_8x22b", "pretrain_recipe", "mixtral_8x22b_pretrain"),
        ("mixtral_8x22b", "finetune_recipe", "mixtral_8x22b_finetune"),
        ("nemotron3_4b", "pretrain_recipe", "nemotron3_4b_pretrain"),
        ("nemotron3_8b", "pretrain_recipe", "nemotron3_8b_pretrain"),
        ("nemotron3_8b", "finetune_recipe", "nemotron3_8b_finetune"),
        ("nemotron4_15b", "pretrain_recipe", "nemotron4_15b_pretrain"),
        ("nemotron4_15b_16k", "pretrain_recipe", "nemotron4_15b_16k_pretrain"),
        ("nemotron4_15b_64k", "pretrain_recipe", "nemotron4_15b_64k_pretrain"),
        ("nemotron4_22b", "pretrain_recipe", "nemotron4_22b_pretrain"),
        ("nemotron4_22b_16k", "pretrain_recipe", "nemotron4_22b_16k_pretrain"),
        ("nemotron4_22b_64k", "pretrain_recipe", "nemotron4_22b_64k_pretrain"),
        ("nemotron4_340b", "pretrain_recipe", "nemotron4_340b_pretrain"),
        ("nemotron4_340b", "finetune_recipe", "nemotron4_340b_finetune"),
    ],
)
def test_recipes_with_nemo_run(module, recipe, name, tmpdir, monkeypatch):
    monkeypatch.setenv("NEMORUN_HOME", str(tmpdir))
    monkeypatch.setenv("WANDB_API_KEY", "dummy")
    import nemo_run as run

    from nemo.collections import llm
    from nemo.collections.llm.recipes.log.default import wandb_logger
    from nemo.lightning.run import plugins

    recipe_config = getattr(getattr(llm, module), recipe)(
        name=name, dir=BASE_CHECKPOINT_DIR, num_nodes=1, num_gpus_per_node=8
    )
    run_plugins = [
        plugins.PreemptionPlugin(),
        plugins.WandbPlugin(name=name, logger_fn=partial(wandb_logger, entity="dummy", project="dummy")),
    ]
    validation_plugin = plugins.ConfigValidationPlugin(validate_wandb=True)
    run_plugins.append(validation_plugin)

    with run.Experiment(f"{name}-unit-test") as exp:
        exp.add(
            recipe_config,
            executor=run.SlurmExecutor(
                account="dummy",
                partition="dummy",
                nodes=recipe_config.trainer.num_nodes,
                ntasks_per_node=recipe_config.trainer.devices,
            ),
            name=name,
            plugins=run_plugins,
        )
        exp.dryrun()

    with pytest.raises(AssertionError):
        with run.Experiment(f"{name}-unit-test-fail-validate-nodes-and-devices") as exp:
            exp.add(
                recipe_config,
                executor=run.SlurmExecutor(
                    account="dummy",
                    partition="dummy",
                    nodes=recipe_config.trainer.num_nodes + 1,
                    ntasks_per_node=recipe_config.trainer.devices + 1,
                ),
                name=name,
                plugins=run_plugins,
            )
            exp.dryrun()

    with pytest.raises(AssertionError):
        cfg = recipe_config.clone()
        cfg.log.log_dir = "/temporary-does-not-exist"
        with run.Experiment(f"{name}-unit-test-fail-validate-checkpoint-dir") as exp:
            exp.add(
                cfg,
                executor=run.SlurmExecutor(
                    account="dummy",
                    partition="dummy",
                    nodes=cfg.trainer.num_nodes,
                    ntasks_per_node=cfg.trainer.devices,
                ),
                name=name,
                plugins=run_plugins,
            )
            exp.dryrun()

    run_plugins = [plugins.NsysPlugin(start_step=3, end_step=4)] + run_plugins
    with run.Experiment(f"{name}-nsys-unit-test") as exp:
        exp.add(
            recipe_config,
            executor=run.SlurmExecutor(
                account="dummy",
                partition="dummy",
                nodes=recipe_config.trainer.num_nodes,
                ntasks_per_node=recipe_config.trainer.devices,
            ),
            name=name,
            plugins=run_plugins,
        )
        exp.dryrun()<|MERGE_RESOLUTION|>--- conflicted
+++ resolved
@@ -19,12 +19,6 @@
         ("llama31_405b", "pretrain_recipe", "llama31_405b_pretrain"),
         ("mistral", "pretrain_recipe", "mistral_pretrain"),
         ("mistral", "finetune_recipe", "mistral_finetune"),
-<<<<<<< HEAD
-        ("mixtral_8x3b", "pretrain_recipe", "mixtral_8x3b_pretrain"),
-        ("mixtral_8x3b_16k", "pretrain_recipe", "mixtral_8x3b_16k_pretrain"),
-        ("mixtral_8x3b_64k", "pretrain_recipe", "mixtral_8x3b_64k_pretrain"),
-=======
->>>>>>> ff97c70f
         ("mixtral_8x7b", "pretrain_recipe", "mixtral_8x7b_pretrain"),
         ("mixtral_8x7b", "finetune_recipe", "mixtral_8x7b_finetune"),
         ("mixtral_8x7b_16k", "pretrain_recipe", "mixtral_8x7b_16k_pretrain"),
