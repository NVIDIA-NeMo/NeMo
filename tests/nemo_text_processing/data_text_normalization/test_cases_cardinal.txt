--- conflicted
+++ resolved
@@ -14,9 +14,5 @@
 C24~C two four
 W2s~W two s
 1-4-a-b-1-5~one four a b one five
-<<<<<<< HEAD
 b-c-1-5-b-s-b~b c one five b s b
-=======
-b-c-1-5-b-s-b~b c one five b s b
-1/f-4s~one f four s
->>>>>>> 5fcfa9e7
+1/f-4s~one f four s