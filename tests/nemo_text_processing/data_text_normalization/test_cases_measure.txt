12kg~twelve kilograms
12/kg~twelve per kilogram
12kg/kg~twelve kilograms per kilogram
1 mbps~one megabit per second
3 mbps~three megabits per second
3 cc/s~three c c per second
100 million kg~one hundred million kilograms
a 4-kilogram bag~a four kilogram bag
55-millimeters long~fifty five millimeters long
a 123.2-millimeters long~a one hundred twenty three point two millimeters long
covid-19.5~covid nineteen point five
covid-19~covid nineteen
a 4-kilogram bag~a four kilogram bag
<<<<<<< HEAD
7.2-millimeter bullet~seven point two millimeter bullet
=======
7.2-millimeter bullet~seven point two millimeter bullet
4 1/2 lbs~four and a half pounds
>>>>>>> 5fcfa9e7
<|MERGE_RESOLUTION|>--- conflicted
+++ resolved
@@ -11,9 +11,5 @@
 covid-19.5~covid nineteen point five
 covid-19~covid nineteen
 a 4-kilogram bag~a four kilogram bag
-<<<<<<< HEAD
 7.2-millimeter bullet~seven point two millimeter bullet
-=======
-7.2-millimeter bullet~seven point two millimeter bullet
-4 1/2 lbs~four and a half pounds
->>>>>>> 5fcfa9e7
+4 1/2 lbs~four and a half pounds