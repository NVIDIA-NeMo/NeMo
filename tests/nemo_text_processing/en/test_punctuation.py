# Copyright (c) 2021, NVIDIA CORPORATION & AFFILIATES.  All rights reserved.
#
# Licensed under the Apache License, Version 2.0 (the "License");
# you may not use this file except in compliance with the License.
# You may obtain a copy of the License at
#
#     http://www.apache.org/licenses/LICENSE-2.0
#
# Unless required by applicable law or agreed to in writing, software
# distributed under the License is distributed on an "AS IS" BASIS,
# WITHOUT WARRANTIES OR CONDITIONS OF ANY KIND, either express or implied.
# See the License for the specific language governing permissions and
# limitations under the License.

import pytest
from nemo_text_processing.text_normalization.normalize import Normalizer
from nemo_text_processing.text_normalization.normalize_with_audio import NormalizerWithAudio
from parameterized import parameterized

from ..utils import CACHE_DIR, parse_test_case_file


class TestPunctuation:
<<<<<<< HEAD
    normalizer_en = Normalizer(input_case='cased', lang='en', cache_dir=CACHE_DIR, overwrite_cache=False)
    normalizer_with_audio_en = (
        NormalizerWithAudio(input_case='cased', lang='en', cache_dir=CACHE_DIR, overwrite_cache=False)
        if CACHE_DIR
=======
    normalizer_en = (
        Normalizer(input_case='cased', lang='en', cache_dir=CACHE_DIR, overwrite_cache=False, post_process=True,)
        if PYNINI_AVAILABLE
>>>>>>> 361bf631
        else None
    )

    # address is tagged by the measure class
    @parameterized.expand(parse_test_case_file('en/data_text_normalization/test_cases_punctuation.txt'))
    @pytest.mark.run_only_on('CPU')
    @pytest.mark.unit
    def test_norm(self, test_input, expected):
        pred = self.normalizer_en.normalize(test_input, verbose=True, punct_post_process=False)
        assert pred == expected, f"input: {test_input} != {expected}"

    @parameterized.expand(parse_test_case_file('en/data_text_normalization/test_cases_punctuation_match_input.txt'))
    @pytest.mark.skipif(
        not PYNINI_AVAILABLE, reason="`pynini` not installed, please install via nemo_text_processing/setup.sh"
    )
    @pytest.mark.run_only_on('CPU')
    @pytest.mark.unit
    def test_norm_python_punct_post_process(self, test_input, expected):
        pred = self.normalizer_en.normalize(test_input, verbose=True, punct_post_process=True)
        assert pred == expected, f"input: {test_input} != {expected}"<|MERGE_RESOLUTION|>--- conflicted
+++ resolved
@@ -21,17 +21,8 @@
 
 
 class TestPunctuation:
-<<<<<<< HEAD
-    normalizer_en = Normalizer(input_case='cased', lang='en', cache_dir=CACHE_DIR, overwrite_cache=False)
-    normalizer_with_audio_en = (
-        NormalizerWithAudio(input_case='cased', lang='en', cache_dir=CACHE_DIR, overwrite_cache=False)
-        if CACHE_DIR
-=======
     normalizer_en = (
         Normalizer(input_case='cased', lang='en', cache_dir=CACHE_DIR, overwrite_cache=False, post_process=True,)
-        if PYNINI_AVAILABLE
->>>>>>> 361bf631
-        else None
     )
 
     # address is tagged by the measure class
@@ -43,9 +34,6 @@
         assert pred == expected, f"input: {test_input} != {expected}"
 
     @parameterized.expand(parse_test_case_file('en/data_text_normalization/test_cases_punctuation_match_input.txt'))
-    @pytest.mark.skipif(
-        not PYNINI_AVAILABLE, reason="`pynini` not installed, please install via nemo_text_processing/setup.sh"
-    )
     @pytest.mark.run_only_on('CPU')
     @pytest.mark.unit
     def test_norm_python_punct_post_process(self, test_input, expected):
