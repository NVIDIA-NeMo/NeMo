# Copyright (c) 2021, NVIDIA CORPORATION.  All rights reserved.
#
# Licensed under the Apache License, Version 2.0 (the "License");
# you may not use this file except in compliance with the License.
# You may obtain a copy of the License at
#
#     http://www.apache.org/licenses/LICENSE-2.0
#
# Unless required by applicable law or agreed to in writing, software
# distributed under the License is distributed on an "AS IS" BASIS,
# WITHOUT WARRANTIES OR CONDITIONS OF ANY KIND, either express or implied.
# See the License for the specific language governing permissions and
# limitations under the License.

import pytest
from nemo_text_processing.text_normalization.normalize import Normalizer
from nemo_text_processing.text_normalization.normalize_with_audio import NormalizerWithAudio
from parameterized import parameterized
from utils import PYNINI_AVAILABLE, parse_test_case_file


class TestBoundary:

<<<<<<< HEAD
    normalizer = Normalizer(input_case='lower_cased') if PYNINI_AVAILABLE else None
=======
    normalizer = Normalizer(input_case='cased') if PYNINI_AVAILABLE else None
>>>>>>> 5fcfa9e7
    normalizer_with_audio = NormalizerWithAudio(input_case='cased') if PYNINI_AVAILABLE else None

    @parameterized.expand(parse_test_case_file('data_text_normalization/test_cases_boundary.txt'))
    @pytest.mark.skipif(
        not PYNINI_AVAILABLE, reason="`pynini` not installed, please install via nemo_text_processing/setup.sh"
    )
    @pytest.mark.run_only_on('CPU')
    @pytest.mark.unit
    def test_norm(self, test_input, expected):
        pred = self.normalizer.normalize(test_input, verbose=False)
        assert pred == expected
        pred_non_deterministic = self.normalizer_with_audio.normalize(
<<<<<<< HEAD
            test_input, n_tagged=100, punct_post_process=False
=======
            test_input, n_tagged=100, punct_pre_process=False, punct_post_process=False
>>>>>>> 5fcfa9e7
        )
        assert expected in pred_non_deterministic<|MERGE_RESOLUTION|>--- conflicted
+++ resolved
@@ -21,11 +21,7 @@
 
 class TestBoundary:
 
-<<<<<<< HEAD
-    normalizer = Normalizer(input_case='lower_cased') if PYNINI_AVAILABLE else None
-=======
     normalizer = Normalizer(input_case='cased') if PYNINI_AVAILABLE else None
->>>>>>> 5fcfa9e7
     normalizer_with_audio = NormalizerWithAudio(input_case='cased') if PYNINI_AVAILABLE else None
 
     @parameterized.expand(parse_test_case_file('data_text_normalization/test_cases_boundary.txt'))
@@ -38,10 +34,6 @@
         pred = self.normalizer.normalize(test_input, verbose=False)
         assert pred == expected
         pred_non_deterministic = self.normalizer_with_audio.normalize(
-<<<<<<< HEAD
-            test_input, n_tagged=100, punct_post_process=False
-=======
             test_input, n_tagged=100, punct_pre_process=False, punct_post_process=False
->>>>>>> 5fcfa9e7
         )
         assert expected in pred_non_deterministic