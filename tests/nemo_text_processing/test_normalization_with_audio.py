--- conflicted
+++ resolved
@@ -29,10 +29,5 @@
     @pytest.mark.run_only_on('CPU')
     @pytest.mark.unit
     def test_norm(self, test_input, expected):
-<<<<<<< HEAD
-        pred = self.normalizer.normalize(test_input, n_tagged=300)
-        assert len(set(pred).intersection(set(expected))) == len(expected)
-=======
         pred = self.normalizer.normalize(test_input, n_tagged=700)
-        assert len(set(pred).intersection(set(expected))) == len(expected), f'pred: {pred}'
->>>>>>> 617e8569
+        assert len(set(pred).intersection(set(expected))) == len(expected), f'pred: {pred}'