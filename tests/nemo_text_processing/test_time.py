--- conflicted
+++ resolved
@@ -33,11 +33,7 @@
         pred = self.inverse_normalizer.inverse_normalize(test_input, verbose=False)
         assert pred == expected
 
-<<<<<<< HEAD
-    normalizer = Normalizer(input_case='lower_cased') if PYNINI_AVAILABLE else None
-=======
     normalizer = Normalizer(input_case='cased') if PYNINI_AVAILABLE else None
->>>>>>> 5fcfa9e7
     normalizer_with_audio = NormalizerWithAudio(input_case='cased') if PYNINI_AVAILABLE else None
 
     @parameterized.expand(parse_test_case_file('data_text_normalization/test_cases_time.txt'))
