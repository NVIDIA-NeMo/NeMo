# ! /usr/bin/python
# -*- coding: utf-8 -*-

# =============================================================================
# Copyright (c) 2019, NVIDIA CORPORATION.  All rights reserved.
#
# Licensed under the Apache License, Version 2.0 (the "License");
# you may not use this file except in compliance with the License.
# You may obtain a copy of the License at
#
#     http://www.apache.org/licenses/LICENSE-2.0
#
# Unless required by applicable law or agreed to in writing, software
# distributed under the License is distributed on an "AS IS" BASIS,
# WITHOUT WARRANTIES OR CONDITIONS OF ANY KIND, either express or implied.
# See the License for the specific language governing permissions and
# limitations under the License.
# =============================================================================

import re
from io import StringIO
from unittest.mock import patch

from nemo import logging
from nemo.utils.decorators import deprecated
from tests.common_setup import NeMoUnitTest


<<<<<<< HEAD
class DeprecatedTestCase(NeMoUnitTest):
    NEMO_ERR_MSG_FORMAT = re.compile(
        r"\[NeMo W [0-9]{4}-[0-9]{2}-[0-9]{2} [0-9]{2}:[0-9]{2}:[0-9]{2} deprecated:[0-9]*\] "
    )

=======
class DeprecatedTest(NeMoUnitTest):
>>>>>>> 05650be9
    def test_say_whee_deprecated(self):
        """ Tests whether both std and err streams return the right values
        when function is deprecated."""

        @deprecated
        def say_whee():
            print("Whee!")

        # Mock up both std and stderr streams.
        with patch('sys.stdout', new=StringIO()) as std_out:
            with logging.patch_stderr_handler(StringIO()) as std_err:
                say_whee()

        # Check std output.
        self.assertEqual(std_out.getvalue().strip(), "Whee!")

        # Check error output.
        # Error ouput now has NeMoBaseFormatter so attempt to strip formatting from error message
        # Error formatting always in enclosed in '[' and ']' blocks so remove them
        err_msg = std_err.getvalue().strip()
        match = self.NEMO_ERR_MSG_FORMAT.match(err_msg)
        if match:
            err_msg = err_msg[match.end() :]
            self.assertEqual(err_msg, 'Function ``say_whee`` is deprecated.')
        else:
            raise ValueError("Test case could not find a match, did the format of nemo loggin messages change?")

    def test_say_wow_twice_deprecated(self):
        """ Tests whether both std and err streams return the right values
        when a deprecated is called twice."""

        @deprecated
        def say_wow():
            print("Woooow!")

        # Mock up both std and stderr streams - first call
        with patch('sys.stdout', new=StringIO()) as std_out:
            with logging.patch_stderr_handler(StringIO()) as std_err:
                say_wow()

        # Check std output.
        self.assertEqual(std_out.getvalue().strip(), "Woooow!")

        # Check error output.
        err_msg = std_err.getvalue().strip()
        match = self.NEMO_ERR_MSG_FORMAT.match(err_msg)
        if match:
            err_msg = err_msg[match.end() :]
            self.assertEqual(err_msg, 'Function ``say_wow`` is deprecated.')
        else:
            raise ValueError("Test case could not find a match, did the format of nemo loggin messages change?")

        # Second call.
        with patch('sys.stdout', new=StringIO()) as std_out:
            with logging.patch_stderr_handler(StringIO()) as std_err:
                say_wow()

        # Check std output.
        self.assertEqual(std_out.getvalue().strip(), "Woooow!")

        # Check error output - should be empty.
        self.assertEqual(std_err.getvalue().strip(), '')

    def test_say_whoopie_deprecated_version(self):
        """ Tests whether both std and err streams return the right values
        when function is deprecated and version is provided. """

        version = 0.1

        @deprecated(version=version)
        def say_whoopie():
            print("Whoopie!")

        # Mock up both std and stderr streams.
        with patch('sys.stdout', new=StringIO()) as std_out:
            with logging.patch_stderr_handler(StringIO()) as std_err:
                say_whoopie()

        # Check std output.
        self.assertEqual(std_out.getvalue().strip(), "Whoopie!")

        err_msg = std_err.getvalue().strip()
        match = self.NEMO_ERR_MSG_FORMAT.match(err_msg)
        if match:
            err_msg = err_msg[match.end() :]
            self.assertEqual(
                err_msg,
                f"Function ``say_whoopie`` is deprecated. It is going to be removed in the {version} version.",
            )
        else:
            raise ValueError("Test case could not find a match, did the format of nemo loggin messages change?")

    def test_say_kowabunga_deprecated_explanation(self):
        """ Tests whether both std and err streams return the right values
        when function is deprecated and additional explanation is provided. """

        @deprecated(explanation="Please use ``print_ihaa`` instead.")
        def say_kowabunga():
            print("Kowabunga!")

        # Mock up both std and stderr streams.
        with patch('sys.stdout', new=StringIO()) as std_out:
            with logging.patch_stderr_handler(StringIO()) as std_err:
                say_kowabunga()

        # Check std output.
        self.assertEqual(std_out.getvalue().strip(), "Kowabunga!")

        # Check error output.
        err_msg = std_err.getvalue().strip()
        match = self.NEMO_ERR_MSG_FORMAT.match(err_msg)
        if match:
            err_msg = err_msg[match.end() :]
            self.assertEqual(err_msg, 'Function ``say_kowabunga`` is deprecated. Please use ``print_ihaa`` instead.')
        else:
            raise ValueError("Test case could not find a match, did the format of nemo loggin messages change?")<|MERGE_RESOLUTION|>--- conflicted
+++ resolved
@@ -26,15 +26,11 @@
 from tests.common_setup import NeMoUnitTest
 
 
-<<<<<<< HEAD
-class DeprecatedTestCase(NeMoUnitTest):
+class DeprecatedTest(NeMoUnitTest):
     NEMO_ERR_MSG_FORMAT = re.compile(
         r"\[NeMo W [0-9]{4}-[0-9]{2}-[0-9]{2} [0-9]{2}:[0-9]{2}:[0-9]{2} deprecated:[0-9]*\] "
     )
 
-=======
-class DeprecatedTest(NeMoUnitTest):
->>>>>>> 05650be9
     def test_say_whee_deprecated(self):
         """ Tests whether both std and err streams return the right values
         when function is deprecated."""
