--- conflicted
+++ resolved
@@ -15,17 +15,11 @@
 
 import git
 from omegaconf import OmegaConf, open_dict
-<<<<<<< HEAD
-
-from nemo.collections.asr.parts.utils.eval_utils import cal_write_wer
-=======
 from utils import cal_target_metadata_wer, run_asr_inference
 
 from nemo.collections.asr.parts.utils.eval_utils import cal_write_text_metric, cal_write_wer
->>>>>>> dbc8a6ee
 from nemo.core.config import hydra_runner
 from nemo.utils import logging
-from utils import cal_target_metadata_wer, run_asr_inference
 
 """
 This script serves as evaluator of ASR models
