# Copyright (c) 2021, NVIDIA CORPORATION.  All rights reserved.
# Copyright 2015 and onwards Google, Inc.
#
# Licensed under the Apache License, Version 2.0 (the "License");
# you may not use this file except in compliance with the License.
# You may obtain a copy of the License at
#
#     http://www.apache.org/licenses/LICENSE-2.0
#
# Unless required by applicable law or agreed to in writing, software
# distributed under the License is distributed on an "AS IS" BASIS,
# WITHOUT WARRANTIES OR CONDITIONS OF ANY KIND, either express or implied.
# See the License for the specific language governing permissions and
# limitations under the License.

#!/bin/bash

# This script compiles and exports WFST-grammars from nemo_text_processing, builds C++ production backend Sparrowhawk (https://github.com/google/sparrowhawk) in docker, 
<<<<<<< HEAD
# pluggs grammars into Sparrowhawk and returns prompt inside docker.
=======
# plugs grammars into Sparrowhawk and returns prompt inside docker.
>>>>>>> f8fc1b47
# For inverse text normalization run:
#       echo "two dollars fifty" | ../../src/bin/normalizer_main --config=sparrowhawk_configuration.ascii_proto
# For text normalization run:
#       echo "\$2.5" | ../../src/bin/normalizer_main --config=sparrowhawk_configuration.ascii_proto

GRAMMARS=${1:-"itn_grammars"} # tn_grammars
INPUT_CASE=${2:-"cased"} # lower_cased, only for tn_grammars
python pynini_export.py --output_dir=. --grammars=${GRAMMARS} --input_case=${INPUT_CASE}
find . -name "Makefile" -type f -delete
bash docker/build.sh 
bash docker/launch.sh <|MERGE_RESOLUTION|>--- conflicted
+++ resolved
@@ -16,11 +16,7 @@
 #!/bin/bash
 
 # This script compiles and exports WFST-grammars from nemo_text_processing, builds C++ production backend Sparrowhawk (https://github.com/google/sparrowhawk) in docker, 
-<<<<<<< HEAD
-# pluggs grammars into Sparrowhawk and returns prompt inside docker.
-=======
 # plugs grammars into Sparrowhawk and returns prompt inside docker.
->>>>>>> f8fc1b47
 # For inverse text normalization run:
 #       echo "two dollars fifty" | ../../src/bin/normalizer_main --config=sparrowhawk_configuration.ascii_proto
 # For text normalization run:
