# Copyright (c) 2021, NVIDIA CORPORATION.  All rights reserved.
# Copyright 2015 and onwards Google, Inc.
#
# Licensed under the Apache License, Version 2.0 (the "License");
# you may not use this file except in compliance with the License.
# You may obtain a copy of the License at
#
#     http://www.apache.org/licenses/LICENSE-2.0
#
# Unless required by applicable law or agreed to in writing, software
# distributed under the License is distributed on an "AS IS" BASIS,
# WITHOUT WARRANTIES OR CONDITIONS OF ANY KIND, either express or implied.
# See the License for the specific language governing permissions and
# limitations under the License.

#!/bin/bash

<<<<<<< HEAD
# This script compiles and exports WFST-grammars from nemo_tools inverse text normalization, builds C++ production backend Sparrowhawk (https://github.com/google/sparrowhawk) in docker, 
# plugs grammars into Sparrowhawk and returns prompt inside docker.
# To run inverse text normalization, run e.g.
=======
# This script compiles and exports WFST-grammars from nemo_text_processing, builds C++ production backend Sparrowhawk (https://github.com/google/sparrowhawk) in docker, 
# plugs grammars into Sparrowhawk and returns prompt inside docker.
# For inverse text normalization run:
>>>>>>> b8ed0839
#       echo "two dollars fifty" | ../../src/bin/normalizer_main --config=sparrowhawk_configuration.ascii_proto
# For text normalization run:
#       echo "\$2.5" | ../../src/bin/normalizer_main --config=sparrowhawk_configuration.ascii_proto

GRAMMARS=${1:-"itn_grammars"} # tn_grammars
INPUT_CASE=${2:-"cased"} # lower_cased, only for tn_grammars
python pynini_export.py --output_dir=. --grammars=${GRAMMARS} --input_case=${INPUT_CASE}
find . -name "Makefile" -type f -delete
bash docker/build.sh 
bash docker/launch.sh <|MERGE_RESOLUTION|>--- conflicted
+++ resolved
@@ -15,15 +15,9 @@
 
 #!/bin/bash
 
-<<<<<<< HEAD
-# This script compiles and exports WFST-grammars from nemo_tools inverse text normalization, builds C++ production backend Sparrowhawk (https://github.com/google/sparrowhawk) in docker, 
-# plugs grammars into Sparrowhawk and returns prompt inside docker.
-# To run inverse text normalization, run e.g.
-=======
 # This script compiles and exports WFST-grammars from nemo_text_processing, builds C++ production backend Sparrowhawk (https://github.com/google/sparrowhawk) in docker, 
 # plugs grammars into Sparrowhawk and returns prompt inside docker.
 # For inverse text normalization run:
->>>>>>> b8ed0839
 #       echo "two dollars fifty" | ../../src/bin/normalizer_main --config=sparrowhawk_configuration.ascii_proto
 # For text normalization run:
 #       echo "\$2.5" | ../../src/bin/normalizer_main --config=sparrowhawk_configuration.ascii_proto
