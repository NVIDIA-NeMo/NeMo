--- conflicted
+++ resolved
@@ -42,12 +42,7 @@
     PYNINI_AVAILABLE = False
 
 
-<<<<<<< HEAD
-# This script exports OpenFst finite state archive files tokenize_and_classify_tmp.far and verbalize_tmp.far from
-# compiled grammars inside NeMo inverse text normalization for  production purposes
-=======
 # This script exports compiled grammars inside nemo_text_processing into OpenFst finite state archive files tokenize_and_classify.far and verbalize.far for production purposes
->>>>>>> b8ed0839
 
 
 def _generator_main(file_name: str, graphs: Dict[str, pynini.FstLike]):
