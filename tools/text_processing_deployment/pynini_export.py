--- conflicted
+++ resolved
@@ -116,7 +116,6 @@
             ClassifyFst as TNClassifyFst,
         )
         from nemo_text_processing.text_normalization.en.verbalizers.verbalize import VerbalizeFst as TNVerbalizeFst
-<<<<<<< HEAD
     elif args.language == 'ru':
         from nemo_text_processing.inverse_text_normalization.ru.taggers.tokenize_and_classify import (
             ClassifyFst as ITNClassifyFst,
@@ -126,9 +125,7 @@
         )
 
         if args.grammars == 'tn_grammars':
-            raise ValueError(f'Only grammars for ITN task are supported for RU language to deploy in Sparrowhawk.')
-=======
->>>>>>> 03494156
+            raise ValueError('Only grammars for ITN task are supported for RU language to deploy in Sparrowhawk.')
     elif args.language == 'de':
         from nemo_text_processing.inverse_text_normalization.de.taggers.tokenize_and_classify import (
             ClassifyFst as ITNClassifyFst,
@@ -136,13 +133,7 @@
         from nemo_text_processing.inverse_text_normalization.de.verbalizers.verbalize import (
             VerbalizeFst as ITNVerbalizeFst,
         )
-
         if args.grammars == 'tn_grammars':
-<<<<<<< HEAD
-            raise ValueError(f'Only grammars for ITN task are supported for DE language to deploy in Sparrowhawk.')
-
-=======
-            raise ValueError(f'"{args.language}" only supports Inverse Text Normalization task.')
->>>>>>> 03494156
+            raise ValueError('Only grammars for ITN task are supported for German language to deploy in Sparrowhawk.')
     output_dir = os.path.join(args.output_dir, args.language)
     export_grammars(output_dir=output_dir, grammars=locals()[args.grammars](input_case=args.input_case))