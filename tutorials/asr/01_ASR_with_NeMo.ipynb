{
<<<<<<< HEAD
  "nbformat": 4,
  "nbformat_minor": 0,
  "metadata": {
    "accelerator": "GPU",
    "colab": {
      "name": "01_ASR_with_NeMo.ipynb",
      "provenance": [],
      "collapsed_sections": [],
      "toc_visible": true
    },
    "kernelspec": {
      "display_name": "Python 3",
      "language": "python",
      "name": "python3"
    },
    "language_info": {
      "codemirror_mode": {
        "name": "ipython",
        "version": 3
      },
      "file_extension": ".py",
      "mimetype": "text/x-python",
      "name": "python",
      "nbconvert_exporter": "python",
      "pygments_lexer": "ipython3",
      "version": "3.6.9"
    },
    "pycharm": {
      "stem_cell": {
        "cell_type": "raw",
        "metadata": {
          "collapsed": false
        },
        "source": []
      }
    }
=======
 "cells": [
  {
   "cell_type": "code",
   "execution_count": null,
   "metadata": {
    "colab": {},
    "colab_type": "code",
    "id": "lJz6FDU1lRzc"
   },
   "outputs": [],
   "source": [
    "\"\"\"\n",
    "You can run either this notebook locally (if you have all the dependencies and a GPU) or on Google Colab.\n",
    "\n",
    "Instructions for setting up Colab are as follows:\n",
    "1. Open a new Python 3 notebook.\n",
    "2. Import this notebook from GitHub (File -> Upload Notebook -> \"GITHUB\" tab -> copy/paste GitHub URL)\n",
    "3. Connect to an instance with a GPU (Runtime -> Change runtime type -> select \"GPU\" for hardware accelerator)\n",
    "4. Run this cell to set up dependencies.\n",
    "5. Restart the runtime (Runtime -> Restart Runtime) for any upgraded packages to take effect\n",
    "\"\"\"\n",
    "# If you're using Google Colab and not running locally, run this cell.\n",
    "\n",
    "## Install dependencies\n",
    "!pip install wget\n",
    "!apt-get install sox libsndfile1 ffmpeg\n",
    "!pip install unidecode\n",
    "!pip install matplotlib>=3.3.2\n",
    "\n",
    "## Install NeMo\n",
    "BRANCH = 'v1.0.0b2'\n!python -m pip install git+https://github.com/NVIDIA/NeMo.git@$BRANCH#egg=nemo_toolkit[all]\n",
    "\n",
    "## Grab the config we'll use in this example\n",
    "!mkdir configs\n",
    "!wget -P configs/ https://raw.githubusercontent.com/NVIDIA/NeMo/$BRANCH/examples/asr/conf/config.yaml\n",
    "\n",
    "\"\"\"\n",
    "Remember to restart the runtime for the kernel to pick up any upgraded packages (e.g. matplotlib)!\n",
    "Alternatively, you can uncomment the exit() below to crash and restart the kernel, in the case\n",
    "that you want to use the \"Run All Cells\" (or similar) option.\n",
    "\"\"\"\n",
    "# exit()"
   ]
  },
  {
   "cell_type": "markdown",
   "metadata": {
    "colab_type": "text",
    "id": "v1Jk9etFlRzf"
   },
   "source": [
    "# Introduction to End-To-End Automatic Speech Recognition\n",
    "\n",
    "This notebook contains a basic tutorial of Automatic Speech Recognition (ASR) concepts, introduced with code snippets using the [NeMo framework](https://github.com/NVIDIA/NeMo).\n",
    "We will first introduce the basics of the main concepts behind speech recognition, then explore concrete examples of what the data looks like and walk through putting together a simple end-to-end ASR pipeline.\n",
    "\n",
    "We assume that you are familiar with general machine learning concepts and can follow Python code, and we'll be using the [AN4 dataset from CMU](http://www.speech.cs.cmu.edu/databases/an4/) (with processing using `sox`)."
   ]
  },
  {
   "cell_type": "markdown",
   "metadata": {
    "colab_type": "text",
    "id": "YLln3U-IlRzg"
   },
   "source": [
    "## Conceptual Overview: What is ASR?\n",
    "\n",
    "ASR, or **Automatic Speech Recognition**, refers to the problem of getting a program to automatically transcribe spoken language (speech-to-text). Our goal is usually to have a model that minimizes the **Word Error Rate (WER)** metric when transcribing speech input. In other words, given some audio file (e.g. a WAV file) containing speech, how do we transform this into the corresponding text with as few errors as possible?\n",
    "\n",
    "Traditional speech recognition takes a generative approach, modeling the full pipeline of how speech sounds are produced in order to evaluate a speech sample. We would start from a **language model** that encapsulates the most likely orderings of words that are generated (e.g. an n-gram model), to a **pronunciation model** for each word in that ordering (e.g. a pronunciation table), to an **acoustic model** that translates those pronunciations to audio waveforms (e.g. a Gaussian Mixture Model).\n",
    "\n",
    "Then, if we receive some spoken input, our goal would be to find the most likely sequence of text that would result in the given audio according to our generative pipeline of models. Overall, with traditional speech recognition, we try to model `Pr(audio|transcript)*Pr(transcript)`, and take the argmax of this over possible transcripts.\n",
    "\n",
    "Over time, neural nets advanced to the point where each component of the traditional speech recognition model could be replaced by a neural model that had better performance and that had a greater potential for generalization. For example, we could replace an n-gram model with a neural language model, and replace a pronunciation table with a neural pronunciation model, and so on. However, each of these neural models need to be trained individually on different tasks, and errors in any model in the pipeline could throw off the whole prediction.\n",
    "\n",
    "Thus, we can see the appeal of **end-to-end ASR architectures**: discriminative models that simply take an audio input and give a textual output, and in which all components of the architecture are trained together towards the same goal. The model's encoder would be akin to an acoustic model for extracting speech features, which can then be directly piped to a decoder which outputs text. If desired, we could integrate a language model that would improve our predictions, as well.\n",
    "\n",
    "And the entire end-to-end ASR model can be trained at once--a much easier pipeline to handle! "
   ]
  },
  {
   "cell_type": "markdown",
   "metadata": {
    "colab_type": "text",
    "id": "0S5iZPMSlRzg"
   },
   "source": [
    "### End-To-End ASR\n",
    "\n",
    "With an end-to-end model, we want to directly learn `Pr(transcript|audio)` in order to predict the transcripts from the original audio. Since we are dealing with sequential information--audio data over time that corresponds to a sequence of letters--RNNs are the obvious choice. But now we have a pressing problem to deal with: since our input sequence (number of audio timesteps) is not the same length as our desired output (transcript length), how do we match each time step from the audio data to the correct output characters?\n",
    "\n",
    "Earlier speech recognition approaches relied on **temporally-aligned data**, in which each segment of time in an audio file was matched up to a corresponding speech sound such as a phoneme or word. However, if we would like to have the flexibility to predict letter-by-letter to prevent OOV (out of vocabulary) issues, then each time step in the data would have to be labeled with the letter sound that the speaker is making at that point in the audio file. With that information, it seems like we should simply be able to try to predict the correct letter for each time step and then collapse the repeated letters (e.g. the prediction output `LLLAAAAPPTOOOPPPP` would become `LAPTOP`). It turns out that this idea has some problems: not only does alignment make the dataset incredibly labor-intensive to label, but also, what do we do with words like \"book\" that contain consecutive repeated letters? Simply squashing repeated letters together would not work in that case!\n",
    "\n",
    "![Alignment example](https://raw.githubusercontent.com/NVIDIA/NeMo/master/examples/asr/notebooks/images/alignment_example.png)\n",
    "\n",
    "Modern end-to-end approaches get around this using methods that don't require manual alignment at all, so that the input-output pairs are really just the raw audio and the transcript--no extra data or labeling required. Let's briefly go over two popular approaches that allow us to do this, Connectionist Temporal Classification (CTC) and sequence-to-sequence models with attention.\n",
    "\n",
    "#### Connectionist Temporal Classification (CTC)\n",
    "\n",
    "In normal speech recognition prediction output, we would expect to have characters such as the letters from A through Z, numbers 0 through 9, spaces (\"\\_\"), and so on. CTC introduces a new intermediate output token called the **blank token** (\"-\") that is useful for getting around the alignment issue.\n",
    "\n",
    "With CTC, we still predict one token per time segment of speech, but we use the blank token to figure out where we can and can't collapse the predictions. The appearance of a blank token helps separate repeating letters that should not be collapsed. For instance, with an audio snippet segmented into `T=11` time steps, we could get predictions that look like `BOO-OOO--KK`, which would then collapse to `\"BO-O-K\"`, and then we would remove the blank tokens to get our final output, `BOOK`.\n",
    "\n",
    "Now, we can predict one output token per time step, then collapse and clean to get sensible output without any fear of ambiguity from repeating letters! A simple way of getting predictions like this would be to apply a bidirectional RNN to the audio input, apply softmax over each time step's output, and then take the token with the highest probability. The method of always taking the best token at each time step is called **greedy decoding, or max decoding**.\n",
    "\n",
    "To calculate our loss for backprop, we would like to know the log probability of the model producing the correct transcript, `log(Pr(transcript|audio))`. We can get the log probability of a single intermediate output sequence (e.g. `BOO-OOO--KK`) by summing over the log probabilities we get from each token's softmax value, but note that the resulting sum is different from the log probability of the transcript itself (`BOOK`). This is because there are multiple possible output sequences of the same length that can be collapsed to get the same transcript (e.g. `BBO--OO-KKK` also results in `BOOK`), and so we need to **marginalize over every valid sequence of length `T` that collapses to the transcript**.\n",
    "\n",
    "Therefore, to get our transcript's log probability given our audio input, we must sum the log probabilities of every sequence of length `T` that collapses to the transcript (e.g. `log(Pr(output: \"BOOK\"|audio)) = log(Pr(BOO-OOO--KK|audio)) + log(Pr(BBO--OO-KKK|audio)) + ...`). In practice, we can use a dynamic programming approach to calculate this, accumulating our log probabilities over different \"paths\" through the softmax outputs at each time step.\n",
    "\n",
    "If you would like a more in-depth explanation of how CTC works, or how we can improve our results by using a modified beam search algorithm, feel free to check out the Further Reading section at the end of this notebook for more resources.\n",
    "\n",
    "#### Sequence-to-Sequence with Attention\n",
    "\n",
    "One problem with CTC is that predictions at different time steps are conditionally independent, which is an issue because the words in a continuous utterance tend to be related to each other in some sensible way. With this conditional independence assumption, we can't learn a language model that can represent such dependencies, though we can add a language model on top of the CTC output to mitigate this to some degree.\n",
    "\n",
    "A popular alternative is to use a sequence-to-sequence model with attention. A typical seq2seq model for ASR consists of some sort of **bidirectional RNN encoder** that consumes the audio sequence timestep-by-timestep, and where the outputs are then passed to an **attention-based decoder**. Each prediction from the decoder is based on attending to some parts of the entire encoded input, as well as the previously outputted tokens.\n",
    "\n",
    "The outputs of the decoder can be anything from word pieces to phonemes to letters, and since predictions are not directly tied to time steps of the input, we can just continue producing tokens one-by-one until an end token is given (or we reach a specified max output length). This way, we do not need to deal with audio alignment, and our predicted transcript is just the sequence of outputs given by our decoder.\n",
    "\n",
    "Now that we have an idea of what some popular end-to-end ASR models look like, let's take a look at the audio data we'll be working with for our example."
   ]
  },
  {
   "cell_type": "markdown",
   "metadata": {
    "colab_type": "text",
    "id": "38aYTCTIlRzh"
   },
   "source": [
    "## Taking a Look at Our Data (AN4)\n",
    "\n",
    "The AN4 dataset, also known as the Alphanumeric dataset, was collected and published by Carnegie Mellon University. It consists of recordings of people spelling out addresses, names, telephone numbers, etc., one letter or number at a time, as well as their corresponding transcripts. We choose to use AN4 for this tutorial because it is relatively small, with 948 training and 130 test utterances, and so it trains quickly.\n",
    "\n",
    "Before we get started, let's download and prepare the dataset. The utterances are available as `.sph` files, so we will need to convert them to `.wav` for later processing. If you are not using Google Colab, please make sure you have [Sox](http://sox.sourceforge.net/) installed for this step--see the \"Downloads\" section of the linked Sox homepage. (If you are using Google Colab, Sox should have already been installed in the setup cell at the beginning.)"
   ]
  },
  {
   "cell_type": "code",
   "execution_count": null,
   "metadata": {
    "colab": {},
    "colab_type": "code",
    "id": "gAhsmi6HlRzh"
   },
   "outputs": [],
   "source": [
    "# This is where the an4/ directory will be placed.\n",
    "# Change this if you don't want the data to be extracted in the current directory.\n",
    "data_dir = '.'"
   ]
  },
  {
   "cell_type": "code",
   "execution_count": null,
   "metadata": {
    "colab": {},
    "colab_type": "code",
    "id": "Yb4fuUvWlRzk",
    "scrolled": true
   },
   "outputs": [],
   "source": [
    "import glob\n",
    "import os\n",
    "import subprocess\n",
    "import tarfile\n",
    "import wget\n",
    "\n",
    "# Download the dataset. This will take a few moments...\n",
    "print(\"******\")\n",
    "if not os.path.exists(data_dir + '/an4_sphere.tar.gz'):\n",
    "    an4_url = 'http://www.speech.cs.cmu.edu/databases/an4/an4_sphere.tar.gz'\n",
    "    an4_path = wget.download(an4_url, data_dir)\n",
    "    print(f\"Dataset downloaded at: {an4_path}\")\n",
    "else:\n",
    "    print(\"Tarfile already exists.\")\n",
    "    an4_path = data_dir + '/an4_sphere.tar.gz'\n",
    "\n",
    "if not os.path.exists(data_dir + '/an4/'):\n",
    "    # Untar and convert .sph to .wav (using sox)\n",
    "    tar = tarfile.open(an4_path)\n",
    "    tar.extractall(path=data_dir)\n",
    "\n",
    "    print(\"Converting .sph to .wav...\")\n",
    "    sph_list = glob.glob(data_dir + '/an4/**/*.sph', recursive=True)\n",
    "    for sph_path in sph_list:\n",
    "        wav_path = sph_path[:-4] + '.wav'\n",
    "        cmd = [\"sox\", sph_path, wav_path]\n",
    "        subprocess.run(cmd)\n",
    "print(\"Finished conversion.\\n******\")"
   ]
  },
  {
   "cell_type": "markdown",
   "metadata": {
    "colab_type": "text",
    "id": "m_LFeM0elRzm"
   },
   "source": [
    "You should now have a folder called `an4` that contains `etc/an4_train.transcription`, `etc/an4_test.transcription`, audio files in `wav/an4_clstk` and `wav/an4test_clstk`, along with some other files we will not need.\n",
    "\n",
    "Now we can load and take a look at the data. As an example, file `cen2-mgah-b.wav` is a 2.6 second-long audio recording of a man saying the letters \"G L E N N\" one-by-one. To confirm this, we can listen to the file:"
   ]
  },
  {
   "cell_type": "code",
   "execution_count": null,
   "metadata": {},
   "outputs": [],
   "source": [
    "import librosa\n",
    "import IPython.display as ipd\n",
    "\n",
    "# Load and listen to the audio file\n",
    "example_file = data_dir + '/an4/wav/an4_clstk/mgah/cen2-mgah-b.wav'\n",
    "audio, sample_rate = librosa.load(example_file)\n",
    "\n",
    "ipd.Audio(example_file, rate=sample_rate)"
   ]
  },
  {
   "cell_type": "markdown",
   "metadata": {},
   "source": [
    "In an ASR task, if this WAV file was our input, then \"G L E N N\" would be our desired output.\n",
    "\n",
    "Let's plot the waveform, which is simply a line plot of the sequence of values that we read from the file. This is a format of viewing audio that you are likely to be familiar with seeing in many audio editors and visualizers:"
   ]
  },
  {
   "cell_type": "code",
   "execution_count": null,
   "metadata": {
    "colab": {},
    "colab_type": "code",
    "id": "MqIAKkqelRzm"
   },
   "outputs": [],
   "source": [
    "%matplotlib inline\n",
    "import librosa.display\n",
    "import matplotlib.pyplot as plt\n",
    "\n",
    "# Plot our example audio file's waveform\n",
    "plt.rcParams['figure.figsize'] = (15,7)\n",
    "plt.title('Waveform of Audio Example')\n",
    "plt.ylabel('Amplitude')\n",
    "\n",
    "_ = librosa.display.waveplot(audio)"
   ]
  },
  {
   "cell_type": "markdown",
   "metadata": {
    "colab_type": "text",
    "id": "Gg6RR_yolRzo"
   },
   "source": [
    "We can see the activity in the waveform that corresponds to each letter in the audio, as our speaker here enunciates quite clearly!\n",
    "You can kind of tell that each spoken letter has a different \"shape,\" and it's interesting to note that last two blobs look relatively similar, which is expected because they are both the letter \"N.\"\n",
    "\n",
    "### Spectrograms and Mel Spectrograms\n",
    "\n",
    "However, since audio information is more useful in the context of frequencies of sound over time, we can get a better representation than this raw sequence of 57,330 values.\n",
    "We can apply a [Fourier Transform](https://en.wikipedia.org/wiki/Fourier_transform) on our audio signal to get something more useful: a **spectrogram**, which is a representation of the energy levels (i.e. amplitude, or \"loudness\") of each frequency (i.e. pitch) of the signal over the duration of the file.\n",
    "A spectrogram (which can be viewed as a heat map) is a good way of seeing how the *strengths of various frequencies in the audio vary over time*, and is obtained by breaking up the signal into smaller, usually overlapping chunks and performing a Short-Time Fourier Transform (STFT) on each.\n",
    "\n",
    "Let's examine what the spectrogram of our sample looks like."
   ]
  },
  {
   "cell_type": "code",
   "execution_count": null,
   "metadata": {
    "colab": {},
    "colab_type": "code",
    "id": "oCFneEs1lRzp"
   },
   "outputs": [],
   "source": [
    "import numpy as np\n",
    "\n",
    "# Get spectrogram using Librosa's Short-Time Fourier Transform (stft)\n",
    "spec = np.abs(librosa.stft(audio))\n",
    "spec_db = librosa.amplitude_to_db(spec, ref=np.max)  # Decibels\n",
    "\n",
    "# Use log scale to view frequencies\n",
    "librosa.display.specshow(spec_db, y_axis='log', x_axis='time')\n",
    "plt.colorbar()\n",
    "plt.title('Audio Spectrogram');"
   ]
  },
  {
   "cell_type": "markdown",
   "metadata": {
    "colab_type": "text",
    "id": "9OPc4tcalRzs"
   },
   "source": [
    "Again, we are able to see each letter being pronounced, and that the last two blobs that correspond to the \"N\"s are pretty similar-looking. But how do we interpret these shapes and colors? Just as in the waveform plot before, we see time passing on the x-axis (all 2.6s of audio). But now, the y-axis represents different frequencies (on a log scale), and *the color on the plot shows the strength of a frequency at a particular point in time*.\n",
    "\n",
    "We're still not done yet, as we can make one more potentially useful tweak: using the **Mel Spectrogram** instead of the normal spectrogram. This is simply a change in the frequency scale that we use from linear (or logarithmic) to the mel scale, which is \"a perceptual scale of pitches judged by listeners to be equal in distance from one another\" (from [Wikipedia](https://en.wikipedia.org/wiki/Mel_scale)).\n",
    "\n",
    "In other words, it's a transformation of the frequencies to be more aligned to what humans perceive; a change of +1000Hz from 2000Hz->3000Hz sounds like a larger difference to us than 9000Hz->10000Hz does, so the mel scale normalizes this such that equal distances sound like equal differences to the human ear. Intuitively, we use the mel spectrogram because in this case we are processing and transcribing human speech, such that transforming the scale to better match what we hear is a useful procedure."
   ]
  },
  {
   "cell_type": "code",
   "execution_count": null,
   "metadata": {
    "colab": {},
    "colab_type": "code",
    "id": "7yQXVn-TlRzt"
   },
   "outputs": [],
   "source": [
    "# Plot the mel spectrogram of our sample\n",
    "mel_spec = librosa.feature.melspectrogram(audio, sr=sample_rate)\n",
    "mel_spec_db = librosa.power_to_db(mel_spec, ref=np.max)\n",
    "\n",
    "librosa.display.specshow(\n",
    "    mel_spec_db, x_axis='time', y_axis='mel')\n",
    "plt.colorbar()\n",
    "plt.title('Mel Spectrogram');"
   ]
  },
  {
   "cell_type": "markdown",
   "metadata": {
    "colab_type": "text",
    "id": "RSCyVizDlRz1"
   },
   "source": [
    "## Convolutional ASR Models\n",
    "\n",
    "Let's take a look at the model that we will be building, and how we specify its parameters.\n",
    "\n",
    "### The Jasper Model\n",
    "\n",
    "We will be training a small [Jasper (Just Another SPeech Recognizer) model](https://arxiv.org/abs/1904.03288) from scratch (e.g. initialized randomly). \n",
    "In brief, Jasper architectures consist of a repeated block structure that utilizes 1D convolutions.\n",
    "In a Jasper_KxR model, `R` sub-blocks (consisting of a 1D convolution, batch norm, ReLU, and dropout) are grouped into a single block, which is then repeated `K` times.\n",
    "We also have a one extra block at the beginning and a few more at the end that are invariant of `K` and `R`, and we use CTC loss.\n",
    "\n",
    "### The QuartzNet Model\n",
    "\n",
    "The QuartzNet is better variant of Jasper with a key difference that it uses time-channel separable 1D convolutions. This allows it to dramatically reduce number of weights while keeping similar accuracy.\n",
    "\n",
    "A Jasper/QuartzNet models look like this (QuartzNet model is pictured):\n",
    "\n",
    "![QuartzNet with CTC](https://developer.nvidia.com/blog/wp-content/uploads/2020/05/quartznet-model-architecture-1-625x742.png)"
   ]
  },
  {
   "cell_type": "markdown",
   "metadata": {
    "colab_type": "text",
    "id": "gEpNci7slRzw"
   },
   "source": [
    "# Using NeMo for Automatic Speech Recognition\n",
    "\n",
    "Now that we have an idea of what ASR is and how the audio data looks like, we can start using NeMo to do some ASR!\n",
    "\n",
    "We'll be using the **Neural Modules (NeMo) toolkit** for this part, so if you haven't already, you should download and install NeMo and its dependencies. To do so, just follow the directions on the [GitHub page](https://github.com/NVIDIA/NeMo), or in the [documentation](https://docs.nvidia.com/deeplearning/nemo/user-guide/docs/en/stable/index.html).\n",
    "\n",
    "NeMo lets us easily hook together the components (modules) of our model, such as the data layer, intermediate layers, and various losses, without worrying too much about implementation details of individual parts or connections between modules. NeMo also comes with complete models which only require your data and hyperparameters for training."
   ]
  },
  {
   "cell_type": "code",
   "execution_count": null,
   "metadata": {
    "colab": {},
    "colab_type": "code",
    "id": "4_W0lhaQlRzx"
   },
   "outputs": [],
   "source": [
    "# NeMo's \"core\" package\n",
    "import nemo\n",
    "# NeMo's ASR collection - this collections contains complete ASR models and\n",
    "# building blocks (modules) for ASR\n",
    "import nemo.collections.asr as nemo_asr"
   ]
  },
  {
   "cell_type": "markdown",
   "metadata": {
    "colab_type": "text",
    "id": "v_W8EbYktZE3"
   },
   "source": [
    "## Using an Out-of-the-Box Model\n",
    "\n",
    "NeMo's ASR collection comes with many building blocks and even complete models that we can use for training and evaluation. Moreover, several models come with pre-trained weights. Let's instantiate a complete QuartzNet15x5 model."
   ]
  },
  {
   "cell_type": "code",
   "execution_count": null,
   "metadata": {
    "colab": {},
    "colab_type": "code",
    "id": "KFZZpYult96G"
   },
   "outputs": [],
   "source": [
    "# This line will download pre-trained QuartzNet15x5 model from NVIDIA's NGC cloud and instantiate it for you\n",
    "quartznet = nemo_asr.models.EncDecCTCModel.from_pretrained(model_name=\"QuartzNet15x5Base-En\")"
   ]
  },
  {
   "cell_type": "markdown",
   "metadata": {
    "colab_type": "text",
    "id": "KucxoFJhum0i"
   },
   "source": [
    "Next, we'll simply add paths to files we want to transcribe into the list and pass it to our model. Note that it will work for relatively short (<25 seconds) files. "
   ]
  },
  {
   "cell_type": "code",
   "execution_count": null,
   "metadata": {
    "colab": {},
    "colab_type": "code",
    "id": "3QCpR_93u1hp"
   },
   "outputs": [],
   "source": [
    "files = ['./an4/wav/an4_clstk/mgah/cen2-mgah-b.wav']\n",
    "for fname, transcription in zip(files, quartznet.transcribe(paths2audio_files=files)):\n",
    "  print(f\"Audio in {fname} was recognized as: {transcription}\")"
   ]
  },
  {
   "cell_type": "markdown",
   "metadata": {
    "colab_type": "text",
    "id": "ppUm_kuavm_f"
   },
   "source": [
    "That was easy! But there are plenty of scenarios where you would want to fine-tune the model on your own data or even train from scratch. For example, this out-of-the box model will obviously not work for Spanish and would likely perform poorly for telephone audio. So if you have collected your own data, you certainly should attempt to fine-tune or train on it!"
   ]
  },
  {
   "cell_type": "markdown",
   "metadata": {
    "colab_type": "text",
    "id": "ABUDaC5Js7AW"
   },
   "source": [
    "## Training from Scratch\n",
    "\n",
    "To train from scratch, you need to prepare your training data in the right format and specify your models architecture."
   ]
  },
  {
   "cell_type": "markdown",
   "metadata": {
    "colab_type": "text",
    "id": "RdNyw1b_zgtm"
   },
   "source": [
    "### Creating Data Manifests\n",
    "\n",
    "The first thing we need to do now is to create manifests for our training and evaluation data, which will contain the metadata of our audio files. NeMo data sets take in a standardized manifest format where each line corresponds to one sample of audio, such that the number of lines in a manifest is equal to the number of samples that are represented by that manifest. A line must contain the path to an audio file, the corresponding transcript (or path to a transcript file), and the duration of the audio sample.\n",
    "\n",
    "Here's an example of what one line in a NeMo-compatible manifest might look like:\n",
    "```\n",
    "{\"audio_filepath\": \"path/to/audio.wav\", \"duration\": 3.45, \"text\": \"this is a nemo tutorial\"}\n",
    "```\n",
    "\n",
    "We can build our training and evaluation manifests using `an4/etc/an4_train.transcription` and `an4/etc/an4_test.transcription`, which have lines containing transcripts and their corresponding audio file IDs:\n",
    "```\n",
    "...\n",
    "<s> P I T T S B U R G H </s> (cen5-fash-b)\n",
    "<s> TWO SIX EIGHT FOUR FOUR ONE EIGHT </s> (cen7-fash-b)\n",
    "...\n",
    "```"
   ]
  },
  {
   "cell_type": "code",
   "execution_count": null,
   "metadata": {
    "colab": {},
    "colab_type": "code",
    "id": "lVB1sG1GlRzz"
   },
   "outputs": [],
   "source": [
    "# --- Building Manifest Files --- #\n",
    "import json\n",
    "\n",
    "# Function to build a manifest\n",
    "def build_manifest(transcripts_path, manifest_path, wav_path):\n",
    "    with open(transcripts_path, 'r') as fin:\n",
    "        with open(manifest_path, 'w') as fout:\n",
    "            for line in fin:\n",
    "                # Lines look like this:\n",
    "                # <s> transcript </s> (fileID)\n",
    "                transcript = line[: line.find('(')-1].lower()\n",
    "                transcript = transcript.replace('<s>', '').replace('</s>', '')\n",
    "                transcript = transcript.strip()\n",
    "\n",
    "                file_id = line[line.find('(')+1 : -2]  # e.g. \"cen4-fash-b\"\n",
    "                audio_path = os.path.join(\n",
    "                    data_dir, wav_path,\n",
    "                    file_id[file_id.find('-')+1 : file_id.rfind('-')],\n",
    "                    file_id + '.wav')\n",
    "\n",
    "                duration = librosa.core.get_duration(filename=audio_path)\n",
    "\n",
    "                # Write the metadata to the manifest\n",
    "                metadata = {\n",
    "                    \"audio_filepath\": audio_path,\n",
    "                    \"duration\": duration,\n",
    "                    \"text\": transcript\n",
    "                }\n",
    "                json.dump(metadata, fout)\n",
    "                fout.write('\\n')\n",
    "                \n",
    "# Building Manifests\n",
    "print(\"******\")\n",
    "train_transcripts = data_dir + '/an4/etc/an4_train.transcription'\n",
    "train_manifest = data_dir + '/an4/train_manifest.json'\n",
    "if not os.path.isfile(train_manifest):\n",
    "    build_manifest(train_transcripts, train_manifest, 'an4/wav/an4_clstk')\n",
    "    print(\"Training manifest created.\")\n",
    "\n",
    "test_transcripts = data_dir + '/an4/etc/an4_test.transcription'\n",
    "test_manifest = data_dir + '/an4/test_manifest.json'\n",
    "if not os.path.isfile(test_manifest):\n",
    "    build_manifest(test_transcripts, test_manifest, 'an4/wav/an4test_clstk')\n",
    "    print(\"Test manifest created.\")\n",
    "print(\"***Done***\")"
   ]
  },
  {
   "cell_type": "markdown",
   "metadata": {
    "colab_type": "text",
    "id": "W2fShQzRzo-M"
   },
   "source": [
    "### Specifying Our Model with a YAML Config File\n",
    "\n",
    "For this tutorial, we'll build a *Jasper_4x1 model*, with `K=4` blocks of single (`R=1`) sub-blocks and a *greedy CTC decoder*, using the configuration found in `./configs/config.yaml`.\n",
    "\n",
    "If we open up this config file, we find model section which describes architecture of our model. A model contains an entry labeled `encoder`, with a field called `jasper` that contains a list with multiple entries. Each of the members in this list specifies one block in our model, and looks something like this:\n",
    "```\n",
    "- filters: 128\n",
    "  repeat: 1\n",
    "  kernel: [11]\n",
    "  stride: [2]\n",
    "  dilation: [1]\n",
    "  dropout: 0.2\n",
    "  residual: false\n",
    "  separable: true\n",
    "  se: true\n",
    "  se_context_size: -1\n",
    "```\n",
    "The first member of the list corresponds to the first block in the Jasper architecture diagram, which appears regardless of `K` and `R`.\n",
    "Next, we have four entries that correspond to the `K=4` blocks, and each has `repeat: 1` since we are using `R=1`.\n",
    "These are followed by two more entries for the blocks that appear at the end of our Jasper model before the CTC loss.\n",
    "\n",
    "There are also some entries at the top of the file that specify how we will handle training (`train_ds`) and validation (`validation_ds`) data.\n",
    "\n",
    "Using a YAML config such as this is helpful for getting a quick and human-readable overview of what your architecture looks like, and allows you to swap out model and run configurations easily without needing to change your code."
   ]
  },
  {
   "cell_type": "code",
   "execution_count": null,
   "metadata": {
    "colab": {},
    "colab_type": "code",
    "id": "PXVKBniMlRz5"
   },
   "outputs": [],
   "source": [
    "# --- Config Information ---#\n",
    "from ruamel.yaml import YAML\n",
    "config_path = './configs/config.yaml'\n",
    "\n",
    "yaml = YAML(typ='safe')\n",
    "with open(config_path) as f:\n",
    "    params = yaml.load(f)\n",
    "print(params)"
   ]
  },
  {
   "cell_type": "markdown",
   "metadata": {
    "colab_type": "text",
    "id": "wUmq3p2Aw_5N"
   },
   "source": [
    "### Training with PyTorch Lightning\n",
    "\n",
    "NeMo models and modules can be used in any PyTorch code where torch.nn.Module is expected.\n",
    "\n",
    "However, NeMo's models are based on [PytorchLightning's](https://github.com/PyTorchLightning/pytorch-lightning) LightningModule and we recommend you use PytorchLightning for training and fine-tuning as it makes using mixed precision and distributed training very easy. So to start, let's create Trainer instance for training on GPU for 50 epochs"
   ]
  },
  {
   "cell_type": "code",
   "execution_count": null,
   "metadata": {
    "colab": {},
    "colab_type": "code",
    "id": "GUfR6tAK0k2u"
   },
   "outputs": [],
   "source": [
    "import pytorch_lightning as pl\n",
    "trainer = pl.Trainer(gpus=1, max_epochs=50)"
   ]
  },
  {
   "cell_type": "markdown",
   "metadata": {
    "colab_type": "text",
    "id": "IEn2RyvgxxvO"
   },
   "source": [
    "Next, we instantiate and ASR model based on our ``config.yaml`` file from the previous section.\n",
    "Note that this is a stage during which we also tell the model where our training and validation manifests are."
   ]
  },
  {
   "cell_type": "code",
   "execution_count": null,
   "metadata": {
    "colab": {},
    "colab_type": "code",
    "id": "Cbf0fsMK09lk"
   },
   "outputs": [],
   "source": [
    "from omegaconf import DictConfig\n",
    "params['model']['train_ds']['manifest_filepath'] = train_manifest\n",
    "params['model']['validation_ds']['manifest_filepath'] = test_manifest\n",
    "first_asr_model = nemo_asr.models.EncDecCTCModel(cfg=DictConfig(params['model']), trainer=trainer)"
   ]
  },
  {
   "cell_type": "markdown",
   "metadata": {
    "colab_type": "text",
    "id": "hWtzwL5qXTYq"
   },
   "source": [
    "With that, we can start training with just one line!"
   ]
  },
  {
   "cell_type": "code",
   "execution_count": null,
   "metadata": {
    "colab": {},
    "colab_type": "code",
    "id": "inRJsnrz1psq"
   },
   "outputs": [],
   "source": [
    "# Start training!!!\n",
    "trainer.fit(first_asr_model)"
   ]
  },
  {
   "cell_type": "markdown",
   "metadata": {
    "colab_type": "text",
    "id": "jpYXX-GslR0E"
   },
   "source": [
    "There we go! We've put together a full training pipeline for the model and trained it for 50 epochs.\n",
    "\n",
    "If you'd like to save this model checkpoint for loading later (e.g. for fine-tuning, or for continuing training), you can simply call `first_asr_model.save_to(<checkpoint_path>)`. Then, to restore your weights, you can rebuild the model using the config (let's say you call it `first_asr_model_continued` this time) and call `first_asr_model_continued.restore_from(<checkpoint_path>)`.\n",
    "\n",
    "### After Training: Monitoring Progress and Changing Hyperparameters\n",
    "We can  now start Tensorboard to see how training went. Recall that WER stands for Word Error Rate and so the lower it is, the better."
   ]
  },
  {
   "cell_type": "code",
   "execution_count": null,
   "metadata": {
    "colab": {},
    "colab_type": "code",
    "id": "n_0y3stSXDX_"
   },
   "outputs": [],
   "source": [
    "try:\n",
    "  from google import colab\n",
    "  COLAB_ENV = True\n",
    "except (ImportError, ModuleNotFoundError):\n",
    "  COLAB_ENV = False\n",
    "\n",
    "# Load the TensorBoard notebook extension\n",
    "if COLAB_ENV:\n",
    "  %load_ext tensorboard\n",
    "  %tensorboard --logdir lightning_logs/\n",
    "else:\n",
    "  print(\"To use tensorboard, please use this notebook in a Google Colab environment.\")"
   ]
  },
  {
   "cell_type": "markdown",
   "metadata": {
    "colab_type": "text",
    "id": "Z0h-BME7U8yb"
   },
   "source": [
    "We could improve this model by playing with hyperparameters. We can look at the current hyperparameters with the following:"
   ]
  },
  {
   "cell_type": "code",
   "execution_count": null,
   "metadata": {
    "colab": {},
    "colab_type": "code",
    "id": "7kdQbpohXnEd"
   },
   "outputs": [],
   "source": [
    "print(params['model']['optim'])"
   ]
  },
  {
   "cell_type": "markdown",
   "metadata": {
    "colab_type": "text",
    "id": "sGZzRCvIW8kE"
   },
   "source": [
    "Let's say we wanted to change the learning rate. To do so, we can create a `new_opt` dict and set our desired learning rate, then call `<model>.setup_optimization()` with the new optimization parameters."
   ]
  },
  {
   "cell_type": "code",
   "execution_count": null,
   "metadata": {
    "colab": {},
    "colab_type": "code",
    "id": "AbigFKUtYgvn"
   },
   "outputs": [],
   "source": [
    "import copy\n",
    "new_opt = copy.deepcopy(params['model']['optim'])\n",
    "new_opt['lr'] = 0.001\n",
    "first_asr_model.setup_optimization(optim_config=DictConfig(new_opt))\n",
    "# And then you can invoke trainer.fit(first_asr_model)"
   ]
  },
  {
   "cell_type": "markdown",
   "metadata": {
    "colab_type": "text",
    "id": "D5Kwg8Cz-aaO"
   },
   "source": [
    "## Inference\n",
    "\n",
    "Let's have a quick look at how one could run inference with NeMo's ASR model.\n",
    "\n",
    "First, ``EncDecCTCModel`` and its subclasses contain a handy ``transcribe`` method which can be used to simply obtain audio files' transcriptions. It also has batch_size argument to improve performance."
   ]
  },
  {
   "cell_type": "code",
   "execution_count": null,
   "metadata": {
    "colab": {},
    "colab_type": "code",
    "id": "3FT0klSV268p"
   },
   "outputs": [],
   "source": [
    "print(first_asr_model.transcribe(paths2audio_files=['./an4/wav/an4_clstk/mgah/cen2-mgah-b.wav',\n",
    "                                                    './an4/wav/an4_clstk/fmjd/cen7-fmjd-b.wav',\n",
    "                                                    './an4/wav/an4_clstk/fmjd/cen8-fmjd-b.wav',\n",
    "                                                    './an4/wav/an4_clstk/fkai/cen8-fkai-b.wav'],\n",
    "                                 batch_size=4))"
   ]
  },
  {
   "cell_type": "markdown",
   "metadata": {
    "colab_type": "text",
    "id": "6FiCfLX0D7py"
   },
   "source": [
    "Below is an example of a simple inference loop in pure PyTorch. It also shows how one can compute Word Error Rate (WER) metric between predictions and references."
   ]
  },
  {
   "cell_type": "code",
   "execution_count": null,
   "metadata": {
    "colab": {},
    "colab_type": "code",
    "id": "7mP4r1Gx_Ilt"
   },
   "outputs": [],
   "source": [
    "# Bigger batch-size = bigger throughput\n",
    "params['model']['validation_ds']['batch_size'] = 16\n",
    "\n",
    "# Setup the test data loader and make sure the model is on GPU\n",
    "first_asr_model.setup_test_data(test_data_config=params['model']['validation_ds'])\n",
    "first_asr_model.cuda()\n",
    "\n",
    "# We will be computing Word Error Rate (WER) metric between our hypothesis and predictions.\n",
    "# WER is computed as numerator/denominator.\n",
    "# We'll gather all the test batches' numerators and denominators.\n",
    "wer_nums = []\n",
    "wer_denoms = []\n",
    "\n",
    "# Loop over all test batches.\n",
    "# Iterating over the model's `test_dataloader` will give us:\n",
    "# (audio_signal, audio_signal_length, transcript_tokens, transcript_length)\n",
    "# See the AudioToCharDataset for more details.\n",
    "for test_batch in first_asr_model.test_dataloader():\n",
    "        test_batch = [x.cuda() for x in test_batch]\n",
    "        targets = test_batch[2]\n",
    "        targets_lengths = test_batch[3]        \n",
    "        log_probs, encoded_len, greedy_predictions = first_asr_model(\n",
    "            input_signal=test_batch[0], input_signal_length=test_batch[1]\n",
    "        )\n",
    "        # Notice the model has a helper object to compute WER\n",
    "        wer_num, wer_denom = first_asr_model._wer(greedy_predictions, targets, targets_lengths)\n",
    "        wer_nums.append(wer_num.detach().cpu().numpy())\n",
    "        wer_denoms.append(wer_denom.detach().cpu().numpy())\n",
    "\n",
    "# We need to sum all numerators and denominators first. Then divide.\n",
    "print(f\"WER = {sum(wer_nums)/sum(wer_denoms)}\")"
   ]
  },
  {
   "cell_type": "markdown",
   "metadata": {
    "colab_type": "text",
    "id": "0kM9kBNOCptf"
   },
   "source": [
    "This WER is not particularly impressive and could be significantly improved. You could train longer (try 100 epochs) to get a better number. Check out the next section on how to improve it further."
   ]
  },
  {
   "cell_type": "markdown",
   "metadata": {
    "colab_type": "text",
    "id": "RBcJtg5ulR0H"
   },
   "source": [
    "## Model Improvements\n",
    "\n",
    "You already have all you need to create your own ASR model in NeMo, but there are a few more tricks that you can employ if you so desire. In this section, we'll briefly cover a few possibilities for improving an ASR model.\n",
    "\n",
    "### Data Augmentation\n",
    "\n",
    "There exist several ASR data augmentation methods that can increase the size of our training set.\n",
    "\n",
    "For example, we can perform augmentation on the spectrograms by zeroing out specific frequency segments (\"frequency masking\") or time segments (\"time masking\") as described by [SpecAugment](https://arxiv.org/abs/1904.08779), or zero out rectangles on the spectrogram as in [Cutout](https://arxiv.org/pdf/1708.04552.pdf). In NeMo, we can do all three of these by simply adding in a `SpectrogramAugmentation` neural module. (As of now, it does not perform the time warping from the SpecAugment paper.)\n",
    "\n",
    "Our toy model does not do spectrogram augmentation. But the real one we got from cloud does:"
   ]
  },
  {
   "cell_type": "code",
   "execution_count": null,
   "metadata": {
    "colab": {},
    "colab_type": "code",
    "id": "9glGogaPlR0H"
   },
   "outputs": [],
   "source": [
    "print(quartznet._cfg['spec_augment'])"
   ]
  },
  {
   "cell_type": "markdown",
   "metadata": {
    "colab_type": "text",
    "id": "LdwdcA_a640R"
   },
   "source": [
    "If you want to enable SpecAugment in your model, make sure your .yaml config file contains 'model/spec_augment' section which looks like the one above."
   ]
  },
  {
   "cell_type": "markdown",
   "metadata": {
    "colab_type": "text",
    "id": "2f142kIQc1Z2"
   },
   "source": [
    "### Transfer learning\n",
    "\n",
    "Transfer learning is an important machine learning technique that uses a model’s knowledge of one task to make it perform better on another. Fine-tuning is one of the techniques to perform transfer learning. It is an essential part of the recipe for many state-of-the-art results where a base model is first pretrained on a task with abundant training data and then fine-tuned on different tasks of interest where the training data is less abundant or even scarce.\n",
    "\n",
    "In ASR you might want to do fine-tuning in multiple scenarios, for example, when you want to improve your model's performance on a particular domain (medical, financial, etc.) or on accented speech. You can even transfer learn from one language to another! Check out [this paper](https://arxiv.org/abs/2005.04290) for examples.\n",
    "\n",
    "Transfer learning with NeMo is simple. Let's demonstrate how the model we got from the cloud could be fine-tuned on AN4 data. (NOTE: this is a toy example). And, while we are at it, we will change model's vocabulary, just to demonstrate how it's done."
   ]
  },
  {
   "cell_type": "code",
   "execution_count": null,
   "metadata": {
    "colab": {},
    "colab_type": "code",
    "id": "hl320dsydWX0"
   },
   "outputs": [],
   "source": [
    "# Check what kind of vocabulary/alphabet the model has right now\n",
    "print(quartznet.decoder.vocabulary)\n",
    "\n",
    "# Let's add \"!\" symbol there. Note that you can (and should!) change the vocabulary\n",
    "# entirely when fine-tuning using a different language.\n",
    "quartznet.change_vocabulary(\n",
    "    new_vocabulary=[\n",
    "        ' ', 'a', 'b', 'c', 'd', 'e', 'f', 'g', 'h', 'i', 'j', 'k', 'l', 'm', 'n',\n",
    "        'o', 'p', 'q', 'r', 's', 't', 'u', 'v', 'w', 'x', 'y', 'z', \"'\", \"!\"\n",
    "    ]\n",
    ")"
   ]
  },
  {
   "cell_type": "markdown",
   "metadata": {
    "colab_type": "text",
    "id": "M7lvmiMSd3Aw"
   },
   "source": [
    "After this, our decoder has completely changed, but our encoder (which is where most of the weights are) remained intact. Let's fine tune-this model for 2 epochs on AN4 dataset. We will also use the smaller learning rate from ``new_opt` (see the \"After Training\" section)`."
   ]
  },
  {
   "cell_type": "code",
   "execution_count": null,
   "metadata": {
    "colab": {},
    "colab_type": "code",
    "id": "_PZJIso-eDl-"
   },
   "outputs": [],
   "source": [
    "# Use the smaller learning rate we set before\n",
    "quartznet.setup_optimization(optim_config=DictConfig(new_opt))\n",
    "\n",
    "# Point to the data we'll use for fine-tuning as the training set\n",
    "quartznet.setup_training_data(train_data_config=params['model']['train_ds'])\n",
    "\n",
    "# Point to the new validation data for fine-tuning\n",
    "quartznet.setup_validation_data(val_data_config=params['model']['validation_ds'])\n",
    "\n",
    "# And now we can create a PyTorch Lightning trainer and call `fit` again.\n",
    "trainer = pl.Trainer(gpus=[1], max_epochs=2)\n",
    "trainer.fit(quartznet)"
   ]
  },
  {
   "cell_type": "markdown",
   "metadata": {
    "colab_type": "text",
    "id": "VURa1NavlR0U"
   },
   "source": [
    "### Fast Training\n",
    "\n",
    "Last but not least, we could simply speed up training our model! If you have the resources, you can speed up training by splitting the workload across multiple GPUs. Otherwise (or in addition), there's always mixed precision training, which allows you to increase your batch size.\n",
    "\n",
    "You can use [PyTorch Lightning's Trainer object](https://pytorch-lightning.readthedocs.io/en/latest/trainer.html) to handle mixed-precision and distributed training for you. Below are some examples of flags you would pass to the `Trainer` to use these features:\n",
    "\n",
    "```python\n",
    "# Mixed precision:\n",
    "trainer = pl.Trainer(amp_level='O1', precision=16)\n",
    "\n",
    "# Trainer with a distributed backend:\n",
    "trainer = pl.Trainer(gpus=2, num_nodes=2, accelerator='ddp')\n",
    "\n",
    "# Of course, you can combine these flags as well.\n",
    "```\n",
    "\n",
    "Finally, have a look at [example scripts in NeMo repository](https://github.com/NVIDIA/NeMo/blob/main/examples/asr/speech_to_text.py) which can handle mixed precision and distributed training using command-line arguments."
   ]
  },
  {
   "cell_type": "markdown",
   "source": [
    "### Deployment\n",
    "\n",
    "Let's get back to our pre-trained model and see how easy it can be exported to an ONNX file\n",
    "in order to run it in an inference engine like TensorRT or ONNXRuntime.\n",
    "If you don't have one, let's install it:"
   ],
   "metadata": {}
  },
  {
   "cell_type": "code",
   "execution_count": null,
   "outputs": [],
   "source": [
    "!mkdir ort\n",
    "!cd ort\n",
    "!git clone --depth 1 --branch v1.5.1 https://github.com/microsoft/onnxruntime.git .\n",
    "!./build.sh --skip_tests --config Release --build_shared_lib --parallel --use_cuda --cuda_home /usr/local/cuda --cudnn_home /usr/lib/x86_64-linux-gnu --build_wheel\n",
    "!pip install ./build/Linux/Release/dist/onnxruntime_gpu-1.5.1-cp37-cp37m-linux_x86_64.whl\n",
    "!cd .."
   ],
   "metadata": {}
  },
  {
   "cell_type": "markdown",
   "source": [
    "Then run"
   ],
   "metadata": {}
  },
  {
   "cell_type": "code",
   "execution_count": null,
   "outputs": [],
   "source": [
    "import json\n",
    "import os\n",
    "import tempfile\n",
    "import onnxruntime\n",
    "import torch\n",
    "\n",
    "import numpy as np\n",
    "import nemo.collections.asr as nemo_asr\n",
    "from nemo.collections.asr.data.audio_to_text import AudioToCharDataset\n",
    "from nemo.collections.asr.metrics.wer import WER\n",
    "\n",
    "def to_numpy(tensor):\n",
    "    return tensor.detach().cpu().numpy() if tensor.requires_grad else tensor.cpu().numpy()\n",
    "\n",
    "def setup_transcribe_dataloader(cfg, vocabulary):\n",
    "    config = {\n",
    "        'manifest_filepath': os.path.join(cfg['temp_dir'], 'manifest.json'),\n",
    "        'sample_rate': 16000,\n",
    "        'labels': vocabulary,\n",
    "        'batch_size': min(cfg['batch_size'], len(cfg['paths2audio_files'])),\n",
    "        'trim_silence': True,\n",
    "        'shuffle': False,\n",
    "    }\n",
    "    dataset = AudioToCharDataset(\n",
    "        manifest_filepath=config['manifest_filepath'],\n",
    "        labels=config['labels'],\n",
    "        sample_rate=config['sample_rate'],\n",
    "        int_values=config.get('int_values', False),\n",
    "        augmentor=None,\n",
    "        max_duration=config.get('max_duration', None),\n",
    "        min_duration=config.get('min_duration', None),\n",
    "        max_utts=config.get('max_utts', 0),\n",
    "        blank_index=config.get('blank_index', -1),\n",
    "        unk_index=config.get('unk_index', -1),\n",
    "        normalize=config.get('normalize_transcripts', False),\n",
    "        trim=config.get('trim_silence', True),\n",
    "        load_audio=config.get('load_audio', True),\n",
    "        parser=config.get('parser', 'en'),\n",
    "        add_misc=config.get('add_misc', False),\n",
    "    )\n",
    "    return torch.utils.data.DataLoader(\n",
    "        dataset=dataset,\n",
    "        batch_size=config['batch_size'],\n",
    "        collate_fn=dataset.collate_fn,\n",
    "        drop_last=config.get('drop_last', False),\n",
    "        shuffle=False,\n",
    "        num_workers=config.get('num_workers', 0),\n",
    "        pin_memory=config.get('pin_memory', False),\n",
    "    )\n",
    "\n",
    "quartznet = nemo_asr.models.EncDecCTCModel.from_pretrained(model_name=\"QuartzNet15x5Base-En\")\n",
    "\n",
    "quartznet.export('qn.onnx')\n",
    "\n",
    "ort_session = onnxruntime.InferenceSession('qn.onnx')\n",
    "\n",
    "with tempfile.TemporaryDirectory() as tmpdir:\n",
    "    with open(os.path.join(tmpdir, 'manifest.json'), 'w') as fp:\n",
    "        for audio_file in files:\n",
    "            entry = {'audio_filepath': audio_file, 'duration': 100000, 'text': 'nothing'}\n",
    "            fp.write(json.dumps(entry) + '\\n')\n",
    "\n",
    "    config = {'paths2audio_files': files, 'batch_size': 4, 'temp_dir': tmpdir}\n",
    "    temporary_datalayer = setup_transcribe_dataloader(config, quartznet.decoder.vocabulary)\n",
    "    for test_batch in temporary_datalayer:\n",
    "        processed_signal, processed_signal_len = quartznet.preprocessor(\n",
    "            input_signal=test_batch[0].to(quartznet.device), length=test_batch[1].to(quartznet.device)\n",
    "        )\n",
    "        ort_inputs = {ort_session.get_inputs()[0].name: to_numpy(processed_signal),}\n",
    "        ologits = ort_session.run(None, ort_inputs)\n",
    "        alogits = np.asarray(ologits)\n",
    "        logits = torch.from_numpy(alogits[0])\n",
    "        greedy_predictions = logits.argmax(dim=-1, keepdim=False)\n",
    "        wer = WER(vocabulary=quartznet.decoder.vocabulary, batch_dim_index=0, use_cer=False, ctc_decode=True)\n",
    "        hypotheses = wer.ctc_decoder_predictions_tensor(greedy_predictions)\n",
    "        print(hypotheses)\n",
    "        break\n"
   ],
   "metadata": {}
  },
  {
   "cell_type": "markdown",
   "metadata": {
    "colab_type": "text",
    "id": "wteGqroafWg1"
   },
   "source": [
    "## Under the Hood\n",
    "\n",
    "NeMo is open-source and we do all our model development in the open, so you can inspect our code if you wish.\n",
    "\n",
    "In particular, ``nemo_asr.model.EncDecCTCModel`` is an encoder-decoder model which is constructed using several ``Neural Modules`` taken from ``nemo_asr.modules.`` Here is what its forward pass looks like:\n",
    "```python\n",
    "def forward(self, input_signal, input_signal_length):\n",
    "    processed_signal, processed_signal_len = self.preprocessor(\n",
    "        input_signal=input_signal, length=input_signal_length,\n",
    "    )\n",
    "    # Spec augment is not applied during evaluation/testing\n",
    "    if self.spec_augmentation is not None and self.training:\n",
    "        processed_signal = self.spec_augmentation(input_spec=processed_signal)\n",
    "    encoded, encoded_len = self.encoder(audio_signal=processed_signal, length=processed_signal_len)\n",
    "    log_probs = self.decoder(encoder_output=encoded)\n",
    "    greedy_predictions = log_probs.argmax(dim=-1, keepdim=False)\n",
    "    return log_probs, encoded_len, greedy_predictions\n",
    "```\n",
    "Here:\n",
    "\n",
    "* ``self.preprocessor`` is an instance of ``nemo_asr.modules.AudioToMelSpectrogramPreprocessor``, which is a neural module that takes audio signal and converts it into a Mel-Spectrogram\n",
    "* ``self.spec_augmentation`` - is a neural module of type ```nemo_asr.modules.SpectrogramAugmentation``, which implements data augmentation. \n",
    "* ``self.encoder`` - is a convolutional Jasper/QuartzNet-like encoder of type ``nemo_asr.modules.ConvASREncoder``\n",
    "* ``self.decoder`` - is a ``nemo_asr.modules.ConvASRDecoder`` which simply projects into the target alphabet (vocabulary).\n",
    "\n",
    "Also, ``EncDecCTCModel`` uses the audio dataset class ``nemo_asr.data.AudioToCharDataset`` and CTC loss implemented in ``nemo_asr.losses.CTCLoss``.\n",
    "\n",
    "You can use these and other neural modules (or create new ones yourself!) to construct new ASR models."
   ]
  },
  {
   "cell_type": "markdown",
   "metadata": {
    "colab_type": "text",
    "id": "smzlvbhelR0U"
   },
   "source": [
    "# Further Reading/Watching:\n",
    "\n",
    "That's all for now! If you'd like to learn more about the topics covered in this tutorial, here are some resources that may interest you:\n",
    "- [Stanford Lecture on ASR](https://www.youtube.com/watch?v=3MjIkWxXigM)\n",
    "- [\"An Intuitive Explanation of Connectionist Temporal Classification\"](https://towardsdatascience.com/intuitively-understanding-connectionist-temporal-classification-3797e43a86c)\n",
    "- [Explanation of CTC with Prefix Beam Search](https://medium.com/corti-ai/ctc-networks-and-language-models-prefix-beam-search-explained-c11d1ee23306)\n",
    "- [Listen Attend and Spell Paper (seq2seq ASR model)](https://arxiv.org/abs/1508.01211)\n",
    "- [Explanation of the mel spectrogram in more depth](https://towardsdatascience.com/getting-to-know-the-mel-spectrogram-31bca3e2d9d0)\n",
    "- [Jasper Paper](https://arxiv.org/abs/1904.03288)\n",
    "- [QuartzNet paper](https://arxiv.org/abs/1910.10261)\n",
    "- [SpecAugment Paper](https://arxiv.org/abs/1904.08779)\n",
    "- [Explanation and visualization of SpecAugment](https://towardsdatascience.com/state-of-the-art-audio-data-augmentation-with-google-brains-specaugment-and-pytorch-d3d1a3ce291e)\n",
    "- [Cutout Paper](https://arxiv.org/pdf/1708.04552.pdf)\n",
    "- [Transfer Learning Blogpost](https://developer.nvidia.com/blog/jump-start-training-for-speech-recognition-models-with-nemo/)"
   ]
  },
  {
   "cell_type": "code",
   "execution_count": null,
   "metadata": {
    "colab": {},
    "colab_type": "code",
    "id": "V3ERGX86lR0V"
   },
   "outputs": [],
   "source": []
  }
 ],
 "metadata": {
  "accelerator": "GPU",
  "colab": {
   "collapsed_sections": [],
   "name": "ASR_with_NeMo.ipynb",
   "provenance": [],
   "toc_visible": true
  },
  "kernelspec": {
   "display_name": "Python 3",
   "language": "python",
   "name": "python3"
  },
  "language_info": {
   "codemirror_mode": {
    "name": "ipython",
    "version": 3
   },
   "file_extension": ".py",
   "mimetype": "text/x-python",
   "name": "python",
   "nbconvert_exporter": "python",
   "pygments_lexer": "ipython3",
   "version": "3.6.9"
>>>>>>> 7cf401b1
  },
  "cells": [
    {
      "cell_type": "code",
      "metadata": {
        "id": "lJz6FDU1lRzc"
      },
      "source": [
        "\"\"\"\n",
        "You can run either this notebook locally (if you have all the dependencies and a GPU) or on Google Colab.\n",
        "\n",
        "Instructions for setting up Colab are as follows:\n",
        "1. Open a new Python 3 notebook.\n",
        "2. Import this notebook from GitHub (File -> Upload Notebook -> \"GITHUB\" tab -> copy/paste GitHub URL)\n",
        "3. Connect to an instance with a GPU (Runtime -> Change runtime type -> select \"GPU\" for hardware accelerator)\n",
        "4. Run this cell to set up dependencies.\n",
        "5. Restart the runtime (Runtime -> Restart Runtime) for any upgraded packages to take effect\n",
        "\"\"\"\n",
        "# If you're using Google Colab and not running locally, run this cell.\n",
        "\n",
        "## Install dependencies\n",
        "!pip install wget\n",
        "!apt-get install sox libsndfile1 ffmpeg\n",
        "!pip install unidecode\n",
        "!pip install matplotlib>=3.3.2\n",
        "\n",
        "## Install NeMo\n",
        "BRANCH = 'v1.0.0b2'\n",
        "!python -m pip install git+https://github.com/NVIDIA/NeMo.git@$BRANCH#egg=nemo_toolkit[all]\n",
        "\n",
        "## Grab the config we'll use in this example\n",
        "!mkdir configs\n",
        "!wget -P configs/ https://raw.githubusercontent.com/NVIDIA/NeMo/$BRANCH/examples/asr/conf/config.yaml\n",
        "\n",
        "\"\"\"\n",
        "Remember to restart the runtime for the kernel to pick up any upgraded packages (e.g. matplotlib)!\n",
        "Alternatively, you can uncomment the exit() below to crash and restart the kernel, in the case\n",
        "that you want to use the \"Run All Cells\" (or similar) option.\n",
        "\"\"\"\n",
        "# exit()"
      ],
      "execution_count": null,
      "outputs": []
    },
    {
      "cell_type": "markdown",
      "metadata": {
        "id": "v1Jk9etFlRzf"
      },
      "source": [
        "# Introduction to End-To-End Automatic Speech Recognition\n",
        "\n",
        "This notebook contains a basic tutorial of Automatic Speech Recognition (ASR) concepts, introduced with code snippets using the [NeMo framework](https://github.com/NVIDIA/NeMo).\n",
        "We will first introduce the basics of the main concepts behind speech recognition, then explore concrete examples of what the data looks like and walk through putting together a simple end-to-end ASR pipeline.\n",
        "\n",
        "We assume that you are familiar with general machine learning concepts and can follow Python code, and we'll be using the [AN4 dataset from CMU](http://www.speech.cs.cmu.edu/databases/an4/) (with processing using `sox`)."
      ]
    },
    {
      "cell_type": "markdown",
      "metadata": {
        "id": "YLln3U-IlRzg"
      },
      "source": [
        "## Conceptual Overview: What is ASR?\n",
        "\n",
        "ASR, or **Automatic Speech Recognition**, refers to the problem of getting a program to automatically transcribe spoken language (speech-to-text). Our goal is usually to have a model that minimizes the **Word Error Rate (WER)** metric when transcribing speech input. In other words, given some audio file (e.g. a WAV file) containing speech, how do we transform this into the corresponding text with as few errors as possible?\n",
        "\n",
        "Traditional speech recognition takes a generative approach, modeling the full pipeline of how speech sounds are produced in order to evaluate a speech sample. We would start from a **language model** that encapsulates the most likely orderings of words that are generated (e.g. an n-gram model), to a **pronunciation model** for each word in that ordering (e.g. a pronunciation table), to an **acoustic model** that translates those pronunciations to audio waveforms (e.g. a Gaussian Mixture Model).\n",
        "\n",
        "Then, if we receive some spoken input, our goal would be to find the most likely sequence of text that would result in the given audio according to our generative pipeline of models. Overall, with traditional speech recognition, we try to model `Pr(audio|transcript)*Pr(transcript)`, and take the argmax of this over possible transcripts.\n",
        "\n",
        "Over time, neural nets advanced to the point where each component of the traditional speech recognition model could be replaced by a neural model that had better performance and that had a greater potential for generalization. For example, we could replace an n-gram model with a neural language model, and replace a pronunciation table with a neural pronunciation model, and so on. However, each of these neural models need to be trained individually on different tasks, and errors in any model in the pipeline could throw off the whole prediction.\n",
        "\n",
        "Thus, we can see the appeal of **end-to-end ASR architectures**: discriminative models that simply take an audio input and give a textual output, and in which all components of the architecture are trained together towards the same goal. The model's encoder would be akin to an acoustic model for extracting speech features, which can then be directly piped to a decoder which outputs text. If desired, we could integrate a language model that would improve our predictions, as well.\n",
        "\n",
        "And the entire end-to-end ASR model can be trained at once--a much easier pipeline to handle! "
      ]
    },
    {
      "cell_type": "markdown",
      "metadata": {
        "id": "0S5iZPMSlRzg"
      },
      "source": [
        "### End-To-End ASR\n",
        "\n",
        "With an end-to-end model, we want to directly learn `Pr(transcript|audio)` in order to predict the transcripts from the original audio. Since we are dealing with sequential information--audio data over time that corresponds to a sequence of letters--RNNs are the obvious choice. But now we have a pressing problem to deal with: since our input sequence (number of audio timesteps) is not the same length as our desired output (transcript length), how do we match each time step from the audio data to the correct output characters?\n",
        "\n",
        "Earlier speech recognition approaches relied on **temporally-aligned data**, in which each segment of time in an audio file was matched up to a corresponding speech sound such as a phoneme or word. However, if we would like to have the flexibility to predict letter-by-letter to prevent OOV (out of vocabulary) issues, then each time step in the data would have to be labeled with the letter sound that the speaker is making at that point in the audio file. With that information, it seems like we should simply be able to try to predict the correct letter for each time step and then collapse the repeated letters (e.g. the prediction output `LLLAAAAPPTOOOPPPP` would become `LAPTOP`). It turns out that this idea has some problems: not only does alignment make the dataset incredibly labor-intensive to label, but also, what do we do with words like \"book\" that contain consecutive repeated letters? Simply squashing repeated letters together would not work in that case!\n",
        "\n",
        "![Alignment example](https://raw.githubusercontent.com/NVIDIA/NeMo/master/examples/asr/notebooks/images/alignment_example.png)\n",
        "\n",
        "Modern end-to-end approaches get around this using methods that don't require manual alignment at all, so that the input-output pairs are really just the raw audio and the transcript--no extra data or labeling required. Let's briefly go over two popular approaches that allow us to do this, Connectionist Temporal Classification (CTC) and sequence-to-sequence models with attention.\n",
        "\n",
        "#### Connectionist Temporal Classification (CTC)\n",
        "\n",
        "In normal speech recognition prediction output, we would expect to have characters such as the letters from A through Z, numbers 0 through 9, spaces (\"\\_\"), and so on. CTC introduces a new intermediate output token called the **blank token** (\"-\") that is useful for getting around the alignment issue.\n",
        "\n",
        "With CTC, we still predict one token per time segment of speech, but we use the blank token to figure out where we can and can't collapse the predictions. The appearance of a blank token helps separate repeating letters that should not be collapsed. For instance, with an audio snippet segmented into `T=11` time steps, we could get predictions that look like `BOO-OOO--KK`, which would then collapse to `\"BO-O-K\"`, and then we would remove the blank tokens to get our final output, `BOOK`.\n",
        "\n",
        "Now, we can predict one output token per time step, then collapse and clean to get sensible output without any fear of ambiguity from repeating letters! A simple way of getting predictions like this would be to apply a bidirectional RNN to the audio input, apply softmax over each time step's output, and then take the token with the highest probability. The method of always taking the best token at each time step is called **greedy decoding, or max decoding**.\n",
        "\n",
        "To calculate our loss for backprop, we would like to know the log probability of the model producing the correct transcript, `log(Pr(transcript|audio))`. We can get the log probability of a single intermediate output sequence (e.g. `BOO-OOO--KK`) by summing over the log probabilities we get from each token's softmax value, but note that the resulting sum is different from the log probability of the transcript itself (`BOOK`). This is because there are multiple possible output sequences of the same length that can be collapsed to get the same transcript (e.g. `BBO--OO-KKK` also results in `BOOK`), and so we need to **marginalize over every valid sequence of length `T` that collapses to the transcript**.\n",
        "\n",
        "Therefore, to get our transcript's log probability given our audio input, we must sum the log probabilities of every sequence of length `T` that collapses to the transcript (e.g. `log(Pr(output: \"BOOK\"|audio)) = log(Pr(BOO-OOO--KK|audio)) + log(Pr(BBO--OO-KKK|audio)) + ...`). In practice, we can use a dynamic programming approach to calculate this, accumulating our log probabilities over different \"paths\" through the softmax outputs at each time step.\n",
        "\n",
        "If you would like a more in-depth explanation of how CTC works, or how we can improve our results by using a modified beam search algorithm, feel free to check out the Further Reading section at the end of this notebook for more resources.\n",
        "\n",
        "#### Sequence-to-Sequence with Attention\n",
        "\n",
        "One problem with CTC is that predictions at different time steps are conditionally independent, which is an issue because the words in a continuous utterance tend to be related to each other in some sensible way. With this conditional independence assumption, we can't learn a language model that can represent such dependencies, though we can add a language model on top of the CTC output to mitigate this to some degree.\n",
        "\n",
        "A popular alternative is to use a sequence-to-sequence model with attention. A typical seq2seq model for ASR consists of some sort of **bidirectional RNN encoder** that consumes the audio sequence timestep-by-timestep, and where the outputs are then passed to an **attention-based decoder**. Each prediction from the decoder is based on attending to some parts of the entire encoded input, as well as the previously outputted tokens.\n",
        "\n",
        "The outputs of the decoder can be anything from word pieces to phonemes to letters, and since predictions are not directly tied to time steps of the input, we can just continue producing tokens one-by-one until an end token is given (or we reach a specified max output length). This way, we do not need to deal with audio alignment, and our predicted transcript is just the sequence of outputs given by our decoder.\n",
        "\n",
        "Now that we have an idea of what some popular end-to-end ASR models look like, let's take a look at the audio data we'll be working with for our example."
      ]
    },
    {
      "cell_type": "markdown",
      "metadata": {
        "id": "38aYTCTIlRzh"
      },
      "source": [
        "## Taking a Look at Our Data (AN4)\n",
        "\n",
        "The AN4 dataset, also known as the Alphanumeric dataset, was collected and published by Carnegie Mellon University. It consists of recordings of people spelling out addresses, names, telephone numbers, etc., one letter or number at a time, as well as their corresponding transcripts. We choose to use AN4 for this tutorial because it is relatively small, with 948 training and 130 test utterances, and so it trains quickly.\n",
        "\n",
        "Before we get started, let's download and prepare the dataset. The utterances are available as `.sph` files, so we will need to convert them to `.wav` for later processing. If you are not using Google Colab, please make sure you have [Sox](http://sox.sourceforge.net/) installed for this step--see the \"Downloads\" section of the linked Sox homepage. (If you are using Google Colab, Sox should have already been installed in the setup cell at the beginning.)"
      ]
    },
    {
      "cell_type": "code",
      "metadata": {
        "id": "gAhsmi6HlRzh"
      },
      "source": [
        "# This is where the an4/ directory will be placed.\n",
        "# Change this if you don't want the data to be extracted in the current directory.\n",
        "data_dir = '.'"
      ],
      "execution_count": null,
      "outputs": []
    },
    {
      "cell_type": "code",
      "metadata": {
        "id": "Yb4fuUvWlRzk",
        "scrolled": true
      },
      "source": [
        "import glob\n",
        "import os\n",
        "import subprocess\n",
        "import tarfile\n",
        "import wget\n",
        "\n",
        "# Download the dataset. This will take a few moments...\n",
        "print(\"******\")\n",
        "if not os.path.exists(data_dir + '/an4_sphere.tar.gz'):\n",
        "    an4_url = 'http://www.speech.cs.cmu.edu/databases/an4/an4_sphere.tar.gz'\n",
        "    an4_path = wget.download(an4_url, data_dir)\n",
        "    print(f\"Dataset downloaded at: {an4_path}\")\n",
        "else:\n",
        "    print(\"Tarfile already exists.\")\n",
        "    an4_path = data_dir + '/an4_sphere.tar.gz'\n",
        "\n",
        "if not os.path.exists(data_dir + '/an4/'):\n",
        "    # Untar and convert .sph to .wav (using sox)\n",
        "    tar = tarfile.open(an4_path)\n",
        "    tar.extractall(path=data_dir)\n",
        "\n",
        "    print(\"Converting .sph to .wav...\")\n",
        "    sph_list = glob.glob(data_dir + '/an4/**/*.sph', recursive=True)\n",
        "    for sph_path in sph_list:\n",
        "        wav_path = sph_path[:-4] + '.wav'\n",
        "        cmd = [\"sox\", sph_path, wav_path]\n",
        "        subprocess.run(cmd)\n",
        "print(\"Finished conversion.\\n******\")"
      ],
      "execution_count": null,
      "outputs": []
    },
    {
      "cell_type": "markdown",
      "metadata": {
        "id": "m_LFeM0elRzm"
      },
      "source": [
        "You should now have a folder called `an4` that contains `etc/an4_train.transcription`, `etc/an4_test.transcription`, audio files in `wav/an4_clstk` and `wav/an4test_clstk`, along with some other files we will not need.\n",
        "\n",
        "Now we can load and take a look at the data. As an example, file `cen2-mgah-b.wav` is a 2.6 second-long audio recording of a man saying the letters \"G L E N N\" one-by-one. To confirm this, we can listen to the file:"
      ]
    },
    {
      "cell_type": "code",
      "metadata": {
        "id": "_M_bSs3MjQlz"
      },
      "source": [
        "import librosa\n",
        "import IPython.display as ipd\n",
        "\n",
        "# Load and listen to the audio file\n",
        "example_file = data_dir + '/an4/wav/an4_clstk/mgah/cen2-mgah-b.wav'\n",
        "audio, sample_rate = librosa.load(example_file)\n",
        "\n",
        "ipd.Audio(example_file, rate=sample_rate)"
      ],
      "execution_count": null,
      "outputs": []
    },
    {
      "cell_type": "markdown",
      "metadata": {
        "id": "qZyElgPVjQl5"
      },
      "source": [
        "In an ASR task, if this WAV file was our input, then \"G L E N N\" would be our desired output.\n",
        "\n",
        "Let's plot the waveform, which is simply a line plot of the sequence of values that we read from the file. This is a format of viewing audio that you are likely to be familiar with seeing in many audio editors and visualizers:"
      ]
    },
    {
      "cell_type": "code",
      "metadata": {
        "id": "MqIAKkqelRzm"
      },
      "source": [
        "%matplotlib inline\n",
        "import librosa.display\n",
        "import matplotlib.pyplot as plt\n",
        "\n",
        "# Plot our example audio file's waveform\n",
        "plt.rcParams['figure.figsize'] = (15,7)\n",
        "plt.title('Waveform of Audio Example')\n",
        "plt.ylabel('Amplitude')\n",
        "\n",
        "_ = librosa.display.waveplot(audio)"
      ],
      "execution_count": null,
      "outputs": []
    },
    {
      "cell_type": "markdown",
      "metadata": {
        "id": "Gg6RR_yolRzo"
      },
      "source": [
        "We can see the activity in the waveform that corresponds to each letter in the audio, as our speaker here enunciates quite clearly!\n",
        "You can kind of tell that each spoken letter has a different \"shape,\" and it's interesting to note that last two blobs look relatively similar, which is expected because they are both the letter \"N.\"\n",
        "\n",
        "### Spectrograms and Mel Spectrograms\n",
        "\n",
        "However, since audio information is more useful in the context of frequencies of sound over time, we can get a better representation than this raw sequence of 57,330 values.\n",
        "We can apply a [Fourier Transform](https://en.wikipedia.org/wiki/Fourier_transform) on our audio signal to get something more useful: a **spectrogram**, which is a representation of the energy levels (i.e. amplitude, or \"loudness\") of each frequency (i.e. pitch) of the signal over the duration of the file.\n",
        "A spectrogram (which can be viewed as a heat map) is a good way of seeing how the *strengths of various frequencies in the audio vary over time*, and is obtained by breaking up the signal into smaller, usually overlapping chunks and performing a Short-Time Fourier Transform (STFT) on each.\n",
        "\n",
        "Let's examine what the spectrogram of our sample looks like."
      ]
    },
    {
      "cell_type": "code",
      "metadata": {
        "id": "oCFneEs1lRzp"
      },
      "source": [
        "import numpy as np\n",
        "\n",
        "# Get spectrogram using Librosa's Short-Time Fourier Transform (stft)\n",
        "spec = np.abs(librosa.stft(audio))\n",
        "spec_db = librosa.amplitude_to_db(spec, ref=np.max)  # Decibels\n",
        "\n",
        "# Use log scale to view frequencies\n",
        "librosa.display.specshow(spec_db, y_axis='log', x_axis='time')\n",
        "plt.colorbar()\n",
        "plt.title('Audio Spectrogram');"
      ],
      "execution_count": null,
      "outputs": []
    },
    {
      "cell_type": "markdown",
      "metadata": {
        "id": "9OPc4tcalRzs"
      },
      "source": [
        "Again, we are able to see each letter being pronounced, and that the last two blobs that correspond to the \"N\"s are pretty similar-looking. But how do we interpret these shapes and colors? Just as in the waveform plot before, we see time passing on the x-axis (all 2.6s of audio). But now, the y-axis represents different frequencies (on a log scale), and *the color on the plot shows the strength of a frequency at a particular point in time*.\n",
        "\n",
        "We're still not done yet, as we can make one more potentially useful tweak: using the **Mel Spectrogram** instead of the normal spectrogram. This is simply a change in the frequency scale that we use from linear (or logarithmic) to the mel scale, which is \"a perceptual scale of pitches judged by listeners to be equal in distance from one another\" (from [Wikipedia](https://en.wikipedia.org/wiki/Mel_scale)).\n",
        "\n",
        "In other words, it's a transformation of the frequencies to be more aligned to what humans perceive; a change of +1000Hz from 2000Hz->3000Hz sounds like a larger difference to us than 9000Hz->10000Hz does, so the mel scale normalizes this such that equal distances sound like equal differences to the human ear. Intuitively, we use the mel spectrogram because in this case we are processing and transcribing human speech, such that transforming the scale to better match what we hear is a useful procedure."
      ]
    },
    {
      "cell_type": "code",
      "metadata": {
        "id": "7yQXVn-TlRzt"
      },
      "source": [
        "# Plot the mel spectrogram of our sample\n",
        "mel_spec = librosa.feature.melspectrogram(audio, sr=sample_rate)\n",
        "mel_spec_db = librosa.power_to_db(mel_spec, ref=np.max)\n",
        "\n",
        "librosa.display.specshow(\n",
        "    mel_spec_db, x_axis='time', y_axis='mel')\n",
        "plt.colorbar()\n",
        "plt.title('Mel Spectrogram');"
      ],
      "execution_count": null,
      "outputs": []
    },
    {
      "cell_type": "markdown",
      "metadata": {
        "id": "RSCyVizDlRz1"
      },
      "source": [
        "## Convolutional ASR Models\n",
        "\n",
        "Let's take a look at the model that we will be building, and how we specify its parameters.\n",
        "\n",
        "### The Jasper Model\n",
        "\n",
        "We will be training a small [Jasper (Just Another SPeech Recognizer) model](https://arxiv.org/abs/1904.03288) from scratch (e.g. initialized randomly). \n",
        "In brief, Jasper architectures consist of a repeated block structure that utilizes 1D convolutions.\n",
        "In a Jasper_KxR model, `R` sub-blocks (consisting of a 1D convolution, batch norm, ReLU, and dropout) are grouped into a single block, which is then repeated `K` times.\n",
        "We also have a one extra block at the beginning and a few more at the end that are invariant of `K` and `R`, and we use CTC loss.\n",
        "\n",
        "### The QuartzNet Model\n",
        "\n",
        "The QuartzNet is better variant of Jasper with a key difference that it uses time-channel separable 1D convolutions. This allows it to dramatically reduce number of weights while keeping similar accuracy.\n",
        "\n",
        "A Jasper/QuartzNet models look like this (QuartzNet model is pictured):\n",
        "\n",
        "![QuartzNet with CTC](https://developer.nvidia.com/blog/wp-content/uploads/2020/05/quartznet-model-architecture-1-625x742.png)"
      ]
    },
    {
      "cell_type": "markdown",
      "metadata": {
        "id": "gEpNci7slRzw"
      },
      "source": [
        "# Using NeMo for Automatic Speech Recognition\n",
        "\n",
        "Now that we have an idea of what ASR is and how the audio data looks like, we can start using NeMo to do some ASR!\n",
        "\n",
        "We'll be using the **Neural Modules (NeMo) toolkit** for this part, so if you haven't already, you should download and install NeMo and its dependencies. To do so, just follow the directions on the [GitHub page](https://github.com/NVIDIA/NeMo), or in the [documentation](https://docs.nvidia.com/deeplearning/nemo/user-guide/docs/en/stable/index.html).\n",
        "\n",
        "NeMo lets us easily hook together the components (modules) of our model, such as the data layer, intermediate layers, and various losses, without worrying too much about implementation details of individual parts or connections between modules. NeMo also comes with complete models which only require your data and hyperparameters for training."
      ]
    },
    {
      "cell_type": "code",
      "metadata": {
        "id": "4_W0lhaQlRzx"
      },
      "source": [
        "# NeMo's \"core\" package\n",
        "import nemo\n",
        "# NeMo's ASR collection - this collections contains complete ASR models and\n",
        "# building blocks (modules) for ASR\n",
        "import nemo.collections.asr as nemo_asr"
      ],
      "execution_count": null,
      "outputs": []
    },
    {
      "cell_type": "markdown",
      "metadata": {
        "id": "v_W8EbYktZE3"
      },
      "source": [
        "## Using an Out-of-the-Box Model\n",
        "\n",
        "NeMo's ASR collection comes with many building blocks and even complete models that we can use for training and evaluation. Moreover, several models come with pre-trained weights. Let's instantiate a complete QuartzNet15x5 model."
      ]
    },
    {
      "cell_type": "code",
      "metadata": {
        "id": "KFZZpYult96G"
      },
      "source": [
        "# This line will download pre-trained QuartzNet15x5 model from NVIDIA's NGC cloud and instantiate it for you\n",
        "quartznet = nemo_asr.models.EncDecCTCModel.from_pretrained(model_name=\"QuartzNet15x5Base-En\")"
      ],
      "execution_count": null,
      "outputs": []
    },
    {
      "cell_type": "markdown",
      "metadata": {
        "id": "KucxoFJhum0i"
      },
      "source": [
        "Next, we'll simply add paths to files we want to transcribe into the list and pass it to our model. Note that it will work for relatively short (<25 seconds) files. "
      ]
    },
    {
      "cell_type": "code",
      "metadata": {
        "id": "3QCpR_93u1hp"
      },
      "source": [
        "files = ['./an4/wav/an4_clstk/mgah/cen2-mgah-b.wav']\n",
        "for fname, transcription in zip(files, quartznet.transcribe(paths2audio_files=files)):\n",
        "  print(f\"Audio in {fname} was recognized as: {transcription}\")"
      ],
      "execution_count": null,
      "outputs": []
    },
    {
      "cell_type": "markdown",
      "metadata": {
        "id": "ppUm_kuavm_f"
      },
      "source": [
        "That was easy! But there are plenty of scenarios where you would want to fine-tune the model on your own data or even train from scratch. For example, this out-of-the box model will obviously not work for Spanish and would likely perform poorly for telephone audio. So if you have collected your own data, you certainly should attempt to fine-tune or train on it!"
      ]
    },
    {
      "cell_type": "markdown",
      "metadata": {
        "id": "ABUDaC5Js7AW"
      },
      "source": [
        "## Training from Scratch\n",
        "\n",
        "To train from scratch, you need to prepare your training data in the right format and specify your models architecture."
      ]
    },
    {
      "cell_type": "markdown",
      "metadata": {
        "id": "RdNyw1b_zgtm"
      },
      "source": [
        "### Creating Data Manifests\n",
        "\n",
        "The first thing we need to do now is to create manifests for our training and evaluation data, which will contain the metadata of our audio files. NeMo data sets take in a standardized manifest format where each line corresponds to one sample of audio, such that the number of lines in a manifest is equal to the number of samples that are represented by that manifest. A line must contain the path to an audio file, the corresponding transcript (or path to a transcript file), and the duration of the audio sample.\n",
        "\n",
        "Here's an example of what one line in a NeMo-compatible manifest might look like:\n",
        "```\n",
        "{\"audio_filepath\": \"path/to/audio.wav\", \"duration\": 3.45, \"text\": \"this is a nemo tutorial\"}\n",
        "```\n",
        "\n",
        "We can build our training and evaluation manifests using `an4/etc/an4_train.transcription` and `an4/etc/an4_test.transcription`, which have lines containing transcripts and their corresponding audio file IDs:\n",
        "```\n",
        "...\n",
        "<s> P I T T S B U R G H </s> (cen5-fash-b)\n",
        "<s> TWO SIX EIGHT FOUR FOUR ONE EIGHT </s> (cen7-fash-b)\n",
        "...\n",
        "```"
      ]
    },
    {
      "cell_type": "code",
      "metadata": {
        "id": "lVB1sG1GlRzz"
      },
      "source": [
        "# --- Building Manifest Files --- #\n",
        "import json\n",
        "\n",
        "# Function to build a manifest\n",
        "def build_manifest(transcripts_path, manifest_path, wav_path):\n",
        "    with open(transcripts_path, 'r') as fin:\n",
        "        with open(manifest_path, 'w') as fout:\n",
        "            for line in fin:\n",
        "                # Lines look like this:\n",
        "                # <s> transcript </s> (fileID)\n",
        "                transcript = line[: line.find('(')-1].lower()\n",
        "                transcript = transcript.replace('<s>', '').replace('</s>', '')\n",
        "                transcript = transcript.strip()\n",
        "\n",
        "                file_id = line[line.find('(')+1 : -2]  # e.g. \"cen4-fash-b\"\n",
        "                audio_path = os.path.join(\n",
        "                    data_dir, wav_path,\n",
        "                    file_id[file_id.find('-')+1 : file_id.rfind('-')],\n",
        "                    file_id + '.wav')\n",
        "\n",
        "                duration = librosa.core.get_duration(filename=audio_path)\n",
        "\n",
        "                # Write the metadata to the manifest\n",
        "                metadata = {\n",
        "                    \"audio_filepath\": audio_path,\n",
        "                    \"duration\": duration,\n",
        "                    \"text\": transcript\n",
        "                }\n",
        "                json.dump(metadata, fout)\n",
        "                fout.write('\\n')\n",
        "                \n",
        "# Building Manifests\n",
        "print(\"******\")\n",
        "train_transcripts = data_dir + '/an4/etc/an4_train.transcription'\n",
        "train_manifest = data_dir + '/an4/train_manifest.json'\n",
        "if not os.path.isfile(train_manifest):\n",
        "    build_manifest(train_transcripts, train_manifest, 'an4/wav/an4_clstk')\n",
        "    print(\"Training manifest created.\")\n",
        "\n",
        "test_transcripts = data_dir + '/an4/etc/an4_test.transcription'\n",
        "test_manifest = data_dir + '/an4/test_manifest.json'\n",
        "if not os.path.isfile(test_manifest):\n",
        "    build_manifest(test_transcripts, test_manifest, 'an4/wav/an4test_clstk')\n",
        "    print(\"Test manifest created.\")\n",
        "print(\"***Done***\")"
      ],
      "execution_count": null,
      "outputs": []
    },
    {
      "cell_type": "markdown",
      "metadata": {
        "id": "W2fShQzRzo-M"
      },
      "source": [
        "### Specifying Our Model with a YAML Config File\n",
        "\n",
        "For this tutorial, we'll build a *Jasper_4x1 model*, with `K=4` blocks of single (`R=1`) sub-blocks and a *greedy CTC decoder*, using the configuration found in `./configs/config.yaml`.\n",
        "\n",
        "If we open up this config file, we find model section which describes architecture of our model. A model contains an entry labeled `encoder`, with a field called `jasper` that contains a list with multiple entries. Each of the members in this list specifies one block in our model, and looks something like this:\n",
        "```\n",
        "- filters: 128\n",
        "  repeat: 1\n",
        "  kernel: [11]\n",
        "  stride: [2]\n",
        "  dilation: [1]\n",
        "  dropout: 0.2\n",
        "  residual: false\n",
        "  separable: true\n",
        "  se: true\n",
        "  se_context_size: -1\n",
        "```\n",
        "The first member of the list corresponds to the first block in the Jasper architecture diagram, which appears regardless of `K` and `R`.\n",
        "Next, we have four entries that correspond to the `K=4` blocks, and each has `repeat: 1` since we are using `R=1`.\n",
        "These are followed by two more entries for the blocks that appear at the end of our Jasper model before the CTC loss.\n",
        "\n",
        "There are also some entries at the top of the file that specify how we will handle training (`train_ds`) and validation (`validation_ds`) data.\n",
        "\n",
        "Using a YAML config such as this is helpful for getting a quick and human-readable overview of what your architecture looks like, and allows you to swap out model and run configurations easily without needing to change your code."
      ]
    },
    {
      "cell_type": "code",
      "metadata": {
        "id": "PXVKBniMlRz5"
      },
      "source": [
        "# --- Config Information ---#\n",
        "from ruamel.yaml import YAML\n",
        "config_path = './configs/config.yaml'\n",
        "\n",
        "yaml = YAML(typ='safe')\n",
        "with open(config_path) as f:\n",
        "    params = yaml.load(f)\n",
        "print(params)"
      ],
      "execution_count": null,
      "outputs": []
    },
    {
      "cell_type": "markdown",
      "metadata": {
        "id": "wUmq3p2Aw_5N"
      },
      "source": [
        "### Training with PyTorch Lightning\n",
        "\n",
        "NeMo models and modules can be used in any PyTorch code where torch.nn.Module is expected.\n",
        "\n",
        "However, NeMo's models are based on [PytorchLightning's](https://github.com/PyTorchLightning/pytorch-lightning) LightningModule and we recommend you use PytorchLightning for training and fine-tuning as it makes using mixed precision and distributed training very easy. So to start, let's create Trainer instance for training on GPU for 50 epochs"
      ]
    },
    {
      "cell_type": "code",
      "metadata": {
        "id": "GUfR6tAK0k2u"
      },
      "source": [
        "import pytorch_lightning as pl\n",
        "trainer = pl.Trainer(gpus=1, max_epochs=50)"
      ],
      "execution_count": null,
      "outputs": []
    },
    {
      "cell_type": "markdown",
      "metadata": {
        "id": "IEn2RyvgxxvO"
      },
      "source": [
        "Next, we instantiate and ASR model based on our ``config.yaml`` file from the previous section.\n",
        "Note that this is a stage during which we also tell the model where our training and validation manifests are."
      ]
    },
    {
      "cell_type": "code",
      "metadata": {
        "id": "Cbf0fsMK09lk"
      },
      "source": [
        "from omegaconf import DictConfig\n",
        "params['model']['train_ds']['manifest_filepath'] = train_manifest\n",
        "params['model']['validation_ds']['manifest_filepath'] = test_manifest\n",
        "first_asr_model = nemo_asr.models.EncDecCTCModel(cfg=DictConfig(params['model']), trainer=trainer)"
      ],
      "execution_count": null,
      "outputs": []
    },
    {
      "cell_type": "markdown",
      "metadata": {
        "id": "hWtzwL5qXTYq"
      },
      "source": [
        "With that, we can start training with just one line!"
      ]
    },
    {
      "cell_type": "code",
      "metadata": {
        "id": "inRJsnrz1psq"
      },
      "source": [
        "# Start training!!!\n",
        "trainer.fit(first_asr_model)"
      ],
      "execution_count": null,
      "outputs": []
    },
    {
      "cell_type": "markdown",
      "metadata": {
        "id": "jpYXX-GslR0E"
      },
      "source": [
        "There we go! We've put together a full training pipeline for the model and trained it for 50 epochs.\n",
        "\n",
        "If you'd like to save this model checkpoint for loading later (e.g. for fine-tuning, or for continuing training), you can simply call `first_asr_model.save_to(<checkpoint_path>)`. Then, to restore your weights, you can rebuild the model using the config (let's say you call it `first_asr_model_continued` this time) and call `first_asr_model_continued.restore_from(<checkpoint_path>)`.\n",
        "\n",
        "### After Training: Monitoring Progress and Changing Hyperparameters\n",
        "We can  now start Tensorboard to see how training went. Recall that WER stands for Word Error Rate and so the lower it is, the better."
      ]
    },
    {
      "cell_type": "code",
      "metadata": {
        "id": "n_0y3stSXDX_"
      },
      "source": [
        "try:\n",
        "  from google import colab\n",
        "  COLAB_ENV = True\n",
        "except (ImportError, ModuleNotFoundError):\n",
        "  COLAB_ENV = False\n",
        "\n",
        "# Load the TensorBoard notebook extension\n",
        "if COLAB_ENV:\n",
        "  %load_ext tensorboard\n",
        "  %tensorboard --logdir lightning_logs/\n",
        "else:\n",
        "  print(\"To use tensorboard, please use this notebook in a Google Colab environment.\")"
      ],
      "execution_count": null,
      "outputs": []
    },
    {
      "cell_type": "markdown",
      "metadata": {
        "id": "Z0h-BME7U8yb"
      },
      "source": [
        "We could improve this model by playing with hyperparameters. We can look at the current hyperparameters with the following:"
      ]
    },
    {
      "cell_type": "code",
      "metadata": {
        "id": "7kdQbpohXnEd"
      },
      "source": [
        "print(params['model']['optim'])"
      ],
      "execution_count": null,
      "outputs": []
    },
    {
      "cell_type": "markdown",
      "metadata": {
        "id": "sGZzRCvIW8kE"
      },
      "source": [
        "Let's say we wanted to change the learning rate. To do so, we can create a `new_opt` dict and set our desired learning rate, then call `<model>.setup_optimization()` with the new optimization parameters."
      ]
    },
    {
      "cell_type": "code",
      "metadata": {
        "id": "AbigFKUtYgvn"
      },
      "source": [
        "import copy\n",
        "new_opt = copy.deepcopy(params['model']['optim'])\n",
        "new_opt['lr'] = 0.001\n",
        "first_asr_model.setup_optimization(optim_config=DictConfig(new_opt))\n",
        "# And then you can invoke trainer.fit(first_asr_model)"
      ],
      "execution_count": null,
      "outputs": []
    },
    {
      "cell_type": "markdown",
      "metadata": {
        "id": "D5Kwg8Cz-aaO"
      },
      "source": [
        "## Inference\n",
        "\n",
        "Let's have a quick look at how one could run inference with NeMo's ASR model.\n",
        "\n",
        "First, ``EncDecCTCModel`` and its subclasses contain a handy ``transcribe`` method which can be used to simply obtain audio files' transcriptions. It also has batch_size argument to improve performance."
      ]
    },
    {
      "cell_type": "code",
      "metadata": {
        "id": "3FT0klSV268p"
      },
      "source": [
        "print(first_asr_model.transcribe(paths2audio_files=['./an4/wav/an4_clstk/mgah/cen2-mgah-b.wav',\n",
        "                                                    './an4/wav/an4_clstk/fmjd/cen7-fmjd-b.wav',\n",
        "                                                    './an4/wav/an4_clstk/fmjd/cen8-fmjd-b.wav',\n",
        "                                                    './an4/wav/an4_clstk/fkai/cen8-fkai-b.wav'],\n",
        "                                 batch_size=4))"
      ],
      "execution_count": null,
      "outputs": []
    },
    {
      "cell_type": "markdown",
      "metadata": {
        "id": "6FiCfLX0D7py"
      },
      "source": [
        "Below is an example of a simple inference loop in pure PyTorch. It also shows how one can compute Word Error Rate (WER) metric between predictions and references."
      ]
    },
    {
      "cell_type": "code",
      "metadata": {
        "id": "7mP4r1Gx_Ilt"
      },
      "source": [
        "# Bigger batch-size = bigger throughput\n",
        "params['model']['validation_ds']['batch_size'] = 16\n",
        "\n",
        "# Setup the test data loader and make sure the model is on GPU\n",
        "first_asr_model.setup_test_data(test_data_config=params['model']['validation_ds'])\n",
        "first_asr_model.cuda()\n",
        "\n",
        "# We will be computing Word Error Rate (WER) metric between our hypothesis and predictions.\n",
        "# WER is computed as numerator/denominator.\n",
        "# We'll gather all the test batches' numerators and denominators.\n",
        "wer_nums = []\n",
        "wer_denoms = []\n",
        "\n",
        "# Loop over all test batches.\n",
        "# Iterating over the model's `test_dataloader` will give us:\n",
        "# (audio_signal, audio_signal_length, transcript_tokens, transcript_length)\n",
        "# See the AudioToCharDataset for more details.\n",
        "for test_batch in first_asr_model.test_dataloader():\n",
        "        test_batch = [x.cuda() for x in test_batch]\n",
        "        targets = test_batch[2]\n",
        "        targets_lengths = test_batch[3]        \n",
        "        log_probs, encoded_len, greedy_predictions = first_asr_model(\n",
        "            input_signal=test_batch[0], input_signal_length=test_batch[1]\n",
        "        )\n",
        "        # Notice the model has a helper object to compute WER\n",
        "        first_asr_model._wer.update(greedy_predictions, targets, targets_lengths)\n",
        "        _, wer_num, wer_denom = first_asr_model._wer.compute()\n",
        "        wer_nums.append(wer_num.detach().cpu().numpy())\n",
        "        wer_denoms.append(wer_denom.detach().cpu().numpy())\n",
        "\n",
        "# We need to sum all numerators and denominators first. Then divide.\n",
        "print(f\"WER = {sum(wer_nums)/sum(wer_denoms)}\")"
      ],
      "execution_count": null,
      "outputs": []
    },
    {
      "cell_type": "markdown",
      "metadata": {
        "id": "0kM9kBNOCptf"
      },
      "source": [
        "This WER is not particularly impressive and could be significantly improved. You could train longer (try 100 epochs) to get a better number. Check out the next section on how to improve it further."
      ]
    },
    {
      "cell_type": "markdown",
      "metadata": {
        "id": "RBcJtg5ulR0H"
      },
      "source": [
        "## Model Improvements\n",
        "\n",
        "You already have all you need to create your own ASR model in NeMo, but there are a few more tricks that you can employ if you so desire. In this section, we'll briefly cover a few possibilities for improving an ASR model.\n",
        "\n",
        "### Data Augmentation\n",
        "\n",
        "There exist several ASR data augmentation methods that can increase the size of our training set.\n",
        "\n",
        "For example, we can perform augmentation on the spectrograms by zeroing out specific frequency segments (\"frequency masking\") or time segments (\"time masking\") as described by [SpecAugment](https://arxiv.org/abs/1904.08779), or zero out rectangles on the spectrogram as in [Cutout](https://arxiv.org/pdf/1708.04552.pdf). In NeMo, we can do all three of these by simply adding in a `SpectrogramAugmentation` neural module. (As of now, it does not perform the time warping from the SpecAugment paper.)\n",
        "\n",
        "Our toy model does not do spectrogram augmentation. But the real one we got from cloud does:"
      ]
    },
    {
      "cell_type": "code",
      "metadata": {
        "id": "9glGogaPlR0H"
      },
      "source": [
        "print(quartznet._cfg['spec_augment'])"
      ],
      "execution_count": null,
      "outputs": []
    },
    {
      "cell_type": "markdown",
      "metadata": {
        "id": "LdwdcA_a640R"
      },
      "source": [
        "If you want to enable SpecAugment in your model, make sure your .yaml config file contains 'model/spec_augment' section which looks like the one above."
      ]
    },
    {
      "cell_type": "markdown",
      "metadata": {
        "id": "2f142kIQc1Z2"
      },
      "source": [
        "### Transfer learning\n",
        "\n",
        "Transfer learning is an important machine learning technique that uses a model’s knowledge of one task to make it perform better on another. Fine-tuning is one of the techniques to perform transfer learning. It is an essential part of the recipe for many state-of-the-art results where a base model is first pretrained on a task with abundant training data and then fine-tuned on different tasks of interest where the training data is less abundant or even scarce.\n",
        "\n",
        "In ASR you might want to do fine-tuning in multiple scenarios, for example, when you want to improve your model's performance on a particular domain (medical, financial, etc.) or on accented speech. You can even transfer learn from one language to another! Check out [this paper](https://arxiv.org/abs/2005.04290) for examples.\n",
        "\n",
        "Transfer learning with NeMo is simple. Let's demonstrate how the model we got from the cloud could be fine-tuned on AN4 data. (NOTE: this is a toy example). And, while we are at it, we will change model's vocabulary, just to demonstrate how it's done."
      ]
    },
    {
      "cell_type": "code",
      "metadata": {
        "id": "hl320dsydWX0"
      },
      "source": [
        "# Check what kind of vocabulary/alphabet the model has right now\n",
        "print(quartznet.decoder.vocabulary)\n",
        "\n",
        "# Let's add \"!\" symbol there. Note that you can (and should!) change the vocabulary\n",
        "# entirely when fine-tuning using a different language.\n",
        "quartznet.change_vocabulary(\n",
        "    new_vocabulary=[\n",
        "        ' ', 'a', 'b', 'c', 'd', 'e', 'f', 'g', 'h', 'i', 'j', 'k', 'l', 'm', 'n',\n",
        "        'o', 'p', 'q', 'r', 's', 't', 'u', 'v', 'w', 'x', 'y', 'z', \"'\", \"!\"\n",
        "    ]\n",
        ")"
      ],
      "execution_count": null,
      "outputs": []
    },
    {
      "cell_type": "markdown",
      "metadata": {
        "id": "M7lvmiMSd3Aw"
      },
      "source": [
        "After this, our decoder has completely changed, but our encoder (which is where most of the weights are) remained intact. Let's fine tune-this model for 2 epochs on AN4 dataset. We will also use the smaller learning rate from ``new_opt` (see the \"After Training\" section)`."
      ]
    },
    {
      "cell_type": "code",
      "metadata": {
        "id": "_PZJIso-eDl-"
      },
      "source": [
        "# Use the smaller learning rate we set before\n",
        "quartznet.setup_optimization(optim_config=DictConfig(new_opt))\n",
        "\n",
        "# Point to the data we'll use for fine-tuning as the training set\n",
        "quartznet.setup_training_data(train_data_config=params['model']['train_ds'])\n",
        "\n",
        "# Point to the new validation data for fine-tuning\n",
        "quartznet.setup_validation_data(val_data_config=params['model']['validation_ds'])\n",
        "\n",
        "# And now we can create a PyTorch Lightning trainer and call `fit` again.\n",
        "trainer = pl.Trainer(gpus=[1], max_epochs=2)\n",
        "trainer.fit(quartznet)"
      ],
      "execution_count": null,
      "outputs": []
    },
    {
      "cell_type": "markdown",
      "metadata": {
        "id": "VURa1NavlR0U"
      },
      "source": [
        "### Fast Training\n",
        "\n",
        "Last but not least, we could simply speed up training our model! If you have the resources, you can speed up training by splitting the workload across multiple GPUs. Otherwise (or in addition), there's always mixed precision training, which allows you to increase your batch size.\n",
        "\n",
        "You can use [PyTorch Lightning's Trainer object](https://pytorch-lightning.readthedocs.io/en/latest/trainer.html) to handle mixed-precision and distributed training for you. Below are some examples of flags you would pass to the `Trainer` to use these features:\n",
        "\n",
        "```python\n",
        "# Mixed precision:\n",
        "trainer = pl.Trainer(amp_level='O1', precision=16)\n",
        "\n",
        "# Trainer with a distributed backend:\n",
        "trainer = pl.Trainer(gpus=2, num_nodes=2, accelerator='ddp')\n",
        "\n",
        "# Of course, you can combine these flags as well.\n",
        "```\n",
        "\n",
        "Finally, have a look at [example scripts in NeMo repository](https://github.com/NVIDIA/NeMo/blob/main/examples/asr/speech_to_text.py) which can handle mixed precision and distributed training using command-line arguments."
      ]
    },
    {
      "cell_type": "markdown",
      "metadata": {
        "id": "d1ym8QT3jQnj"
      },
      "source": [
        "### Deployment\n",
        "\n",
        "Let's get back to our pre-trained model and see how easy it can be exported to an ONNX file\n",
        "in order to run it in an inference engine like TensorRT or ONNXRuntime.\n",
        "If you don't have one, let's install it:"
      ]
    },
    {
      "cell_type": "code",
      "metadata": {
        "id": "I4WRcmakjQnj"
      },
      "source": [
        "!mkdir ort\n",
        "!cd ort\n",
        "!git clone --depth 1 --branch v1.5.1 https://github.com/microsoft/onnxruntime.git .\n",
        "!./build.sh --skip_tests --config Release --build_shared_lib --parallel --use_cuda --cuda_home /usr/local/cuda --cudnn_home /usr/lib/x86_64-linux-gnu --build_wheel\n",
        "!pip install ./build/Linux/Release/dist/onnxruntime_gpu-1.5.1-cp37-cp37m-linux_x86_64.whl\n",
        "!cd .."
      ],
      "execution_count": null,
      "outputs": []
    },
    {
      "cell_type": "markdown",
      "metadata": {
        "id": "F9yO1BEbjQnm"
      },
      "source": [
        "Then run"
      ]
    },
    {
      "cell_type": "code",
      "metadata": {
        "id": "HZnyWxPyjQnm"
      },
      "source": [
        "import json\n",
        "import os\n",
        "import tempfile\n",
        "import onnxruntime\n",
        "import torch\n",
        "\n",
        "import numpy as np\n",
        "import nemo.collections.asr as nemo_asr\n",
        "from nemo.collections.asr.data.audio_to_text import AudioToCharDataset\n",
        "from nemo.collections.asr.metrics.wer import WER\n",
        "\n",
        "def to_numpy(tensor):\n",
        "    return tensor.detach().cpu().numpy() if tensor.requires_grad else tensor.cpu().numpy()\n",
        "\n",
        "def setup_transcribe_dataloader(cfg, vocabulary):\n",
        "    config = {\n",
        "        'manifest_filepath': os.path.join(cfg['temp_dir'], 'manifest.json'),\n",
        "        'sample_rate': 16000,\n",
        "        'labels': vocabulary,\n",
        "        'batch_size': min(cfg['batch_size'], len(cfg['paths2audio_files'])),\n",
        "        'trim_silence': True,\n",
        "        'shuffle': False,\n",
        "    }\n",
        "    dataset = AudioToCharDataset(\n",
        "        manifest_filepath=config['manifest_filepath'],\n",
        "        labels=config['labels'],\n",
        "        sample_rate=config['sample_rate'],\n",
        "        int_values=config.get('int_values', False),\n",
        "        augmentor=None,\n",
        "        max_duration=config.get('max_duration', None),\n",
        "        min_duration=config.get('min_duration', None),\n",
        "        max_utts=config.get('max_utts', 0),\n",
        "        blank_index=config.get('blank_index', -1),\n",
        "        unk_index=config.get('unk_index', -1),\n",
        "        normalize=config.get('normalize_transcripts', False),\n",
        "        trim=config.get('trim_silence', True),\n",
        "        load_audio=config.get('load_audio', True),\n",
        "        parser=config.get('parser', 'en'),\n",
        "        add_misc=config.get('add_misc', False),\n",
        "    )\n",
        "    return torch.utils.data.DataLoader(\n",
        "        dataset=dataset,\n",
        "        batch_size=config['batch_size'],\n",
        "        collate_fn=dataset.collate_fn,\n",
        "        drop_last=config.get('drop_last', False),\n",
        "        shuffle=False,\n",
        "        num_workers=config.get('num_workers', 0),\n",
        "        pin_memory=config.get('pin_memory', False),\n",
        "    )\n",
        "\n",
        "quartznet = nemo_asr.models.EncDecCTCModel.from_pretrained(model_name=\"QuartzNet15x5Base-En\")\n",
        "\n",
        "quartznet.export('qn.onnx')\n",
        "\n",
        "ort_session = onnxruntime.InferenceSession('qn.onnx')\n",
        "\n",
        "with tempfile.TemporaryDirectory() as tmpdir:\n",
        "    with open(os.path.join(tmpdir, 'manifest.json'), 'w') as fp:\n",
        "        for audio_file in files:\n",
        "            entry = {'audio_filepath': audio_file, 'duration': 100000, 'text': 'nothing'}\n",
        "            fp.write(json.dumps(entry) + '\\n')\n",
        "\n",
        "    config = {'paths2audio_files': files, 'batch_size': 4, 'temp_dir': tmpdir}\n",
        "    temporary_datalayer = setup_transcribe_dataloader(config, quartznet.decoder.vocabulary)\n",
        "    for test_batch in temporary_datalayer:\n",
        "        processed_signal, processed_signal_len = quartznet.preprocessor(\n",
        "            input_signal=test_batch[0].to(quartznet.device), length=test_batch[1].to(quartznet.device)\n",
        "        )\n",
        "        ort_inputs = {ort_session.get_inputs()[0].name: to_numpy(processed_signal),}\n",
        "        ologits = ort_session.run(None, ort_inputs)\n",
        "        alogits = np.asarray(ologits)\n",
        "        logits = torch.from_numpy(alogits[0])\n",
        "        greedy_predictions = logits.argmax(dim=-1, keepdim=False)\n",
        "        wer = WER(vocabulary=quartznet.decoder.vocabulary, batch_dim_index=0, use_cer=False, ctc_decode=True)\n",
        "        hypotheses = wer.ctc_decoder_predictions_tensor(greedy_predictions)\n",
        "        print(hypotheses)\n",
        "        break\n"
      ],
      "execution_count": null,
      "outputs": []
    },
    {
      "cell_type": "markdown",
      "metadata": {
        "id": "wteGqroafWg1"
      },
      "source": [
        "## Under the Hood\n",
        "\n",
        "NeMo is open-source and we do all our model development in the open, so you can inspect our code if you wish.\n",
        "\n",
        "In particular, ``nemo_asr.model.EncDecCTCModel`` is an encoder-decoder model which is constructed using several ``Neural Modules`` taken from ``nemo_asr.modules.`` Here is what its forward pass looks like:\n",
        "```python\n",
        "def forward(self, input_signal, input_signal_length):\n",
        "    processed_signal, processed_signal_len = self.preprocessor(\n",
        "        input_signal=input_signal, length=input_signal_length,\n",
        "    )\n",
        "    # Spec augment is not applied during evaluation/testing\n",
        "    if self.spec_augmentation is not None and self.training:\n",
        "        processed_signal = self.spec_augmentation(input_spec=processed_signal)\n",
        "    encoded, encoded_len = self.encoder(audio_signal=processed_signal, length=processed_signal_len)\n",
        "    log_probs = self.decoder(encoder_output=encoded)\n",
        "    greedy_predictions = log_probs.argmax(dim=-1, keepdim=False)\n",
        "    return log_probs, encoded_len, greedy_predictions\n",
        "```\n",
        "Here:\n",
        "\n",
        "* ``self.preprocessor`` is an instance of ``nemo_asr.modules.AudioToMelSpectrogramPreprocessor``, which is a neural module that takes audio signal and converts it into a Mel-Spectrogram\n",
        "* ``self.spec_augmentation`` - is a neural module of type ```nemo_asr.modules.SpectrogramAugmentation``, which implements data augmentation. \n",
        "* ``self.encoder`` - is a convolutional Jasper/QuartzNet-like encoder of type ``nemo_asr.modules.ConvASREncoder``\n",
        "* ``self.decoder`` - is a ``nemo_asr.modules.ConvASRDecoder`` which simply projects into the target alphabet (vocabulary).\n",
        "\n",
        "Also, ``EncDecCTCModel`` uses the audio dataset class ``nemo_asr.data.AudioToCharDataset`` and CTC loss implemented in ``nemo_asr.losses.CTCLoss``.\n",
        "\n",
        "You can use these and other neural modules (or create new ones yourself!) to construct new ASR models."
      ]
    },
    {
      "cell_type": "markdown",
      "metadata": {
        "id": "smzlvbhelR0U"
      },
      "source": [
        "# Further Reading/Watching:\n",
        "\n",
        "That's all for now! If you'd like to learn more about the topics covered in this tutorial, here are some resources that may interest you:\n",
        "- [Stanford Lecture on ASR](https://www.youtube.com/watch?v=3MjIkWxXigM)\n",
        "- [\"An Intuitive Explanation of Connectionist Temporal Classification\"](https://towardsdatascience.com/intuitively-understanding-connectionist-temporal-classification-3797e43a86c)\n",
        "- [Explanation of CTC with Prefix Beam Search](https://medium.com/corti-ai/ctc-networks-and-language-models-prefix-beam-search-explained-c11d1ee23306)\n",
        "- [Listen Attend and Spell Paper (seq2seq ASR model)](https://arxiv.org/abs/1508.01211)\n",
        "- [Explanation of the mel spectrogram in more depth](https://towardsdatascience.com/getting-to-know-the-mel-spectrogram-31bca3e2d9d0)\n",
        "- [Jasper Paper](https://arxiv.org/abs/1904.03288)\n",
        "- [QuartzNet paper](https://arxiv.org/abs/1910.10261)\n",
        "- [SpecAugment Paper](https://arxiv.org/abs/1904.08779)\n",
        "- [Explanation and visualization of SpecAugment](https://towardsdatascience.com/state-of-the-art-audio-data-augmentation-with-google-brains-specaugment-and-pytorch-d3d1a3ce291e)\n",
        "- [Cutout Paper](https://arxiv.org/pdf/1708.04552.pdf)\n",
        "- [Transfer Learning Blogpost](https://developer.nvidia.com/blog/jump-start-training-for-speech-recognition-models-with-nemo/)"
      ]
    },
    {
      "cell_type": "code",
      "metadata": {
        "id": "V3ERGX86lR0V"
      },
      "source": [
        ""
      ],
      "execution_count": null,
      "outputs": []
    }
  ]
}<|MERGE_RESOLUTION|>--- conflicted
+++ resolved
@@ -1,42 +1,4 @@
 {
-<<<<<<< HEAD
-  "nbformat": 4,
-  "nbformat_minor": 0,
-  "metadata": {
-    "accelerator": "GPU",
-    "colab": {
-      "name": "01_ASR_with_NeMo.ipynb",
-      "provenance": [],
-      "collapsed_sections": [],
-      "toc_visible": true
-    },
-    "kernelspec": {
-      "display_name": "Python 3",
-      "language": "python",
-      "name": "python3"
-    },
-    "language_info": {
-      "codemirror_mode": {
-        "name": "ipython",
-        "version": 3
-      },
-      "file_extension": ".py",
-      "mimetype": "text/x-python",
-      "name": "python",
-      "nbconvert_exporter": "python",
-      "pygments_lexer": "ipython3",
-      "version": "3.6.9"
-    },
-    "pycharm": {
-      "stem_cell": {
-        "cell_type": "raw",
-        "metadata": {
-          "collapsed": false
-        },
-        "source": []
-      }
-    }
-=======
  "cells": [
   {
    "cell_type": "code",
@@ -1249,7 +1211,6 @@
    "nbconvert_exporter": "python",
    "pygments_lexer": "ipython3",
    "version": "3.6.9"
->>>>>>> 7cf401b1
   },
   "cells": [
     {
