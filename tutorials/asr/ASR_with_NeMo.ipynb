--- conflicted
+++ resolved
@@ -820,11 +820,7 @@
                 "            input_signal=test_batch[0], input_signal_length=test_batch[1]\n",
                 "        )\n",
                 "        # Notice the model has a helper object to compute WER\n",
-<<<<<<< HEAD
-                "        first_asr_model.wer.update(greedy_predictions, targets, targets_lengths)\n",
-=======
                 "        first_asr_model.wer.update(predictions=greedy_predictions, predictions_lengths=None, targets=targets, targets_lengths=targets_lengths)\n",
->>>>>>> 5a32bae4
                 "        _, wer_num, wer_denom = first_asr_model.wer.compute()\n",
                 "        first_asr_model.wer.reset()\n",
                 "        wer_nums.append(wer_num.detach().cpu().numpy())\n",
