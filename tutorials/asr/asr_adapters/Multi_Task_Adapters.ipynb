{
 "cells": [
  {
   "cell_type": "code",
   "execution_count": null,
   "id": "b0373c4a-e565-4e8f-a87f-aae932d3aeed",
   "metadata": {
    "id": "b0373c4a-e565-4e8f-a87f-aae932d3aeed"
   },
   "outputs": [],
   "source": [
    "\"\"\"\n",
    "You can run either this notebook locally (if you have all the dependencies and a GPU) or on Google Colab.\n",
    "\n",
    "Instructions for setting up Colab are as follows:\n",
    "1. Open a new Python 3 notebook.\n",
    "2. Import this notebook from GitHub (File -> Upload Notebook -> \"GitHub\" tab -> copy/paste GitHub URL)\n",
    "3. Connect to an instance with a GPU (Runtime -> Change runtime type -> select \"GPU\" for hardware accelerator)\n",
    "4. Run this cell to set up dependencies.\n",
    "5. Restart the runtime (Runtime -> Restart Runtime) for any upgraded packages to take effect\n",
    "\n",
    "\n",
    "NOTE: User is responsible for checking the content of datasets and the applicable licenses and determining if suitable for the intended use.\n",
    "\"\"\"\n",
    "# If you're using Google Colab and not running locally, run this cell.\n",
    "import os\n",
    "\n",
    "# Install dependencies\n",
    "!pip install wget\n",
    "!apt-get install sox libsndfile1 ffmpeg\n",
    "!pip install text-unidecode\n",
    "!pip install matplotlib>=3.3.2\n",
    "\n",
    "## Install NeMo\n",
    "BRANCH = 'main'\n",
    "!python -m pip install \"nemo_toolkit[asr] @ git+https://github.com/NVIDIA/NeMo.git@$BRANCH\""
   ]
  },
  {
   "cell_type": "markdown",
   "id": "6c021f07-0576-491d-b73c-6c65c8501351",
   "metadata": {
    "id": "6c021f07-0576-491d-b73c-6c65c8501351"
   },
   "source": [
    "# Multi Task Adaptation with Adapters\n",
    "\n",
    "\n",
    "In earlier tutorials, we utilized a specific model for one task - for example, an ASR model (CTC, RNN-T etc) for the singular task of Speech Recognition. This is very useful if we want to specialize one task per model, but it can be expensive to deploy a fleet of models for each task, and learn routers to pass user tasks to correct models.\n",
    "\n",
    "We now support Multi Task models in NeMo, such that a single model can perform multiple tasks such as speech recognition, speech translation, voice activity detection, and more in the future. With one model supporting multiple tasks, we can simplify the task of deploying models and also hope to leverage individual tasks to improve each other (for example: you do need strong speech recognition first before you start doing translation).\n",
    "\n",
    "---\n",
    "\n",
    "Multi Task (Canary) models are highly capable large neural networks capable of things like speech recognition, X to English and English to X translation and able to select whether to transcribe speech with punctuation and capitalization. These huge models are trained on several thousand hours of speech and text data, making it challenging to adapt to new datasets.\n",
    "\n",
    "In the previous tutorial for [ASR Adapters](https://github.com/NVIDIA/NeMo/blob/main/tutorials/asr/asr_adapters/ASR_with_Adapters.ipynb), we used small adapter modules to tune a large ASR model on a small amount of data. In this tutorial, we will adapt a [Nvidia Canary](https://huggingface.co/nvidia/canary-1b) model onto a small amount of speech data for both Automatic Speech Recognition (ASR) and Automatic Speech Translation (AST).\n",
    "\n",
    "In this tutorial, we will also demonstrate a simple way of creating custom Data Modules from PyTorch Lightning to design custom datasets and data loaders for the highly flexible Multi Task Models in NeMo ASR. This offers users more flexibility in designing new tasks, and finetuning the models on small amounts of data."
   ]
  },
  {
   "cell_type": "markdown",
   "id": "cbe2f8eb-204f-4d90-bb0a-a49d994f1ed7",
   "metadata": {
    "id": "cbe2f8eb-204f-4d90-bb0a-a49d994f1ed7"
   },
   "source": [
    "----\n",
    "\n",
    "First, lets instantiate the [Canary](https://huggingface.co/nvidia/canary-1b) model"
   ]
  },
  {
   "cell_type": "code",
   "execution_count": null,
   "id": "46c3e5c1-b4f2-4f84-89d6-c77bbe7ebe4f",
   "metadata": {
    "id": "46c3e5c1-b4f2-4f84-89d6-c77bbe7ebe4f"
   },
   "outputs": [],
   "source": [
    "import os\n",
    "import json\n",
    "\n",
    "import nemo.collections.asr as nemo_asr"
   ]
  },
  {
   "cell_type": "code",
   "execution_count": null,
   "id": "48b9677b-b1d9-4361-becf-ee84fe8d53ca",
   "metadata": {
    "id": "48b9677b-b1d9-4361-becf-ee84fe8d53ca"
   },
   "outputs": [],
   "source": [
    "model = nemo_asr.models.ASRModel.from_pretrained(\"nvidia/canary-1b\")"
   ]
  },
  {
   "cell_type": "markdown",
   "id": "6c0c87c9-5290-4634-9338-818f181c936a",
   "metadata": {
    "id": "6c0c87c9-5290-4634-9338-818f181c936a"
   },
   "source": [
    "# Enable Adapter Support in Model\n",
    "\n",
    "New in NeMo 2.0, we now have a simple utility function to convert the model into one that supports adapters, called `replace_adapter_compatible_modules()`.\n",
    "\n",
    "This will go through the full model and check modules if they support adapters, and then enable that ability. Once used, you can freely use adapter methods."
   ]
  },
  {
   "cell_type": "code",
   "execution_count": null,
   "id": "bfd72316-630b-43c3-9a02-65bb2dabe624",
   "metadata": {
    "id": "bfd72316-630b-43c3-9a02-65bb2dabe624",
    "scrolled": true
   },
   "outputs": [],
   "source": [
    "model.replace_adapter_compatible_modules()"
   ]
  },
  {
   "cell_type": "markdown",
   "id": "30505bd5-323f-4e90-a941-d0de3f6e55e3",
   "metadata": {
    "id": "30505bd5-323f-4e90-a941-d0de3f6e55e3"
   },
   "source": [
    "## Check Which Targets Are Supported For This Model\n",
    "\n",
    "Now that the model has enabled adapter support, lets take a look at which of its modules support adapter modules to be attached to them.\n",
    "\n",
    "**Note**\n",
    "Below, you might see an adapter module with no name `''` - this corresponds to the \"default\" model target if the target isn't specified. Users can chose to simply skip the module name when adding an adapter, and the model will by default add adapters to the encoder module."
   ]
  },
  {
   "cell_type": "code",
   "execution_count": null,
   "id": "13bcf42e-d33a-4364-8d0f-ab59a26ffa7c",
   "metadata": {
    "id": "13bcf42e-d33a-4364-8d0f-ab59a26ffa7c"
   },
   "outputs": [],
   "source": [
    "model.adapter_module_names"
   ]
  },
  {
   "cell_type": "markdown",
   "id": "67324f6a-ffff-47a7-9ee5-dc93819f6ffd",
   "metadata": {
    "id": "67324f6a-ffff-47a7-9ee5-dc93819f6ffd"
   },
   "source": [
    "## Prepare the Adapter\n",
    "\n",
    "Now that we know which modules are supported, lets create a simple adapter module for the encoder and decoder modules."
   ]
  },
  {
   "cell_type": "code",
   "execution_count": null,
   "id": "65ec3b2b-3f84-43ed-8a90-085aee383ea6",
   "metadata": {
    "id": "65ec3b2b-3f84-43ed-8a90-085aee383ea6"
   },
   "outputs": [],
   "source": [
    "from nemo.collections.common.parts import LinearAdapterConfig"
   ]
  },
  {
   "cell_type": "code",
   "execution_count": null,
   "id": "47aab832-bfec-4cca-b4ee-868ea1af9869",
   "metadata": {
    "id": "47aab832-bfec-4cca-b4ee-868ea1af9869"
   },
   "outputs": [],
   "source": [
    "input_dim = model.cfg.encoder.d_model\n",
    "adapter_dim = 8"
   ]
  },
  {
   "cell_type": "code",
   "execution_count": null,
   "id": "cd519281-ad45-4719-9ad6-561e6192717f",
   "metadata": {
    "id": "cd519281-ad45-4719-9ad6-561e6192717f"
   },
   "outputs": [],
   "source": [
    "enc_adapter_cfg = LinearAdapterConfig(in_features=input_dim, dim=adapter_dim)\n",
    "dec_adapter_cfg = LinearAdapterConfig(in_features=input_dim, dim=adapter_dim)"
   ]
  },
  {
   "cell_type": "markdown",
   "id": "f147fc89-ab93-4454-ad6b-909288a452a2",
   "metadata": {
    "id": "f147fc89-ab93-4454-ad6b-909288a452a2"
   },
   "source": [
    "## Add Adapter Modules\n",
    "\n",
    "Now that we have the adapter configs prepared, lets add them to the model !\n",
    "\n",
    "We provide the target module by using `target:adapter_name` when calling `add_adapter()` - this tells the model to setup an adapter called `adapter_name` to the module denoted by `target` with the config `cfg`."
   ]
  },
  {
   "cell_type": "code",
   "execution_count": null,
   "id": "a23256ce-bc09-4fb0-8c3b-214519b8774b",
   "metadata": {
    "id": "a23256ce-bc09-4fb0-8c3b-214519b8774b"
   },
   "outputs": [],
   "source": [
    "model.add_adapter(name=\"encoder:enc\", cfg=enc_adapter_cfg)\n",
    "model.add_adapter(name=\"transf_decoder:dec\", cfg=dec_adapter_cfg)\n",
    "\n",
    "print(\"Added adapters!\")"
   ]
  },
  {
   "cell_type": "markdown",
   "id": "2dbe9b7b-9a3d-4504-a652-1d90701cbbf8",
   "metadata": {
    "id": "2dbe9b7b-9a3d-4504-a652-1d90701cbbf8"
   },
   "source": [
    "## Freeze Original Module Parameters and Unfreeze Adapter Weights Only\n",
    "\n",
    "When tuning adapters, we usually freeze the entire base model and only tune the adapters. This prevents the need for large amounts of data, preserves a lot of memory (since the full model doesnt need backward pass, only the adapters) and makes it easier to adapt huge models."
   ]
  },
  {
   "cell_type": "code",
   "execution_count": null,
   "id": "2f8162dd-0373-4e65-aa8a-f458a1633578",
   "metadata": {
    "id": "2f8162dd-0373-4e65-aa8a-f458a1633578",
    "scrolled": true
   },
   "outputs": [],
   "source": [
    "model.freeze()\n",
    "model.unfreeze_enabled_adapters()"
   ]
  },
  {
   "cell_type": "markdown",
   "id": "0b3795a4-fcfe-49ee-a76f-1cb77d99ace1",
   "metadata": {
    "id": "0b3795a4-fcfe-49ee-a76f-1cb77d99ace1"
   },
   "source": [
    "----\n",
    "\n",
    "Lets make sure that the number of trainable parameters is a lot smaller (< 1 M) than the total number of params (1 B)."
   ]
  },
  {
   "cell_type": "code",
   "execution_count": null,
   "id": "58453f40-d72d-4f9b-a427-3fb63787f3d6",
   "metadata": {
    "id": "58453f40-d72d-4f9b-a427-3fb63787f3d6"
   },
   "outputs": [],
   "source": [
    "model.summarize()"
   ]
  },
  {
   "cell_type": "markdown",
   "id": "aa713f4a-ec16-4e2a-aeb3-ac7c4090f20f",
   "metadata": {
    "id": "aa713f4a-ec16-4e2a-aeb3-ac7c4090f20f"
   },
   "source": [
    "## Check Enabled Adapters\n",
    "\n",
    "Here, we check that the adapters that we named above (`enc` and `dec`) are both setup and enabled."
   ]
  },
  {
   "cell_type": "code",
   "execution_count": null,
   "id": "d69f09d9-411e-420e-8f17-c86391e88fc3",
   "metadata": {
    "id": "d69f09d9-411e-420e-8f17-c86391e88fc3"
   },
   "outputs": [],
   "source": [
    "model.get_enabled_adapters()"
   ]
  },
  {
   "cell_type": "markdown",
   "id": "f_XpTJx9hQXy",
   "metadata": {
    "id": "f_XpTJx9hQXy"
   },
   "source": [
    "# Customizing Multi Task Models\n",
    "\n",
    "In the following section, we will take a deeper look into what are the components that compose a Multi Task Model and how users can override each of these parts to create their own customizable multi task models.\n",
    "\n",
    "---\n",
    "\n",
    "In this tutorial, we will only see the internal components such as the prompt format and dataset construction, but not change them.\n",
    "\n",
    "In a following tutorial, we will show how to add an additional task to a pre-trained Multi Task Model using a pre-trained model as a starting point."
   ]
  },
  {
   "cell_type": "markdown",
   "id": "6f0beb8c-7b12-4169-a3f7-1639bdaf6160",
   "metadata": {
    "id": "6f0beb8c-7b12-4169-a3f7-1639bdaf6160"
   },
   "source": [
    "# Prompt Handling for Multi Task Models\n",
    "Nvidia Canary is our first model that is a Multi Task Model.\n",
    "\n",
    "Multi Task models utilize a prompt format, similar to those used in Large Language Models, in order to denote to the model which task is to be performed, which langauge is being spoken and what language should the output transcript be in, whether to provide punctuation and capitalization or not, and so much more in the future !\n",
    "\n",
    "Lets take a look at the model's `prompt` for the Canary model that we have created -"
   ]
  },
  {
   "cell_type": "code",
   "execution_count": null,
   "id": "56a78cd0-afaf-4272-898f-d9e13ba871d3",
   "metadata": {
    "id": "56a78cd0-afaf-4272-898f-d9e13ba871d3"
   },
   "outputs": [],
   "source": [
    "model.prompt_format"
   ]
  },
  {
   "cell_type": "markdown",
   "id": "9cbaf28a-1f10-4da3-a3ed-53b2239baa49",
   "metadata": {
    "id": "9cbaf28a-1f10-4da3-a3ed-53b2239baa49"
   },
   "source": [
    "----\n",
    "\n",
    "This gives us the prompt format functions name, which we will see below points to a prompt format function that reads in manifest items and maps it to the template."
   ]
  },
  {
   "cell_type": "markdown",
   "id": "087d1f60-3679-4593-840f-8d0fbd8a0e3e",
   "metadata": {
    "id": "087d1f60-3679-4593-840f-8d0fbd8a0e3e"
   },
   "source": [
    "## Reuse / Register a Prompt Format Function\n",
    "\n",
    "When we print `model.prompt_format` it writes `canary` which is one of the registered prompt templates available in NeMo ASR.\n",
    "For simplicity's sake, we will continue to use the same prompt format for this tutorial. However, we enable users to define their own prompt formats and register them as needed.\n",
    "\n",
    "Let's see what the `canary` prompt format looks like:"
   ]
  },
  {
   "cell_type": "code",
   "execution_count": null,
   "id": "c202abaf-63ca-4475-a2bb-3b487be8e375",
   "metadata": {
    "id": "c202abaf-63ca-4475-a2bb-3b487be8e375"
   },
   "outputs": [],
   "source": [
    "from nemo.collections.common.prompts.fn import get_prompt_format_fn, registered_prompt_format_fn"
   ]
  },
  {
   "cell_type": "code",
   "execution_count": null,
   "id": "07c56dc3-fe42-49fc-936c-770ec17a29ac",
   "metadata": {
    "id": "07c56dc3-fe42-49fc-936c-770ec17a29ac",
    "scrolled": true
   },
   "outputs": [],
   "source": [
    "canary_prompt_format_fn = get_prompt_format_fn(\"canary\")\n",
    "canary_prompt_format_fn?"
   ]
  },
  {
   "cell_type": "markdown",
   "id": "1170b57c-f4c7-432f-91bb-1dbf73063d60",
   "metadata": {
    "id": "1170b57c-f4c7-432f-91bb-1dbf73063d60"
   },
   "source": [
    "### Registering a New Prompt Format Function"
   ]
  },
  {
   "cell_type": "markdown",
   "id": "d11a8a05-6ba7-41f3-97ab-43453a59c860",
   "metadata": {
    "id": "d11a8a05-6ba7-41f3-97ab-43453a59c860"
   },
   "source": [
    "Just to show that this is user-configurable, we show how to register a dummy prompt format below:"
   ]
  },
  {
   "cell_type": "code",
   "execution_count": null,
   "id": "f77378ff-d5de-4b86-bfaf-e62b51c7f9ce",
   "metadata": {
    "id": "f77378ff-d5de-4b86-bfaf-e62b51c7f9ce"
   },
   "outputs": [],
   "source": [
    "@registered_prompt_format_fn\n",
<<<<<<< HEAD
    "def canary2(cuts, tokenizer, inference: bool):\n",
=======
    "def canary_custom(cuts, tokenizer, inference: bool):\n",
>>>>>>> b1f5aa3a
    "    \"\"\" Users can implement this as needed \"\"\"\n",
    "    raise NotImplementedError()\n",
    "\n",
    "print(\"Registered prompt\")"
   ]
  },
  {
   "cell_type": "code",
   "execution_count": null,
   "id": "cb02f068-8fee-46e1-8096-910062668173",
   "metadata": {
    "id": "cb02f068-8fee-46e1-8096-910062668173"
   },
   "outputs": [],
   "source": [
<<<<<<< HEAD
    "temp = get_prompt_format_fn('canary2')\n",
=======
    "temp = get_prompt_format_fn('canary_custom')\n",
>>>>>>> b1f5aa3a
    "temp.__name__"
   ]
  },
  {
   "cell_type": "markdown",
   "id": "f14aa85b-71cb-4813-837b-b28a384685dc",
   "metadata": {
    "id": "f14aa85b-71cb-4813-837b-b28a384685dc"
   },
   "source": [
    "## Create / Reuse a Prompt Format\n",
    "\n",
    "Canary Multi Task Model comes with a pre-defined prompt template, so we need to provide it data in a format that can be handled by that prompt format class.\n",
    "\n",
    "A `PromptFormatter` is a special class that defines the dialog template of the order of turns that occur in a model's prompt. For example, in Language Models, we normally may begin with either a `System` or `User` turn, followed by an `Assistant` turn which produces an output from the model. Similarly in Multi Task models, we enable support for such a usage pattern.\n",
    "\n",
    "Do note: Current generation of Canary models are not trained to operate on multi turn conversations, however future variants of Multi Task models may support such usage."
   ]
  },
  {
   "cell_type": "code",
   "execution_count": null,
   "id": "35530cad-84d7-422b-82c5-1bda5c1a4497",
   "metadata": {
    "id": "35530cad-84d7-422b-82c5-1bda5c1a4497",
    "scrolled": true
   },
   "outputs": [],
   "source": [
    "# Let's review the actual prompt formatter clas docs\n",
    "model.prompt?"
   ]
  },
  {
   "cell_type": "code",
   "execution_count": null,
   "id": "0cd0c0d1-da8a-4de6-9efc-86a7dd3ed660",
   "metadata": {
    "id": "0cd0c0d1-da8a-4de6-9efc-86a7dd3ed660"
   },
   "outputs": [],
   "source": [
    "# Let's see the actual template of this prompt formatter\n",
    "model.prompt.TEMPLATE"
   ]
  },
  {
   "cell_type": "markdown",
   "id": "72956a2f-f051-42d2-9e08-47e954d88e5c",
   "metadata": {
    "id": "72956a2f-f051-42d2-9e08-47e954d88e5c"
   },
   "source": [
    "---\n",
    "\n",
    "We see that the template contains two turns - `user` and `assistant`.\n",
    "\n",
    "User template looks as follows: `<|startoftranscript|>|source_lang||task||target_lang||pnc|`\n",
    "During execution, we remove the `|` in order to fill in the actual value of the slots provided by the the data loader.\n",
    "\n",
    "User holds the following allowed slots -\n",
    "* `source_lang`\n",
    "* `target_lang`\n",
    "* `task`\n",
    "* `pnc`\n",
    "\n",
    "Similarly, for Assistant template : `|text|<|endoftext|>`\n",
    "\n",
    "Assistant holds the following allowed slots -\n",
    "* `text`"
   ]
  },
  {
   "cell_type": "markdown",
   "id": "540c04af-34d1-4b46-b935-40b16f54ca03",
   "metadata": {
    "id": "540c04af-34d1-4b46-b935-40b16f54ca03"
   },
   "source": [
    "### Creating and Using a Custom Prompt Formatter\n",
    "\n",
    "While we provide a pre-trained model with a pre-defined prompt format, we also enable users to create their own PromptFormatter subclass and change it as needed.\n",
    "\n",
    "Below, we show a simple modification to the model's PromptFormatter and show how to change it."
   ]
  },
  {
   "cell_type": "code",
   "execution_count": null,
   "id": "0adb576c-df58-4b66-b8fa-8e653da6fead",
   "metadata": {
    "id": "0adb576c-df58-4b66-b8fa-8e653da6fead"
   },
   "outputs": [],
   "source": [
    "# Create a new prompt formatter using the original CanaryPromptFormatter class as baseclass\n",
    "class CanaryPromptFormatterV2(model.prompt.__class__):\n",
    "\n",
    "    # make sure to provide a new name\n",
<<<<<<< HEAD
    "    NAME: str = \"canary2\"\n",
=======
    "    NAME: str = \"canary_custom\"\n",
>>>>>>> b1f5aa3a
    "\n",
    "    # Make any changes as necessary.\n",
    "    # For this demonstration, we will not change anything other than the name"
   ]
  },
  {
   "cell_type": "code",
   "execution_count": null,
   "id": "f7d85683-ddd0-40c5-956d-e14d09243424",
   "metadata": {
    "id": "f7d85683-ddd0-40c5-956d-e14d09243424"
   },
   "outputs": [],
   "source": [
    "# Next, lets update the model's prompt formatter\n",
<<<<<<< HEAD
    "model.change_prompt(\"canary2\")"
=======
    "model.change_prompt(\"canary_custom\")"
>>>>>>> b1f5aa3a
   ]
  },
  {
   "cell_type": "markdown",
   "id": "6581f934-a55b-41df-864a-351d1fb0029e",
   "metadata": {
    "id": "6581f934-a55b-41df-864a-351d1fb0029e"
   },
   "source": [
    "---\n",
    "\n",
<<<<<<< HEAD
    "We have now successfully changed the prompt format to `canary2`.\n",
    "\n",
    "**Note**: It is important to know that when changing the prompt format, the name of the new prompt format class (`canary2` in this case) **has to match** the name of the prompt function registered with `@registered_prompt_format_fn`!"
=======
    "We have now successfully changed the prompt format to `canary_custom`.\n",
    "\n",
    "**Note**: It is important to know that when changing the prompt format, the name of the new prompt format class (`canary_custom` in this case) **has to match** the name of the prompt function registered with `@registered_prompt_format_fn`!"
>>>>>>> b1f5aa3a
   ]
  },
  {
   "cell_type": "code",
   "execution_count": null,
   "id": "c1d84948-8f73-4c31-923f-eaf01d877835",
   "metadata": {
    "id": "c1d84948-8f73-4c31-923f-eaf01d877835",
    "scrolled": true
   },
   "outputs": [],
   "source": [
    "# Check if everything is ok -\n",
    "model.prompt.__class__.__name__"
   ]
  },
  {
   "cell_type": "code",
   "execution_count": null,
   "id": "f617cda0-d16b-400a-b495-dac213d318e1",
   "metadata": {
    "id": "f617cda0-d16b-400a-b495-dac213d318e1"
   },
   "outputs": [],
   "source": [
    "model.prompt_format"
   ]
  },
  {
   "cell_type": "markdown",
   "id": "cb964964-e978-43e9-befa-9bb0904db82f",
   "metadata": {
    "id": "cb964964-e978-43e9-befa-9bb0904db82f"
   },
   "source": [
    "---\n",
    "For the rest of the tutorial, we will revert back to the original prompt formatter"
   ]
  },
  {
   "cell_type": "code",
   "execution_count": null,
   "id": "526093a8-86ba-48f0-a60b-55642720fc4e",
   "metadata": {
    "id": "526093a8-86ba-48f0-a60b-55642720fc4e"
   },
   "outputs": [],
   "source": [
    "model.change_prompt('canary')"
   ]
  },
  {
   "cell_type": "markdown",
   "id": "9c4d2986-89b4-4589-ab0e-69683084cfd4",
   "metadata": {
    "id": "9c4d2986-89b4-4589-ab0e-69683084cfd4"
   },
   "source": [
    "## Creating / Using a Multi Task Dataset\n",
    "\n",
    "Now that we have learned how to modify the model's prompt formatter and the underlying format function that maps manifest items into slots to inject into the prompt template, next let's take a look at how to use and create custom datasets for training multi task models.\n",
    "\n",
    "---\n",
    "\n",
    "Unlike previous tutorials that showcase how to use pre-defined datasets and point them to your manifest files, we will take a slightly more hands-on approach for multi task modes. This is due to shear flexibility of multi task models - they can do almost any task that you can formulate into a \"speech in - text out\" problem.\n",
    "\n",
    "So it is not easy to have a pre-defined dataset class that can handle all new ideas and tasks that researchers can come up with.\n",
    "\n",
    "Instead, we showcase how to build a custom dataset for yourself and use it with the Multi Task model instead."
   ]
  },
  {
   "cell_type": "markdown",
   "id": "b35ca0c2-8ceb-423f-b9ef-7dd6ec5a6952",
   "metadata": {
    "id": "b35ca0c2-8ceb-423f-b9ef-7dd6ec5a6952"
   },
   "source": [
    "---\n",
    "\n",
    "However, we also provide a base class that can be used as is by users if they dont want the hassle of writing their own datasets.\n",
    "\n",
    "This is handled by the `PromptedAudioToTextLhotseDataset` -  it maps user defined manifest items to the items defined in the prompt template of the model, so as long as the manifest corresponds to the slots supported by the model, it will be managed by the Dataset automatically."
   ]
  },
  {
   "cell_type": "code",
   "execution_count": null,
   "id": "3d35d513-8538-4bcb-b892-898f16ad3f0f",
   "metadata": {
    "id": "3d35d513-8538-4bcb-b892-898f16ad3f0f",
    "scrolled": true
   },
   "outputs": [],
   "source": [
    "from nemo.collections.asr.data.audio_to_text_lhotse_prompted import PromptedAudioToTextLhotseDataset\n",
    "\n",
    "# Uncomment below line to see the class definition of PromptedAudioToTextLhotseDataset\n",
    "# PromptedAudioToTextLhotseDataset??"
   ]
  },
  {
   "cell_type": "markdown",
   "id": "51e3a150-40b9-4599-8c6e-0f01698989b4",
   "metadata": {
    "id": "51e3a150-40b9-4599-8c6e-0f01698989b4"
   },
   "source": [
    "### Creating a New Prompted Dataset"
   ]
  },
  {
   "cell_type": "code",
   "execution_count": null,
   "id": "56208452-ea18-44c8-8c71-0daef431dc31",
   "metadata": {
    "id": "56208452-ea18-44c8-8c71-0daef431dc31"
   },
   "outputs": [],
   "source": [
    "import torch.utils.data\n",
    "from lhotse import CutSet\n",
    "from lhotse.cut import MixedCut, MonoCut\n",
    "from lhotse.dataset import AudioSamples\n",
    "from lhotse.dataset.collation import collate_vectors\n",
    "\n",
    "from nemo.collections.asr.data.audio_to_text_lhotse_prompted import PromptedAudioToTextLhotseDataset, PromptedAudioToTextMiniBatch\n",
    "\n",
    "class MyCanaryPromptedAudioToTextLhotseDataset(torch.utils.data.Dataset):\n",
    "    \"\"\"\n",
    "    This dataset is based on :class:`~nemo.collections.asr.data.audio_to_text_lhotse.LhotseSpeechToTextBpeDataset`.\n",
    "    It is a Lhotse-style dataset that converts a mini-batch of Cuts into tensors.\n",
    "    The main difference from ``LhotseSpeechToTextBpeDataset`` is that we introduce\n",
    "    a special prompt format for multitask encoder-decoder models.\n",
    "\n",
    "    To perform the prompt formatting, we accept a ``prompt_format_fn``.\n",
    "    It's expected to accept:\n",
    "    * a ``CutSet`` which it will internally iterate over for utterances, and\n",
    "    * a ``tokenizer`` object that will be internally used to tokenize the utterances\n",
    "\n",
    "    Tokenized utterances will be extended with special prompt tokens according to ``prompt_format_fn`` logic.\n",
    "    We support cuts with multiple supervision segments -- their tokenized texts will be concatenated before we add the prompt tokens.\n",
    "    This is useful, for example, in code-switched scenarios where each segment is spoken in a different language.\n",
    "    \"\"\"\n",
    "\n",
    "    def __init__(\n",
    "        self,\n",
    "        tokenizer: 'TokenizerSpec',\n",
    "    ):\n",
    "        super().__init__()\n",
    "        self.tokenizer = tokenizer\n",
    "        self.load_audio = AudioSamples(fault_tolerant=True)\n",
    "        self.padding_value = self.tokenizer.pad_id\n",
    "        self.prompt_format_fn = get_prompt_format_fn('canary')  # Use the default canary prompt function\n",
    "\n",
    "\n",
    "    def __getitem__(self, cuts: CutSet) -> PromptedAudioToTextMiniBatch:\n",
    "        audio, audio_lens, cuts = self.load_audio(cuts)\n",
    "\n",
    "        prompts_with_answers, prompts, answers = self.prompt_format_fn(cuts, self.tokenizer)\n",
    "        \n",
    "        transcript, transcript_lens = self._collate_tokens(answers)\n",
    "        prompts_with_answers, prompts_with_answers_lens = self._collate_tokens(prompts_with_answers)\n",
    "        prompts, prompt_lens = self._collate_tokens(prompts)\n",
    "\n",
    "        return PromptedAudioToTextMiniBatch(\n",
    "            audio=audio,\n",
    "            audio_lens=audio_lens,\n",
    "            transcript=transcript,\n",
    "            transcript_lens=transcript_lens,\n",
    "            prompt=prompts,\n",
    "            prompt_lens=prompt_lens,\n",
    "            prompted_transcript=prompts_with_answers,\n",
    "            prompted_transcript_lens=prompts_with_answers_lens,\n",
    "            cuts=cuts.drop_in_memory_data(),\n",
    "        )\n",
    "\n",
    "    def _collate_tokens(self, tokens: list[list[int] | torch.Tensor]) -> tuple[torch.Tensor, torch.Tensor]:\n",
    "        tokens = [torch.as_tensor(t) for t in tokens]\n",
    "        token_lens = torch.tensor([t.size(0) for t in tokens], dtype=torch.long)\n",
    "        tokens = collate_vectors(tokens, padding_value=self.padding_value)\n",
    "        return tokens, token_lens\n"
   ]
  },
  {
   "cell_type": "markdown",
   "id": "5cb71ba1-ce2e-49c7-8126-be7e7851c812",
   "metadata": {
    "id": "5cb71ba1-ce2e-49c7-8126-be7e7851c812"
   },
   "source": [
    "---\n",
    "\n",
    "The above class is mostly a demonstration, but it showcases how users might flexibly change the prompt formatter, prompt format function and even the data set that handles these two in a flexible way.\n",
    "\n",
    "The order of operations is usually this -\n",
    "\n",
    "1) Create a new Prompt Formatter class - this denotes the slots that each turn can have (including new task inputs or other values). This class is auto registered.\n",
    "2) Create a new Prompt Format function - Using `@registered_prompt_format_fn` decorator, write a custom function that accepts args and processes the provided input data from a manifest.\n",
    "3) Create a new Dataset class (usually based on the `PromptedAudioToTextLhotseDataset` dataset) that uses the Prompt Format function to convert manifest items into nicely formatted samples that can be passed to the Prompt Formatter."
   ]
  },
  {
   "cell_type": "markdown",
   "id": "a7bf8078-663e-43cb-b045-0c8b6ef08e30",
   "metadata": {
    "id": "a7bf8078-663e-43cb-b045-0c8b6ef08e30"
   },
   "source": [
    "# Preparing a Canary Dataset\n",
    "\n",
    "Now that we have all the pieces together on the model side, let's take a look on the data side."
   ]
  },
  {
   "cell_type": "markdown",
   "id": "83c9eabc-0473-463e-be1f-ab6d5f519a79",
   "metadata": {
    "id": "83c9eabc-0473-463e-be1f-ab6d5f519a79"
   },
   "source": [
    "## Required Roles Defined by Prompt Format\n",
    "\n",
    "These are the available 'roles' available in the prompt format - they denote at each turn, one role can be enabled and its input or output can be calculated."
   ]
  },
  {
   "cell_type": "code",
   "execution_count": null,
   "id": "11ff9641-53fd-4481-b414-0edc12bf4dc3",
   "metadata": {
    "id": "11ff9641-53fd-4481-b414-0edc12bf4dc3"
   },
   "outputs": [],
   "source": [
    "model.prompt.get_roles()"
   ]
  },
  {
   "cell_type": "code",
   "execution_count": null,
   "id": "203a67e2-74fd-440c-9658-451f41239f36",
   "metadata": {
    "id": "203a67e2-74fd-440c-9658-451f41239f36"
   },
   "outputs": [],
   "source": [
    "for role in model.prompt.get_roles():\n",
    "    print(role, model.prompt.get_slots(role))\n",
    "    print()"
   ]
  },
  {
   "cell_type": "markdown",
   "id": "8e887f9d-94e7-4843-9da8-f914e24651f3",
   "metadata": {
    "id": "8e887f9d-94e7-4843-9da8-f914e24651f3"
   },
   "source": [
    "## Create a Data Module\n",
    "\n",
    "Data Modules are one way of organizing datasets in PyTorch Lightning. It provides a unified place where data loading and processing can be potentially handled.\n",
    "\n",
    "**Note**: This isn't strictly necessary - you can achieve the same using just Pytorch dataloaders directly and passing it to Trainer.fit() but we showcase a data module codebase that can be extended by the user."
   ]
  },
  {
   "cell_type": "markdown",
   "id": "51d58931-4166-4ab9-a755-4c5268001192",
   "metadata": {
    "id": "51d58931-4166-4ab9-a755-4c5268001192"
   },
   "source": [
    "----\n",
    "\n",
    "In our CanaryAN4DataModule - we will perform two tasks. One is En ASR - transcribing the AN4 English dataset. Another is En to De AST - directly translating the english audio to German text.\n",
    "\n",
    "For simplicity's sake, we will use a small off-the-shelf model to perform the translation of English Transcripts to German."
   ]
  },
  {
   "cell_type": "markdown",
   "id": "91ed74ca-5d5e-412d-a813-0659014aa9a3",
   "metadata": {
    "id": "91ed74ca-5d5e-412d-a813-0659014aa9a3"
   },
   "source": [
    "---\n",
    "\n",
    "In NeMo 2.0, we utilize [Lhotse](https://github.com/lhotse-speech/lhotse) as our data backbone for speech tasks, which simplifies using custom speech datasets.\n",
    "\n",
    "Most of the magic is handled by the following code\n",
    "\n",
    "```python\n",
    "from nemo.collections.common.data.lhotse import get_lhotse_dataloader_from_config\n",
    "\n",
    "get_lhotse_dataloader_from_config(\n",
    "    OmegaConf.create(config),  # Pass in a config that points to the manifest files and other arguments\n",
    "    global_rank=self.trainer.global_rank,\n",
    "    world_size=self.trainer.world_size,\n",
    "    # Pass in the dataset class for Lhotse to handle. This class now receives CutSet as input.\n",
    "    dataset=MyCanaryPromptedAudioToTextLhotseDataset(tokenizer=self.tokenizer),\n",
    ")\n",
    "```"
   ]
  },
  {
   "cell_type": "code",
   "execution_count": null,
   "id": "4a15ab9b-7603-4ac5-890c-92a541a0527c",
   "metadata": {
    "id": "4a15ab9b-7603-4ac5-890c-92a541a0527c"
   },
   "outputs": [],
   "source": [
    "import os\n",
    "import glob\n",
    "import json\n",
    "import copy\n",
    "import subprocess\n",
    "import tarfile\n",
    "import wget\n",
    "import librosa\n",
    "import tqdm\n",
    "from omegaconf import OmegaConf\n",
    "\n",
    "from torch.utils.data import DataLoader, Dataset\n",
    "\n",
    "import lightning.pytorch as L\n",
    "\n",
    "from transformers import T5Tokenizer, T5ForConditionalGeneration\n",
    "\n",
    "from nemo.collections.asr.parts.utils.manifest_utils import read_manifest, write_manifest\n",
    "from nemo.collections.common.data.lhotse import get_lhotse_dataloader_from_config\n",
    "\n",
    "\n",
    "# Function to build a manifest\n",
    "def build_manifest(transcripts_path, manifest_path, wav_path, data_dir):\n",
    "    with open(transcripts_path, 'r') as fin:\n",
    "        with open(manifest_path, 'w') as fout:\n",
    "            for line in fin:\n",
    "                # Lines look like this:\n",
    "                # <s> transcript </s> (fileID)\n",
    "                transcript = line[: line.find('(')-1].lower()\n",
    "                transcript = transcript.replace('<s>', '').replace('</s>', '')\n",
    "                transcript = transcript.strip()\n",
    "\n",
    "                file_id = line[line.find('(')+1 : -2]  # e.g. \"cen4-fash-b\"\n",
    "                audio_path = os.path.join(\n",
    "                    data_dir, wav_path,\n",
    "                    file_id[file_id.find('-')+1 : file_id.rfind('-')],\n",
    "                    file_id + '.wav')\n",
    "\n",
    "                duration = librosa.core.get_duration(path=audio_path)\n",
    "\n",
    "                # Write the metadata to the manifest\n",
    "                metadata = {\n",
    "                    \"audio_filepath\": audio_path,\n",
    "                    \"duration\": duration,\n",
    "                    \"text\": transcript,\n",
    "                    \"pnc\": \"no\",\n",
    "                    \"source_lang\": \"en\",\n",
    "                    \"target_lang\": \"en\",\n",
    "                    \"task\": \"asr\",\n",
    "                }\n",
    "                json.dump(metadata, fout)\n",
    "                fout.write('\\n')\n",
    "\n",
    "    return manifest_path\n",
    "\n",
    "\n",
    "class CanaryAN4DataModule(L.LightningDataModule):\n",
    "\n",
    "    def __init__(self, tokenizer, data_dir: str = \"./an4/\", batch_size=8):\n",
    "        super().__init__()\n",
    "        self.tokenizer = tokenizer\n",
    "        self.data_dir = data_dir\n",
    "        self.batch_size = batch_size\n",
    "\n",
    "        # ASR manifests\n",
    "        self.train_manifest = data_dir + '/an4/train_manifest.json'\n",
    "        self.test_manifest = data_dir + '/an4/test_manifest.json'\n",
    "\n",
    "        # AST manifests\n",
    "        self.ast_train_manifest = data_dir + '/an4/ast_train_manifest.json'\n",
    "        self.ast_test_manifest = data_dir + '/an4/ast_test_manifest.json'\n",
    "\n",
    "        # Combined manifests\n",
    "        self.combined_train_manifest = data_dir + '/an4/combined_train_manifest.json'\n",
    "        self.combined_test_manifest = data_dir + '/an4/combined_test_manifest.json'\n",
    "\n",
    "    def setup(self, stage):\n",
    "        # make assignments here (val/train/test split)\n",
    "        # called on every process in DDP\n",
    "        # Assign train/val datasets for use in dataloaders\n",
    "        pass\n",
    "\n",
    "    def train_dataloader(self):\n",
    "        config = {'manifest_filepath': self.combined_train_manifest, 'batch_size': self.batch_size,\n",
    "                  'num_workers': 4, 'shuffle': True, 'min_duration': 0.3, 'max_duration': 10.0}\n",
    "        return self._setup_dataloader(config)\n",
    "\n",
    "    def val_dataloader(self):\n",
    "        config = {'manifest_filepath': self.combined_test_manifest, 'batch_size': self.batch_size,\n",
    "                  'num_workers': 4, 'shuffle': False, 'min_duration': 0.3, 'max_duration': 10.0}\n",
    "        return self._setup_dataloader(config)\n",
    "\n",
    "    def test_dataloader(self):\n",
    "        config = {'manifest_filepath': self.combined_test_manifest, 'batch_size': self.batch_size,\n",
    "                  'num_workers': 4, 'shuffle': False, 'min_duration': 0.3, 'max_duration': 10.0}\n",
    "        return self._setup_dataloader(config)\n",
    "\n",
    "    def teardown(self, stage):\n",
    "        # clean up after fit or test\n",
    "        # called on every process in DDP\n",
    "        pass\n",
    "\n",
    "    def _setup_dataloader(self, config):\n",
    "        \"\"\"\n",
    "        The main function that creates the data loader using Lhotse's integration with NeMo.\n",
    "        \"\"\"\n",
    "        return get_lhotse_dataloader_from_config(\n",
    "                OmegaConf.create(config),\n",
    "                global_rank=self.trainer.global_rank,\n",
    "                world_size=self.trainer.world_size,\n",
    "                # Note the passing of our custom dataset\n",
    "                dataset=MyCanaryPromptedAudioToTextLhotseDataset(tokenizer=self.tokenizer),\n",
    "            )\n",
    "\n",
    "    def prepare_data(self):\n",
    "        # download, split, etc...\n",
    "        # only called on 1 GPU/TPU in distributed\n",
    "        if not os.path.exists(self.data_dir):\n",
    "            os.makedirs(self.data_dir)\n",
    "\n",
    "        data_dir = self.data_dir\n",
    "        if not os.path.exists(data_dir + '/an4_sphere.tar.gz'):\n",
    "            an4_url = 'https://dldata-public.s3.us-east-2.amazonaws.com/an4_sphere.tar.gz'\n",
    "            an4_path = wget.download(an4_url, data_dir)\n",
    "            print(f\"Dataset downloaded at: {an4_path}\")\n",
    "        else:\n",
    "            print(\"Tarfile already exists.\")\n",
    "            an4_path = data_dir + '/an4_sphere.tar.gz'\n",
    "\n",
    "        if not os.path.exists(data_dir + '/an4/'):\n",
    "            # Untar and convert .sph to .wav (using sox)\n",
    "            tar = tarfile.open(an4_path)\n",
    "            tar.extractall(path=data_dir)\n",
    "\n",
    "            print(\"Converting .sph to .wav...\")\n",
    "            sph_list = glob.glob(data_dir + '/an4/**/*.sph', recursive=True)\n",
    "            for sph_path in sph_list:\n",
    "                wav_path = sph_path[:-4] + '.wav'\n",
    "                cmd = [\"sox\", sph_path, wav_path]\n",
    "                subprocess.run(cmd)\n",
    "        print(\"Finished conversion.\\n******\")\n",
    "\n",
    "        # Building Manifests\n",
    "        print(\"******\")\n",
    "        train_transcripts = data_dir + '/an4/etc/an4_train.transcription'\n",
    "        train_manifest = self.train_manifest\n",
    "        if not os.path.isfile(train_manifest):\n",
    "            build_manifest(train_transcripts, train_manifest, 'an4/wav/an4_clstk', data_dir)\n",
    "            print(\"Training manifest created.\")\n",
    "\n",
    "        test_transcripts = data_dir + '/an4/etc/an4_test.transcription'\n",
    "        test_manifest = self.test_manifest\n",
    "        if not os.path.isfile(test_manifest):\n",
    "            build_manifest(test_transcripts, test_manifest, 'an4/wav/an4test_clstk', data_dir)\n",
    "            print(\"Test manifest created.\")\n",
    "        print(\"*** Wrote manifests for Eng ***\")\n",
    "\n",
    "        train_manifest_data = read_manifest(self.train_manifest)\n",
    "        test_manifest_data = read_manifest(self.test_manifest)\n",
    "\n",
    "        if not os.path.isfile(self.ast_train_manifest) or not os.path.isfile(self.ast_test_manifest) or not os.path.isfile(self.combined_train_manifest) or not os.path.isfile(self.combined_test_manifest):\n",
    "            tokenizer = T5Tokenizer.from_pretrained(\"google-t5/t5-small\")\n",
    "            t5_model = T5ForConditionalGeneration.from_pretrained(\"google-t5/t5-small\")\n",
    "\n",
    "            if torch.cuda.is_available():\n",
    "                t5_model = t5_model.cuda()\n",
    "\n",
    "            def pipe(text):\n",
    "                if isinstance(text, str):\n",
    "                    text = [text]\n",
    "\n",
    "                prefix = \"translate English to German\"\n",
    "                prompts = [prefix + \": \" + x for x in text]\n",
    "                input_ids = tokenizer(prompts, return_tensors=\"pt\", padding=True, truncation=True).input_ids\n",
    "                input_ids = input_ids.to(t5_model.device)\n",
    "                outputs = t5_model.generate(input_ids, max_new_tokens=64)\n",
    "                return [tokenizer.decode(output, skip_special_tokens=True) for output in outputs]\n",
    "\n",
    "            ast_train_manifest_data = copy.deepcopy(train_manifest_data)\n",
    "            ast_test_manifest_data = copy.deepcopy(test_manifest_data)\n",
    "\n",
    "            print(\"Translating train set\")\n",
    "            train_texts = [x['text'] for x in train_manifest_data]\n",
    "            BATCH_SIZE = 32\n",
    "\n",
    "            for i in tqdm.tqdm(range(0, len(train_texts), BATCH_SIZE), total=len(train_texts) // BATCH_SIZE):\n",
    "                batch_texts = train_texts[i:i+BATCH_SIZE]\n",
    "                batch_texts = pipe(batch_texts)\n",
    "                for j, text in enumerate(batch_texts):\n",
    "                    ast_train_manifest_data[i+j]['text'] = text\n",
    "                    ast_train_manifest_data[i+j]['task'] = 'ast'\n",
    "                    ast_train_manifest_data[i+j]['target_lang'] = 'de'\n",
    "\n",
    "            print(\"Translating test set\")\n",
    "            for data in tqdm.tqdm(ast_test_manifest_data, total=len(ast_test_manifest_data)):\n",
    "                data['text'] = pipe(data['text'])[0]\n",
    "                data['task'] = 'ast'\n",
    "                data['target_lang'] = 'de'\n",
    "\n",
    "            write_manifest(self.ast_train_manifest, ast_train_manifest_data)\n",
    "            write_manifest(self.ast_test_manifest, ast_test_manifest_data)\n",
    "\n",
    "            print(\"*** Wrote ast manifests ***\")\n",
    "\n",
    "            combined_train, combined_test = [], []\n",
    "            combined_train.extend(train_manifest_data)\n",
    "            combined_train.extend(ast_train_manifest_data)\n",
    "\n",
    "            combined_test.extend(test_manifest_data)\n",
    "            combined_test.extend(ast_test_manifest_data)\n",
    "\n",
    "            write_manifest(self.combined_train_manifest, combined_train)\n",
    "            write_manifest(self.combined_test_manifest, combined_test)\n",
    "            print(\"*** Wrote combined manifests ***\")\n",
    "\n",
    "        else:\n",
    "            print(\"*** Wrote ast and combined manifests ***\")\n"
   ]
  },
  {
   "cell_type": "markdown",
   "id": "e06e697d-7dc2-489f-a52f-195946bfbf6e",
   "metadata": {
    "id": "e06e697d-7dc2-489f-a52f-195946bfbf6e"
   },
   "source": [
    "---\n",
    "\n",
    "Each item in the prepared manifest has the following items by default.\n",
    "\n",
    "As you will recognize, these are the same keys provided by the `CanaryPromptFormatter` classes `slots` argument, so each of these values in the is mapped back to those slots.\n",
    "\n",
    "```python\n",
    "metadata = {\n",
    "    \"audio_filepath\": audio_path,\n",
    "    \"duration\": duration,\n",
    "    \"text\": transcript,\n",
    "    \"pnc\": \"no\",\n",
    "    \"source_lang\": \"en\",\n",
    "    \"target_lang\": \"en\",\n",
    "    \"task\": \"asr\",\n",
    "}\n",
    "```\n",
    "\n",
    "The most important function in the Data Module above is `prepare_data()`:\n",
    "\n",
    "1) It first downloads and converts the AN4 audio files to wav files.\n",
    "2) Then it writes a new manifest file with the above keys for ASR task\n",
    "3) It then translates the En transcripts with a `t5-small` model to generate German transcripts\n",
    "4) Finally it writes another manifest for the AST task with these translated texts.\n",
    "5) Finally it builds a combined manifest item for both ASR (en) and AST (en to de) multi-task training\n",
    "\n",
    "**Note**: We are using prepare_data() only for demonstration. Normally, users should process before experimentation, and so they would only need to implement methods above prepare_data() in their Data Module."
   ]
  },
  {
   "cell_type": "markdown",
   "id": "739f0141-1e0e-4db7-b1f6-9d13589bf50c",
   "metadata": {
    "id": "739f0141-1e0e-4db7-b1f6-9d13589bf50c"
   },
   "source": [
    "## Download and Prepare Dataset"
   ]
  },
  {
   "cell_type": "code",
   "execution_count": null,
   "id": "323287f1-9a44-49ab-8438-dcbf34bf2ebe",
   "metadata": {
    "id": "323287f1-9a44-49ab-8438-dcbf34bf2ebe"
   },
   "outputs": [],
   "source": [
    "data_module = CanaryAN4DataModule(tokenizer=model.tokenizer, batch_size=16)"
   ]
  },
  {
   "cell_type": "code",
   "execution_count": null,
   "id": "123faf0d-05b2-4f12-850f-350a175ba7c1",
   "metadata": {
    "id": "123faf0d-05b2-4f12-850f-350a175ba7c1",
    "scrolled": true
   },
   "outputs": [],
   "source": [
    "data_module.prepare_data()"
   ]
  },
  {
   "cell_type": "code",
   "execution_count": null,
   "id": "fbec085b-9600-49bd-8739-73e5e8e3773f",
   "metadata": {
    "id": "fbec085b-9600-49bd-8739-73e5e8e3773f"
   },
   "outputs": [],
   "source": [
    "!head -n 5 {data_module.train_manifest}"
   ]
  },
  {
   "cell_type": "code",
   "execution_count": null,
   "id": "66bad9ac-3bad-4d84-8b30-830856c06804",
   "metadata": {
    "id": "66bad9ac-3bad-4d84-8b30-830856c06804"
   },
   "outputs": [],
   "source": [
    "!head -n 5 {data_module.ast_train_manifest}"
   ]
  },
  {
   "cell_type": "markdown",
   "id": "cde19c46-e78c-4d7c-adbf-f1559c9203e1",
   "metadata": {
    "id": "cde19c46-e78c-4d7c-adbf-f1559c9203e1"
   },
   "source": [
    "# Evaluate Model before Training\n",
    "\n",
    "Canary Multi Task model is already very capable, achieving strong scores on multiple benchmarks. So we first evaluate the baseline numbers on the two tasks\n",
    "\n",
    "1) ASR: WER calculation on transcripts\n",
    "\n",
    "2) AST: SacreBLEU calculation on translations"
   ]
  },
  {
   "cell_type": "code",
   "execution_count": null,
   "id": "eb4588b4-7d52-4c4e-bb81-2bcb5a227afd",
   "metadata": {
    "id": "eb4588b4-7d52-4c4e-bb81-2bcb5a227afd"
   },
   "outputs": [],
   "source": [
    "from nemo.collections.asr.metrics.wer import word_error_rate\n",
    "from torchmetrics.text import SacreBLEUScore"
   ]
  },
  {
   "cell_type": "code",
   "execution_count": null,
   "id": "a1c71044-3cb3-453c-bfcd-ee551cecdddf",
   "metadata": {
    "id": "a1c71044-3cb3-453c-bfcd-ee551cecdddf"
   },
   "outputs": [],
   "source": [
    "asr_test = read_manifest(data_module.test_manifest)\n",
    "ast_test = read_manifest(data_module.ast_test_manifest)"
   ]
  },
  {
   "cell_type": "code",
   "execution_count": null,
   "id": "f1d8acd2-aa08-4ba0-b0c6-c5d662243b00",
   "metadata": {
    "id": "f1d8acd2-aa08-4ba0-b0c6-c5d662243b00"
   },
   "outputs": [],
   "source": [
    "asr_filepaths = [x['audio_filepath'] for x in asr_test]\n",
    "asr_gt = [x['text'] for x in asr_test]\n",
    "\n",
    "ast_filepaths = [x['audio_filepath'] for x in ast_test]\n",
    "ast_gt = [x['text'] for x in ast_test]\n",
    "\n",
    "print(\"Num files:\", len(asr_filepaths))"
   ]
  },
  {
   "cell_type": "code",
   "execution_count": null,
   "id": "85ace700-97bf-4697-8e1a-5793eb21e678",
   "metadata": {
    "id": "85ace700-97bf-4697-8e1a-5793eb21e678"
   },
   "outputs": [],
   "source": [
    "if torch.cuda.is_available():\n",
    "    model = model.cuda()  # move model to gpu\n",
    "    model = model.to(torch.bfloat16)  # cast full model to bfloat16"
   ]
  },
  {
   "cell_type": "code",
   "execution_count": null,
   "id": "00f2607a-2f67-47fe-9903-0adae4d9adf5",
   "metadata": {
    "id": "00f2607a-2f67-47fe-9903-0adae4d9adf5"
   },
   "outputs": [],
   "source": [
    "asr_preds = model.transcribe(asr_filepaths, pnc='no', task='asr', source_lang='en', target_lang='en', batch_size=32)"
   ]
  },
  {
   "cell_type": "code",
   "execution_count": null,
   "id": "eea5ab20-60d4-4e19-87fb-71f6835941e8",
   "metadata": {
    "id": "eea5ab20-60d4-4e19-87fb-71f6835941e8"
   },
   "outputs": [],
   "source": [
    "ast_preds = model.transcribe(ast_filepaths, pnc='no', task='ast', source_lang='en', target_lang='de', batch_size=32)"
   ]
  },
  {
   "cell_type": "code",
   "execution_count": null,
   "id": "69e5bb54-5193-4268-98e1-dc6daae8f6eb",
   "metadata": {
    "id": "69e5bb54-5193-4268-98e1-dc6daae8f6eb"
   },
   "outputs": [],
   "source": [
    "wer = word_error_rate(asr_preds, asr_gt)\n",
    "print(\"WER\", wer)\n",
    "\n",
    "sacrebleu = SacreBLEUScore(n_gram=4)\n",
    "scores = []\n",
    "preds = []\n",
    "gts = []\n",
    "for pred, gt in zip(ast_preds, ast_gt):\n",
    "    preds.append(pred)\n",
    "    gts.append([gt])\n",
    "\n",
    "# bleu = sum(scores) / len(scores)\n",
    "sacrebleu.update(preds, gts)\n",
    "bleu = sacrebleu.compute()\n",
    "print(\"BLEU\", bleu.item() * 100)"
   ]
  },
  {
   "cell_type": "markdown",
   "id": "5ee530c9-36a3-47d2-83b9-b2a64080c0eb",
   "metadata": {
    "id": "5ee530c9-36a3-47d2-83b9-b2a64080c0eb"
   },
   "source": [
    "# Train Model\n",
    "\n",
    "Finally, now that adapters have been prepared, model has been evaluated for a baseline and the dataset is prepared, it's time to train the adapter weights on the new datasets.\n",
    "\n",
    "---\n",
    "\n",
    "First, we update the optimizer and scheduler config"
   ]
  },
  {
   "cell_type": "code",
   "execution_count": null,
   "id": "d0a40461-d739-436c-967a-1a0f8a3ad197",
   "metadata": {
    "id": "d0a40461-d739-436c-967a-1a0f8a3ad197"
   },
   "outputs": [],
   "source": [
    "print(OmegaConf.to_yaml(model.cfg.optim))"
   ]
  },
  {
   "cell_type": "code",
   "execution_count": null,
   "id": "4ba5811a-fc42-4de5-add5-0d26d1c84219",
   "metadata": {
    "id": "4ba5811a-fc42-4de5-add5-0d26d1c84219"
   },
   "outputs": [],
   "source": [
    "# Setup optimization\n",
    "model.cfg.optim.lr = 3e-4\n",
    "model.cfg.optim.sched.warmup_steps = 25"
   ]
  },
  {
   "cell_type": "markdown",
   "id": "d1de270a-d1cb-4080-b571-7acf365d7b99",
   "metadata": {
    "id": "d1de270a-d1cb-4080-b571-7acf365d7b99"
   },
   "source": [
    "---\n",
    "\n",
    "Next, we setup a Lightning Trainer and Experiment Manager"
   ]
  },
  {
   "cell_type": "code",
   "execution_count": null,
   "id": "b9e34369-21ec-41bf-beae-30b60ab46c14",
   "metadata": {
    "id": "b9e34369-21ec-41bf-beae-30b60ab46c14"
   },
   "outputs": [],
   "source": [
    "from omegaconf import OmegaConf\n",
    "from nemo.utils import exp_manager"
   ]
  },
  {
   "cell_type": "code",
   "execution_count": null,
   "id": "46f74863-a34d-4ad0-9d8e-3337ea5edd63",
   "metadata": {
    "id": "46f74863-a34d-4ad0-9d8e-3337ea5edd63"
   },
   "outputs": [],
   "source": [
    "trainer = L.Trainer(max_steps=200, accumulate_grad_batches=1, logger=False, enable_checkpointing=False, check_val_every_n_epoch=5)"
   ]
  },
  {
   "cell_type": "code",
   "execution_count": null,
   "id": "414d7887-bed5-46a2-bfe1-8349db1e6b5b",
   "metadata": {
    "id": "414d7887-bed5-46a2-bfe1-8349db1e6b5b"
   },
   "outputs": [],
   "source": [
    "# # Environment variable generally used for multi-node multi-gpu training.\n",
    "# # In notebook environments, this flag is unnecessary and can cause logs of multiple training runs to overwrite each other.\n",
    "# os.environ.pop('NEMO_EXPM_VERSION', None)\n",
    "\n",
    "# config = exp_manager.ExpManagerConfig(\n",
    "#     exp_dir=f'experiments/canary/',\n",
    "#     name=f\"Canary-Model-Adapter-Training\",\n",
    "#     checkpoint_callback_params=exp_manager.CallbackParams(\n",
    "#         monitor=\"val_wer\",\n",
    "#         mode=\"min\",\n",
    "#         always_save_nemo=False,\n",
    "#         save_best_model=False,\n",
    "#     ),\n",
    "# )\n",
    "\n",
    "# config = OmegaConf.structured(config)\n",
    "\n",
    "# logdir = exp_manager.exp_manager(trainer, config)"
   ]
  },
  {
   "cell_type": "markdown",
   "id": "60769859-8ed5-4f9c-b93a-a6875c7c1c73",
   "metadata": {
    "id": "60769859-8ed5-4f9c-b93a-a6875c7c1c73"
   },
   "source": [
    "---\n",
    "\n",
    "Begin training !"
   ]
  },
  {
   "cell_type": "code",
   "execution_count": null,
   "id": "2adb8607-a011-440d-bfa8-976c2871e8ef",
   "metadata": {
    "id": "2adb8607-a011-440d-bfa8-976c2871e8ef"
   },
   "outputs": [],
   "source": [
    "trainer.fit(model, data_module)"
   ]
  },
  {
   "cell_type": "markdown",
   "id": "MImbKiqQ6ng-",
   "metadata": {
    "id": "MImbKiqQ6ng-"
   },
   "source": [
    "---\n",
    "\n",
    "Save just the adapter parameters - which is less than 2 MB !"
   ]
  },
  {
   "cell_type": "code",
   "execution_count": null,
   "id": "-akTdyGM6gum",
   "metadata": {
    "id": "-akTdyGM6gum"
   },
   "outputs": [],
   "source": [
    "model.save_adapters(\"adapters.pt\")\n",
    "!ls -l -- *.pt\n",
    "!du -sh *.pt"
   ]
  },
  {
   "cell_type": "markdown",
   "id": "2525bec5-c42b-48c1-b03c-e8126c346238",
   "metadata": {
    "id": "2525bec5-c42b-48c1-b03c-e8126c346238"
   },
   "source": [
    "# Evaluate after Adaptation\n",
    "\n",
    "Now that the model is done training, lets evaluate its scores on the test set again.\n",
    "We should see a markedly higher translation BLEU and lower WER from above."
   ]
  },
  {
   "cell_type": "code",
   "execution_count": null,
   "id": "6edb5528-b1b6-4505-8cdc-ee68c715415e",
   "metadata": {
    "id": "6edb5528-b1b6-4505-8cdc-ee68c715415e"
   },
   "outputs": [],
   "source": [
    "asr_test = read_manifest(data_module.test_manifest)\n",
    "ast_test = read_manifest(data_module.ast_test_manifest)"
   ]
  },
  {
   "cell_type": "code",
   "execution_count": null,
   "id": "384aa5f2-89d5-4080-a717-4d65776fae6b",
   "metadata": {
    "id": "384aa5f2-89d5-4080-a717-4d65776fae6b"
   },
   "outputs": [],
   "source": [
    "asr_filepaths = [x['audio_filepath'] for x in asr_test]\n",
    "asr_gt = [x['text'] for x in asr_test]\n",
    "\n",
    "ast_filepaths = [x['audio_filepath'] for x in ast_test]\n",
    "ast_gt = [x['text'] for x in ast_test]\n",
    "\n",
    "print(\"Num files:\", len(asr_filepaths))"
   ]
  },
  {
   "cell_type": "code",
   "execution_count": null,
   "id": "48ce5b4c-d349-4d86-ad3c-ee930bb569ee",
   "metadata": {
    "id": "48ce5b4c-d349-4d86-ad3c-ee930bb569ee"
   },
   "outputs": [],
   "source": [
    "if torch.cuda.is_available():\n",
    "    model = model.cuda()\n",
    "    model = model.to(torch.bfloat16)"
   ]
  },
  {
   "cell_type": "code",
   "execution_count": null,
   "id": "49a37806-286e-4954-8f27-3829cf61d755",
   "metadata": {
    "id": "49a37806-286e-4954-8f27-3829cf61d755"
   },
   "outputs": [],
   "source": [
    "asr_preds = model.transcribe(asr_filepaths, pnc='no', task='asr', source_lang='en', target_lang='en', batch_size=32)"
   ]
  },
  {
   "cell_type": "code",
   "execution_count": null,
   "id": "b701e014-2f71-487c-9300-a3ea89a43a45",
   "metadata": {
    "id": "b701e014-2f71-487c-9300-a3ea89a43a45"
   },
   "outputs": [],
   "source": [
    "ast_preds = model.transcribe(ast_filepaths, pnc='no', task='ast', source_lang='en', target_lang='de', batch_size=32)"
   ]
  },
  {
   "cell_type": "code",
   "execution_count": null,
   "id": "087054e5-c511-4094-a115-faf4a3b49d51",
   "metadata": {
    "id": "087054e5-c511-4094-a115-faf4a3b49d51"
   },
   "outputs": [],
   "source": [
    "from nemo.collections.asr.metrics.wer import word_error_rate\n",
    "from torchmetrics.text import SacreBLEUScore"
   ]
  },
  {
   "cell_type": "code",
   "execution_count": null,
   "id": "ef938f8f-b2db-45f6-9b30-4b3bbce2423f",
   "metadata": {
    "id": "ef938f8f-b2db-45f6-9b30-4b3bbce2423f"
   },
   "outputs": [],
   "source": [
    "wer = word_error_rate(asr_preds, asr_gt)\n",
    "print(\"WER\", wer)"
   ]
  },
  {
   "cell_type": "code",
   "execution_count": null,
   "id": "5a7c2820-d394-4627-8438-0d810d89b72d",
   "metadata": {
    "id": "5a7c2820-d394-4627-8438-0d810d89b72d"
   },
   "outputs": [],
   "source": [
    "sacrebleu = SacreBLEUScore(n_gram=4)\n",
    "scores = []\n",
    "preds = []\n",
    "gts = []\n",
    "for pred, gt in zip(ast_preds, ast_gt):\n",
    "    preds.append(pred)\n",
    "    gts.append([gt])\n",
    "\n",
    "# bleu = sum(scores) / len(scores)\n",
    "sacrebleu.update(preds, gts)\n",
    "bleu = sacrebleu.compute()\n",
    "print(\"BLEU\", bleu.item() * 100)"
   ]
  },
  {
   "cell_type": "markdown",
   "id": "521df0e6-1d3c-4709-a080-63638315c514",
   "metadata": {
    "id": "521df0e6-1d3c-4709-a080-63638315c514"
   },
   "source": [
    "# Conclusion\n",
    "\n",
    "In this tutorial we added adapters to a Multi Task model (Nvidia Canary) and show how to create a custom dataset to finetune a canary model to a new dataset with previous tasks such as ASR and AST. The primary goal of this tutorial was to show how to flexibly adapt a Canary model to any of the pre-existing tasks.\n",
    "\n",
    "In a future tutorial, we will show how to add additional tasks to a pre-trained Canary, so that you can leverage the pre-trained encoder and decoder for your own custom tasks!"
   ]
  }
 ],
 "metadata": {
  "accelerator": "GPU",
  "colab": {
   "gpuType": "T4",
   "provenance": []
  },
  "kernelspec": {
   "display_name": "Python 3 (ipykernel)",
   "language": "python",
   "name": "python3"
  },
  "language_info": {
   "codemirror_mode": {
    "name": "ipython",
    "version": 3
   },
   "file_extension": ".py",
   "mimetype": "text/x-python",
   "name": "python",
   "nbconvert_exporter": "python",
   "pygments_lexer": "ipython3",
   "version": "3.10.13"
  }
 },
 "nbformat": 4,
 "nbformat_minor": 5
}<|MERGE_RESOLUTION|>--- conflicted
+++ resolved
@@ -433,11 +433,7 @@
    "outputs": [],
    "source": [
     "@registered_prompt_format_fn\n",
-<<<<<<< HEAD
-    "def canary2(cuts, tokenizer, inference: bool):\n",
-=======
     "def canary_custom(cuts, tokenizer, inference: bool):\n",
->>>>>>> b1f5aa3a
     "    \"\"\" Users can implement this as needed \"\"\"\n",
     "    raise NotImplementedError()\n",
     "\n",
@@ -453,11 +449,7 @@
    },
    "outputs": [],
    "source": [
-<<<<<<< HEAD
-    "temp = get_prompt_format_fn('canary2')\n",
-=======
     "temp = get_prompt_format_fn('canary_custom')\n",
->>>>>>> b1f5aa3a
     "temp.__name__"
    ]
   },
@@ -557,11 +549,7 @@
     "class CanaryPromptFormatterV2(model.prompt.__class__):\n",
     "\n",
     "    # make sure to provide a new name\n",
-<<<<<<< HEAD
-    "    NAME: str = \"canary2\"\n",
-=======
     "    NAME: str = \"canary_custom\"\n",
->>>>>>> b1f5aa3a
     "\n",
     "    # Make any changes as necessary.\n",
     "    # For this demonstration, we will not change anything other than the name"
@@ -577,11 +565,7 @@
    "outputs": [],
    "source": [
     "# Next, lets update the model's prompt formatter\n",
-<<<<<<< HEAD
-    "model.change_prompt(\"canary2\")"
-=======
     "model.change_prompt(\"canary_custom\")"
->>>>>>> b1f5aa3a
    ]
   },
   {
@@ -593,15 +577,9 @@
    "source": [
     "---\n",
     "\n",
-<<<<<<< HEAD
-    "We have now successfully changed the prompt format to `canary2`.\n",
-    "\n",
-    "**Note**: It is important to know that when changing the prompt format, the name of the new prompt format class (`canary2` in this case) **has to match** the name of the prompt function registered with `@registered_prompt_format_fn`!"
-=======
     "We have now successfully changed the prompt format to `canary_custom`.\n",
     "\n",
     "**Note**: It is important to know that when changing the prompt format, the name of the new prompt format class (`canary_custom` in this case) **has to match** the name of the prompt function registered with `@registered_prompt_format_fn`!"
->>>>>>> b1f5aa3a
    ]
   },
   {
