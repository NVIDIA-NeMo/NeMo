--- conflicted
+++ resolved
@@ -61,14 +61,9 @@
    },
    "outputs": [],
    "source": [
-<<<<<<< HEAD
-    "! mkdir /ws/pretrained_models && cd /ws/pretrained_models\n",
-    "! git clone https://huggingface.co/Efficient-Large-Model/Llama-3-VILA1.5-8B"
-=======
     "%%bash\n",
     "mkdir /ws/pretrained_models && cd /ws/pretrained_models\n",
     "git clone https://huggingface.co/Efficient-Large-Model/Llama-3-VILA1.5-8B"
->>>>>>> 8bd2a715
    ]
   },
   {
