{
  "cells": [
    {
      "cell_type": "code",
      "execution_count": null,
      "metadata": {
        "id": "VFOY_ljrReXk"
      },
      "outputs": [],
      "source": [
        "\"\"\"\n",
        "You can run either this notebook locally (if you have all the dependencies and a GPU) or on Google Colab.\n",
        "\n",
        "Instructions for setting up Colab are as follows:\n",
        "1. Open a new Python 3 notebook.\n",
        "2. Import this notebook from GitHub (File -> Upload Notebook -> \"GITHUB\" tab -> copy/paste GitHub URL)\n",
        "3. Connect to an instance with a GPU (Runtime -> Change runtime type -> select \"GPU\" for hardware accelerator)\n",
        "4. Run this cell to set up dependencies.\n",
        "\"\"\"\n",
        "\n",
        "import os\n",
        "\n",
        "# install NeMo\n",
<<<<<<< HEAD
        "BRANCH = 'r1.18.0'\n",
=======
        "BRANCH = 'main'\n",
>>>>>>> f7e33fc1
        "\n",
        "GITHUB_ACCOUNT = 'NVIDIA'  # change this if using a fork\n",
        "\n",
        "# either provide a path to local NeMo repository with NeMo already installed or git clone\n",
        "\n",
        "# option #1: local path to NeMo repo with NeMo already installed\n",
        "NEMO_DIR_PATH = \"NeMo\"\n",
        "\n",
        "# option #2: download NeMo repo\n",
        "if 'google.colab' in str(get_ipython()) or not os.path.exists(NEMO_DIR_PATH):\n",
        "  !git clone -b $BRANCH https://github.com/{GITHUB_ACCOUNT}/NeMo\n",
        "  %cd NeMo\n",
        "  !python -m pip install git+https://github.com/{GITHUB_ACCOUNT}/NeMo.git@$BRANCH#egg=nemo_toolkit[all]\n",
        "  %cd .."
      ]
    },
    {
      "cell_type": "code",
      "execution_count": null,
      "metadata": {
        "id": "V8RfIztARxKH"
      },
      "outputs": [],
      "source": [
        "# If you're not using Colab, you might need to upgrade jupyter notebook to avoid the following error:\n",
        "# 'ImportError: IProgress not found. Please update jupyter and ipywidgets.'\n",
        "\n",
        "!pip install ipywidgets\n",
        "!jupyter nbextension enable --py widgetsnbextension\n",
        "\n",
        "# Please restart the kernel after running this cell"
      ]
    },
    {
      "cell_type": "markdown",
      "metadata": {
        "id": "oaTOPJHhTteF"
      },
      "source": [
        "# Task Description\n",
        "**Inverse text normalization (ITN)** is an important post-processing step within an automatic speech recognition (ASR) system. \n",
        "ITN transforms spoken-domain text into its written form:\n",
        "\n",
        "> **Input:** \"on may third we paid one hundred and twenty three dollars\"\n",
        "\n",
        "> **Output:** \"on may 3 we paid \\$123\".\n"
      ]
    },
    {
      "cell_type": "markdown",
      "metadata": {
        "id": "sxo-kHP7frEX"
      },
      "source": [
        "# Thutmose Tagger approach\n",
        "We aim to do the following:\n",
        "1. Align ITN expressions from the [Google Text normalization dataset](https://www.kaggle.com/richardwilliamsproat/text-normalization-for-english-russian-and-polish) on a granular level using [GIZA++](https://github.com/moses-smt/giza-pp), to get a monotonic one-to-one correspondence between each *spoken word* and corresponding *fragments* in written form. \n",
        "2. Get a restricted vocabulary of target fragments (tags) that can cover most spoken-written pair conversions.\n",
        "3. Build training dataset, where the input is the sentence in spoken form and the output is tags for all input words.   \n",
        "4. Train a token classifier neural model (see Figure below). \n",
        "5. Apply a simple postprocessing procedure upon the tag sequence to get the final output"
      ]
    },
    {
      "cell_type": "markdown",
      "source": [
        "![Thutmose Tagger Architecture](images/thutmose_tagger_architecture.png)"
      ],
      "metadata": {
        "id": "RG403l1gKyRy"
      }
    },
    {
      "cell_type": "markdown",
      "metadata": {
        "id": "aMPeNtAracI9"
      },
      "source": [
        "# Dataset\n",
        "\n",
        "The full English part of [Google Text normalization dataset](https://www.kaggle.com/richardwilliamsproat/text-normalization-for-english-russian-and-polish) consists of 1.1 billion words. For this tutorial we use only small subset of it.\n"
      ]
    },
    {
      "cell_type": "code",
      "execution_count": null,
      "metadata": {
        "id": "EqnuAgNNcVY-"
      },
      "outputs": [],
      "source": [
        "!rm -r en_data_small\n",
        "!wget \"https://multilangaudiosamples.s3.us-east-2.amazonaws.com/en_data_small.zip\"\n",
        "!unzip en_data_small"
      ]
    },
    {
      "cell_type": "code",
      "execution_count": null,
      "metadata": {
        "id": "CkJ3LLaxRNFh"
      },
      "outputs": [],
      "source": [
        "## actually we do not need separate dev and test data in this tutorial, so just copy it \n",
        "!cp -r en_data_small/test en_data_small/dev"
      ]
    },
    {
      "cell_type": "markdown",
      "metadata": {
        "id": "HLoXgnpMVACe"
      },
      "source": [
        "\n",
        "The dataset contains unnormalized (i.e. written form) and normalized (i.e. spoken form) sentence pairs that are aligned *on a phrase-level*. The normalized text is synthetic - obtained with the [Kestrel TTS text normalization system](https://www.cambridge.org/core/journals/natural-language-engineering/article/abs/kestrel-tts-text-normalization-system/F0C18A3F596B75D83B75C479E23795DA), so it’s not considered 100% correct.\n",
        "\n",
        "```\n",
        "PLAIN   Retrieved       <self>\n",
        "DATE    18 April 2013   the eighteenth of april twenty thirteen\n",
        "PUNCT   .       sil\n",
        "<eos>   <eos>\n",
        "PLAIN   Neuhorst        <self>\n",
        "PUNCT   (       sil\n",
        "PLAIN   Canada  <self>\n",
        "DATE    2006    two thousand six\n",
        "PLAIN   Census  <self>\n",
        "PLAIN   population      <self>\n",
        "CARDINAL        126     one hundred twenty six\n",
        "PUNCT   )       sil\n",
        "PLAIN   is      <self>\n",
        "PLAIN   a       <self>\n",
        "PLAIN   small   <self>\n",
        "PLAIN   hamlet  <self>\n",
        "PLAIN   in      <self>\n",
        "PLAIN   Saskatchewan    <self>\n",
        "PUNCT   ,       sil\n",
        "PLAIN   Canada  <self>\n",
        "PLAIN   about   <self>\n",
        "CARDINAL        30      thirty\n",
        "PLAIN   minutes <self>\n",
        "PLAIN   north   <self>\n",
        "PLAIN   of      <self>\n",
        "PLAIN   Saskatoon       <self>\n",
        "PUNCT   .       sil\n",
        "<eos>   <eos>\n",
        "```\n",
        "\n",
        "The following classes appear in the dataset:\n",
        "* ADDRESS\n",
        "* CARDINAL\n",
        "* DATE\n",
        "* DECIMAL\n",
        "* DIGIT\n",
        "* ELECTRONIC\n",
        "* FRACTION\n",
        "* LETTERS\n",
        "* MEASURE\n",
        "* MONEY\n",
        "* ORDINAL\n",
        "* PLAIN\n",
        "* PUNCT\n",
        "* TELEPHONE\n",
        "* TIME\n",
        "* VERBATIM\n",
        "\n",
        "\n",
        "\n",
        "\n"
      ]
    },
    {
      "cell_type": "markdown",
      "source": [
        "# 1. Align ITN expressions on a granular-level"
      ],
      "metadata": {
        "id": "rewQY1pbPeq8"
      }
    },
    {
      "cell_type": "markdown",
      "source": [
        "Let's download and compile GIZA++ as we will need it soon"
      ],
      "metadata": {
        "id": "5cLXx7qdPpUK"
      }
    },
    {
      "cell_type": "code",
      "execution_count": null,
      "metadata": {
        "id": "LNLjIDUJdY5f"
      },
      "outputs": [],
      "source": [
        "!git clone https://github.com/moses-smt/giza-pp.git giza-pp\n",
        "%cd giza-pp\n",
        "!ls\n",
        "!make\n",
        "%cd .."
      ]
    },
    {
      "cell_type": "markdown",
      "source": [
        "Do some imports"
      ],
      "metadata": {
        "id": "2AfIeiu_P0Ik"
      }
    },
    {
      "cell_type": "code",
      "execution_count": null,
      "metadata": {
        "id": "mz8_O4kfS0fH"
      },
      "outputs": [],
      "source": [
        "from nemo.collections import nlp as nemo_nlp\n",
        "from nemo.utils.exp_manager import exp_manager\n",
        "import nemo\n",
        "\n",
        "import wget \n",
        "import torch\n",
        "import pytorch_lightning as pl\n",
        "from omegaconf import OmegaConf\n",
        "import pandas as pd"
      ]
    },
    {
      "cell_type": "markdown",
      "metadata": {
        "id": "uYW_qsDgkhCw"
      },
      "source": [
        "First we need to prepare the input data for the aligner (GIZA++).\n",
        "\n",
        "We regard the corpus of ITN phrase-pairs as a parallel corpus. Parallel means that each pair has an equivalent meaning, though they may consist of any number of tokens and the task of an aligner is to find which source tokens corresponds to which target tokens.\n",
        "The spoken phrase is tokenized by word boundary, while the written phrase is tokenized as follows: \n",
        "1. All alphabetic sequences are separate tokens\n",
        "2. In numeric sequences each character is a separate token.\n",
        "3. All non-alphanumeric characters are separate tokens.\n",
        "4. We add an underscore symbol to mark the beginning and end of a\n",
        "sequence for future detokenization. \n",
        "\n",
        "Example\n",
        "> **Spoken:** `january thirtieth two thousand five`\n",
        "\n",
        "> **Written initial:** `jan 30, 2005`\n",
        "\n",
        "> **Written tokenized**: `_jan_ _3 0 , 2 0 0 5_`"
      ]
    },
    {
      "cell_type": "markdown",
      "metadata": {
        "id": "miXYxOv_mNVo"
      },
      "source": [
        "The script [prepare_corpora_for_alignment.py](https://github.com/NVIDIA/NeMo/blob/main/examples/nlp/text_normalization_as_tagging/dataset_preparation/prepare_corpora_for_alignment.py) prepares the described parallel corpora. It extracts all unique ITN phrase-pairs from the Google TN dataset, tokenizes them as described above and stores in separate folders for each semiotic class. It also generates a bash script for running the alignment. At the end it prints how many examples it has found:\n",
        "```\n",
        "content/alignment/punct  has  920953  instances\n",
        "content/alignment/date  has  150499  instances\n",
        "content/alignment/letters  has  68340  instances\n",
        "content/alignment/cardinal  has  61029  instances\n",
        "...\n",
        "``` "
      ]
    },
    {
      "cell_type": "code",
      "execution_count": null,
      "metadata": {
        "id": "_A12y5zNn4O0"
      },
      "outputs": [],
      "source": [
        "WORK_DIR=!pwd  # returns array containing a single path, \n",
        "WORK_DIR=WORK_DIR[0]\n",
        "\n",
        "CORPUS_LANG=\"en\"\n",
        "if 'google.colab' in str(get_ipython()) or not os.path.exists(NEMO_DIR_PATH):\n",
        "  NEMO_PATH=WORK_DIR + \"/NeMo\"\n",
        "else:\n",
        "  NEMO_PATH=NEMO_DIR_PATH\n",
        "GIZA_BIN_DIR=WORK_DIR + \"/giza-pp/GIZA++-v2\"\n",
        "MCKLS_BINARY=WORK_DIR + \"/giza-pp/mkcls-v2/mkcls\"\n",
        "CORPUS_DIR=WORK_DIR + \"/en_data_small\"\n",
        "ALIGNMENT_DIR=WORK_DIR + \"/alignment\"\n",
        "\n",
        "!mkdir {ALIGNMENT_DIR}"
      ]
    },
    {
      "cell_type": "code",
      "execution_count": null,
      "metadata": {
        "id": "BguRSoIXesFx"
      },
      "outputs": [],
      "source": [
        "!python {NEMO_PATH}/examples/nlp/text_normalization_as_tagging/dataset_preparation/prepare_corpora_for_alignment.py \\\n",
        "  --data_dir={CORPUS_DIR} \\\n",
        "  --out_dir={ALIGNMENT_DIR} \\\n",
        "  --giza_dir={GIZA_BIN_DIR} \\\n",
        "  --mckls_binary={MCKLS_BINARY} \\\n",
        "  --lang={CORPUS_LANG}"
      ]
    },
    {
      "cell_type": "markdown",
      "source": [
        "Let's exclude punct class, as our itn task doesn't require to restore punctuation marks"
      ],
      "metadata": {
        "id": "v8LscfJrLUeg"
      }
    },
    {
      "cell_type": "code",
      "execution_count": null,
      "metadata": {
        "id": "VNOQ4nW2yF6I"
      },
      "outputs": [],
      "source": [
        "!rm -r {ALIGNMENT_DIR}/punct\n"
      ]
    },
    {
      "cell_type": "markdown",
      "source": [
        "Let's run GIZA++ alignment. \n",
        "In this tutorial we only work with three semiotic classes: date, letters and cardinal (in real setting all classes are used, excluding punct).\n",
        "\n",
        "**Attention**: the environment variable USER should be defined with any value, otherwise GIZA++ ends with segmentation fault. "
      ],
      "metadata": {
        "id": "uUQMhEKGT7gv"
      }
    },
    {
      "cell_type": "code",
      "execution_count": null,
      "metadata": {
        "id": "UPxcPu0_Xh2Y"
      },
      "outputs": [],
      "source": [
        "!chmod +x {ALIGNMENT_DIR}/date/run.sh\n",
        "!chmod +x {ALIGNMENT_DIR}/letters/run.sh\n",
        "!chmod +x {ALIGNMENT_DIR}/cardinal/run.sh"
      ]
    },
    {
      "cell_type": "code",
      "execution_count": null,
      "metadata": {
        "id": "gOCv-ctbU3Rv"
      },
      "outputs": [],
      "source": [
        "## It is necessary to specify environment variable USER=<anything>, otherwise GIZA++ terminates with a segfault \n",
        "\n",
        "%cd {ALIGNMENT_DIR}/date\n",
        "!export USER=\"user\"; ./run.sh\n",
        "%cd ../..\n",
        "\n",
        "%cd {ALIGNMENT_DIR}/letters\n",
        "!export USER=\"user\"; ./run.sh\n",
        "%cd ../..\n",
        "\n",
        "%cd {ALIGNMENT_DIR}/cardinal\n",
        "!export USER=\"user\"; ./run.sh\n",
        "%cd ../.."
      ]
    },
    {
      "cell_type": "markdown",
      "source": [
        "GIZA++ will generate many files in our class folders, but we need only two files with final alignments, those with suffixes `A3.final`. The two files correspond to the alignments produced by two GIZA++ runs - direct and reverse (switching source and target corpus). This is a common practice, it allows us to find safer alignment points - tokens that were aligned to one another in both runs. The script [extract_giza_alignments.py](https://github.com/NVIDIA/NeMo/blob/main/examples/nlp/text_normalization_as_tagging/dataset_preparation/extract_giza_alignments.py) heuristically combines these two GIZA++ alignments. It also applies a bunch of regular expressions to correct some alignment mistakes."
      ],
      "metadata": {
        "id": "ueJYVF0cU3ic"
      }
    },
    {
      "cell_type": "code",
      "execution_count": null,
      "metadata": {
        "id": "j5WpPkzHNICP"
      },
      "outputs": [],
      "source": [
        "!python {NEMO_PATH}/examples/nlp/text_normalization_as_tagging/dataset_preparation/extract_giza_alignments.py \\\n",
        "      --mode=itn \\\n",
        "      --giza_dir={ALIGNMENT_DIR}/date \\\n",
        "      --giza_suffix=\"A3.final\" \\\n",
        "      --out_filename=itn.out \\\n",
        "      --lang={CORPUS_LANG}\n",
        "!python {NEMO_PATH}/examples/nlp/text_normalization_as_tagging/dataset_preparation/extract_giza_alignments.py \\\n",
        "      --mode=itn \\\n",
        "      --giza_dir={ALIGNMENT_DIR}/letters \\\n",
        "      --giza_suffix=\"A3.final\" \\\n",
        "      --out_filename=itn.out \\\n",
        "      --lang={CORPUS_LANG}\n",
        "!python {NEMO_PATH}/examples/nlp/text_normalization_as_tagging/dataset_preparation/extract_giza_alignments.py \\\n",
        "      --mode=itn \\\n",
        "      --giza_dir={ALIGNMENT_DIR}/cardinal \\\n",
        "      --giza_suffix=\"A3.final\" \\\n",
        "      --out_filename=itn.out \\\n",
        "      --lang={CORPUS_LANG}"
      ]
    },
    {
      "cell_type": "markdown",
      "source": [
        "When we prepared the input corpus of ITN pairs for GIZA++, we made them unique and stored the frequencies in a separate file `freq`. Now let's append the frequencies to the resulting alignments."
      ],
      "metadata": {
        "id": "vpqiKrS6XBlP"
      }
    },
    {
      "cell_type": "code",
      "execution_count": null,
      "metadata": {
        "id": "fxZ5jjUPlOFv"
      },
      "outputs": [],
      "source": [
        "!paste -d\"\\t\" {ALIGNMENT_DIR}/date/freq {ALIGNMENT_DIR}/date/itn.out > {ALIGNMENT_DIR}/date/itn.out2\n",
        "!paste -d\"\\t\" {ALIGNMENT_DIR}/letters/freq {ALIGNMENT_DIR}/letters/itn.out > {ALIGNMENT_DIR}/letters/itn.out2\n",
        "!paste -d\"\\t\" {ALIGNMENT_DIR}/cardinal/freq {ALIGNMENT_DIR}/cardinal/itn.out > {ALIGNMENT_DIR}/cardinal/itn.out2"
      ]
    },
    {
      "cell_type": "markdown",
      "source": [
        "Let's look at what we get. The output should look like\n",
        "![Top of file with aligned expressions](images/thutmose_tagger_alignment_top.png)\n",
        "...\n",
        "![Bottom of file with aligned expressions](images/thutmose_tagger_alignment_bottom.png)\n"
      ],
      "metadata": {
        "id": "yzt87qeEX5o0"
      }
    },
    {
      "cell_type": "code",
      "execution_count": null,
      "metadata": {
        "id": "tJNFvVhG4SMo"
      },
      "outputs": [],
      "source": [
        "df = pd.read_csv(ALIGNMENT_DIR + \"/cardinal/itn.out2\", sep=\"\\t\", header=None)\n",
        "df.columns = [\"freq\", \"verdict\", \"spoken\", \"written initial tokens\", \"left-side alignment\", \"right-side alignment\"]\n",
        "is_spoken_multiword =  df[\"spoken\"].apply(lambda x: \" \" in x)\n",
        "df2 = df[is_spoken_multiword].sort_values(\"freq\", ascending=False).reset_index(drop=True)\n",
        "df2.head(20)"
      ]
    },
    {
      "cell_type": "code",
      "execution_count": null,
      "metadata": {
        "id": "cEcXh1MzDWFy"
      },
      "outputs": [],
      "source": [
        "df2.tail(10)"
      ]
    },
    {
      "cell_type": "markdown",
      "source": [
        "# 2. Get a restricted vocabulary of target fragments (tags)\n",
        "\n",
        "There can be some inconsistencies in the automatic alignments, but nevertheless we now have **one-to-one correspondence** between input words and output fragments. Let's collect all fragments in a vocabulary! The output should look like this\n",
        "![Tag vocabulary](images/thutmose_tagger_tag_vocabulary.png)\n",
        "\n"
      ],
      "metadata": {
        "id": "OdEuRQKXYG3D"
      }
    },
    {
      "cell_type": "code",
      "execution_count": null,
      "metadata": {
        "id": "89zwtEQmQJZ1"
      },
      "outputs": [],
      "source": [
        "!python {NEMO_PATH}/examples/nlp/text_normalization_as_tagging/dataset_preparation/prepare_corpora_after_alignment.py \\\n",
        "  --mode=get_replacement_vocab \\\n",
        "  --giza_dir={ALIGNMENT_DIR} \\\n",
        "  --alignment_filename=itn.out2 \\\n",
        "  --data_dir=\"\" \\\n",
        "  --vocab_filename={WORK_DIR}/replacement_vocab_full.txt \\\n",
        "  --out_filename=\"\" \\\n",
        "  --lang={CORPUS_LANG}\n"
      ]
    },
    {
      "cell_type": "code",
      "execution_count": null,
      "metadata": {
        "id": "tx4gXO7CGzyQ"
      },
      "outputs": [],
      "source": [
        "df = pd.read_csv(\"replacement_vocab_full.txt.cardinal\", sep=\"\\t\", header=None)\n",
        "df.columns = [\"replacement tag\", \"freq\"]\n",
        "df"
      ]
    },
    {
      "cell_type": "markdown",
      "source": [
        "Tags with low frequencies are likely to be derived from sporadic alignment mistakes, so let's truncate them, and put together the tags from all our semiotic classes."
      ],
      "metadata": {
        "id": "Ts_G3TnLEQn4"
      }
    },
    {
      "cell_type": "code",
      "execution_count": null,
      "metadata": {
        "id": "2TKbJELTFFXG"
      },
      "outputs": [],
      "source": [
        "!head -n 150 replacement_vocab_full.txt.cardinal > replacement_vocab_cardinal.txt\n",
        "!head -n 150 replacement_vocab_full.txt.date > replacement_vocab_date.txt\n",
        "!head -n 150 replacement_vocab_full.txt.letters > replacement_vocab_letters.txt\n",
        "!cat replacement_vocab_cardinal.txt \\\n",
        "  replacement_vocab_date.txt \\\n",
        "  replacement_vocab_letters.txt > replacement_vocab.select.txt\n"
      ]
    },
    {
      "cell_type": "markdown",
      "metadata": {
        "id": "x6eEYkVlJDK-"
      },
      "source": [
        "After concatenation the vocabulary file can contain duplicates of the same tags coming from different semiotic classes, but this is not important at this moment. The final vocabulary will be created later."
      ]
    },
    {
      "cell_type": "code",
      "execution_count": null,
      "metadata": {
        "id": "DoDHW-p1FUso"
      },
      "outputs": [],
      "source": [
        "!wc -l replacement_vocab.select.txt"
      ]
    },
    {
      "cell_type": "code",
      "execution_count": null,
      "metadata": {
        "id": "xcQK5cHQH_NH"
      },
      "outputs": [],
      "source": [
        "!python {NEMO_PATH}/examples/nlp/text_normalization_as_tagging/dataset_preparation/prepare_corpora_after_alignment.py \\\n",
        "  --mode=filter_by_vocab \\\n",
        "  --giza_dir={ALIGNMENT_DIR} \\\n",
        "  --alignment_filename=itn.out2 \\\n",
        "  --data_dir=\"\" \\\n",
        "  --vocab_filename={WORK_DIR}/replacement_vocab.select.txt \\\n",
        "  --out_filename=itn.select.out \\\n",
        "  --lang={CORPUS_LANG}\n"
      ]
    },
    {
      "cell_type": "markdown",
      "metadata": {
        "id": "yWhCQJ5DLgoZ"
      },
      "source": [
        "The script `prepare_corpora_after_alignment.py --mode=filter_by_vocab` discards examples that are not fully covered with our selected replacement vocabulary. We can see that number of lines slightly decreases.\n",
        "```\n",
        "4997 content/alignment/cardinal/itn.out2\n",
        "4681 content/alignment/cardinal/itn.select.out\n",
        "```"
      ]
    },
    {
      "cell_type": "code",
      "execution_count": null,
      "metadata": {
        "id": "_nqeRRjmKoWg"
      },
      "outputs": [],
      "source": [
        "!wc -l {ALIGNMENT_DIR}/cardinal/itn.out2\n",
        "!wc -l {ALIGNMENT_DIR}/cardinal/itn.select.out\n"
      ]
    },
    {
      "cell_type": "markdown",
      "metadata": {
        "id": "kUQwwCkLMKEX"
      },
      "source": [
        "The format of lines also slightly changes: we add the name of semiotic class, choose only one alignment(left-side or right-side) based on class, and remove unnecessary columns.\n",
        "\n",
        "![Final alignment](images/thutmose_tagger_final_alignment.png)\n",
        "\n"
      ]
    },
    {
      "cell_type": "code",
      "execution_count": null,
      "metadata": {
        "id": "83Voerh_K8gR"
      },
      "outputs": [],
      "source": [
        "df = pd.read_csv(ALIGNMENT_DIR + \"/cardinal/itn.select.out\", sep=\"\\t\", header=None)\n",
        "df.columns = [\"semiotic class\", \"spoken\", \"written initial fragments\", \"alignment\"]\n",
        "df.head(10)"
      ]
    },
    {
      "cell_type": "markdown",
      "metadata": {
        "id": "C6cAEYNHOKex"
      },
      "source": [
        "# 3. Build training dataset \n",
        "\n",
        "Now it's time to create a tag-labeled dataset, containing _full sentences_. After previous step we got a large dictionary of ITN phrase conversions *that we know how to tag*. Once again we loop through the Google TN dataset and process each sentence in the following way:\n",
        "\n",
        "*   If a sentence contains at least one ITN conversion, that is missing from our dictionary, this sentence is discarded.\n",
        "*   Otherwise we assign tags to the input words\n",
        "    1.   All words outside ITN conversion spans are tagged as `<SELF>`.\n",
        "    2.   Tags for words inside ITN spans are taken from the dictionary\n",
        "\n"
      ]
    },
    {
      "cell_type": "code",
      "execution_count": null,
      "metadata": {
        "id": "DQVCzljrMyHu"
      },
      "outputs": [],
      "source": [
        "!python {NEMO_PATH}/examples/nlp/text_normalization_as_tagging/dataset_preparation/prepare_corpora_after_alignment.py \\\n",
        "  --mode=get_labeled_corpus \\\n",
        "  --giza_dir={ALIGNMENT_DIR} \\\n",
        "  --alignment_filename=itn.select.out \\\n",
        "  --data_dir={CORPUS_DIR}/dev \\\n",
        "  --vocab_filename=\"\" \\\n",
        "  --out_filename={CORPUS_DIR}/dev.labeled \\\n",
        "  --lang={CORPUS_LANG}\n",
        "\n",
        "!python {NEMO_PATH}/examples/nlp/text_normalization_as_tagging/dataset_preparation/prepare_corpora_after_alignment.py \\\n",
        "  --mode=get_labeled_corpus \\\n",
        "  --giza_dir={ALIGNMENT_DIR} \\\n",
        "  --alignment_filename=itn.select.out \\\n",
        "  --data_dir={CORPUS_DIR}/train \\\n",
        "  --vocab_filename=\"\" \\\n",
        "  --out_filename={CORPUS_DIR}/train.labeled \\\n",
        "  --lang=${CORPUS_LANG}\n"
      ]
    },
    {
      "cell_type": "markdown",
      "metadata": {
        "id": "bBfuML8TQrwz"
      },
      "source": [
        "The resulting file consists of three columns:\n",
        "* input words\n",
        "* target tags\n",
        "* semiotic spans (if any)\n",
        "\n",
        "The semiotic spans are separated by semicolon, each span consists of class, begin and end in terms of input word positions e.g. \"DATE 6 9\".\n",
        "\n",
        "```\n",
        "it can be summarized as an error driven transformation based tagger\t<SELF> <SELF> <SELF> <SELF> <SELF> <SELF> <SELF> <SELF> <SELF> <SELF> <SELF>\t\n",
        "this plan was first enacted in nineteen eighty four and continued to be followed for nineteen years\t<SELF> <SELF> <SELF> <SELF> <SELF> <SELF> _19 8 4_ <SELF> <SELF> <SELF> <SELF> <SELF> <SELF> _19_ <SELF>\tDATE 6 9;CARDINAL 15 16\n",
        "```\n",
        "The semiotic spans are used for two purposes:\n",
        "    \n",
        "1.   During validation step we calculate accuracy w.r.t. semiotic spans. For example, a DATE span is correct if **all** tag predictions inside this span match the ground truth labels.\n",
        "2.   The model has additional classification head that predicts a semiotic class label for each of the input words. These predictions are used in the post-processing step for better handling of swaps.\n",
        "\n"
      ]
    },
    {
      "cell_type": "code",
      "execution_count": null,
      "metadata": {
        "id": "-TjToCTDN8t8"
      },
      "outputs": [],
      "source": [
        "!head {CORPUS_DIR}/dev.labeled"
      ]
    },
    {
      "cell_type": "markdown",
      "metadata": {
        "id": "Bf9Evpn8RWp4"
      },
      "source": [
        "Get the final label vocabulary, based on our labeled corpora. The output file should look like this\n",
        "```\n",
        "KEEP\n",
        "DELETE\n",
        "DELETE|_20\n",
        "DELETE|_19\n",
        "DELETE|_2\n",
        "DELETE|_200\n",
        "DELETE|,20\n",
        "DELETE|9_\n",
        "DELETE|9\n",
        "DELETE|8_\n",
        "```"
      ]
    },
    {
      "cell_type": "code",
      "execution_count": null,
      "metadata": {
        "id": "2RY2pZwEPdlZ"
      },
      "outputs": [],
      "source": [
        "!python {NEMO_PATH}/examples/nlp/text_normalization_as_tagging/dataset_preparation/get_label_vocab.py \\\n",
        "  --train_filename={CORPUS_DIR}/train.labeled \\\n",
        "  --dev_filename={CORPUS_DIR}/dev.labeled \\\n",
        "  --out_filename={CORPUS_DIR}/label_map.txt\n"
      ]
    },
    {
      "cell_type": "code",
      "execution_count": null,
      "metadata": {
        "id": "9cGtBQSwRj-p"
      },
      "outputs": [],
      "source": [
        "!head {CORPUS_DIR}/label_map.txt"
      ]
    },
    {
      "cell_type": "code",
      "execution_count": null,
      "metadata": {
        "id": "KL4DINweSgUQ"
      },
      "outputs": [],
      "source": [
        "!echo \"ADDRESS\" > {CORPUS_DIR}/semiotic_classes.txt\n",
        "!echo \"CARDINAL\" >> {CORPUS_DIR}/semiotic_classes.txt\n",
        "!echo \"DATE\" >> {CORPUS_DIR}/semiotic_classes.txt\n",
        "!echo \"DECIMAL\" >> {CORPUS_DIR}/semiotic_classes.txt\n",
        "!echo \"DIGIT\" >> {CORPUS_DIR}/semiotic_classes.txt\n",
        "!echo \"ELECTRONIC\" >> {CORPUS_DIR}/semiotic_classes.txt\n",
        "!echo \"FRACTION\" >> {CORPUS_DIR}/semiotic_classes.txt\n",
        "!echo \"LETTERS\" >> {CORPUS_DIR}/semiotic_classes.txt\n",
        "!echo \"MEASURE\" >> {CORPUS_DIR}/semiotic_classes.txt\n",
        "!echo \"MONEY\" >> {CORPUS_DIR}/semiotic_classes.txt\n",
        "!echo \"ORDINAL\" >> {CORPUS_DIR}/semiotic_classes.txt\n",
        "!echo \"PLAIN\" >> {CORPUS_DIR}/semiotic_classes.txt\n",
        "!echo \"PUNCT\" >> {CORPUS_DIR}/semiotic_classes.txt\n",
        "!echo \"TELEPHONE\" >> {CORPUS_DIR}/semiotic_classes.txt\n",
        "!echo \"TIME\" >> {CORPUS_DIR}/semiotic_classes.txt\n",
        "!echo \"VERBATIM\" >> {CORPUS_DIR}/semiotic_classes.txt\n",
        "\n"
      ]
    },
    {
      "cell_type": "code",
      "execution_count": null,
      "metadata": {
        "id": "b7JrZxs-WTS8"
      },
      "outputs": [],
      "source": [
        "!mkdir {WORK_DIR}/datasets\n",
        "\n",
        "!cp {CORPUS_DIR}/label_map.txt {WORK_DIR}/datasets/label_map.txt\n",
        "!cp {CORPUS_DIR}/semiotic_classes.txt {WORK_DIR}/datasets/semiotic_classes.txt\n"
      ]
    },
    {
      "cell_type": "markdown",
      "metadata": {
        "id": "E-fXGmAb63z0"
      },
      "source": [
        "Now the file `train.labeled` contains all sentences from initial Google TN data, that we have been able to cover with out tag dictionary. \n",
        "From it we can create different datasets for our neural model, trying different sizes and sampling strategies.\n",
        "\n",
        "Let's create a toy dataset of 5'000 sentences for train set and 5'000 sentences for dev set. Test set is not used - see Evaluation section below."
      ]
    },
    {
      "cell_type": "code",
      "source": [
        "DATASET = WORK_DIR + \"/datasets/itn_sample10k\"\n",
        "!mkdir {DATASET}\n",
        "!head -n 5000 {CORPUS_DIR}/train.labeled > {DATASET}/train.tsv\n",
        "!head -n 5000 {CORPUS_DIR}/dev.labeled > {DATASET}/valid.tsv\n",
        "!cp {DATASET}/valid.tsv {DATASET}/test.tsv\n"
      ],
      "metadata": {
        "id": "KFwzGmuJlC0N"
      },
      "execution_count": null,
      "outputs": []
    },
    {
      "cell_type": "markdown",
      "source": [
        "# 4. Train a token classifier neural model\n",
        "Now let's run training"
      ],
      "metadata": {
        "id": "X1vWojxlmffT"
      }
    },
    {
      "cell_type": "code",
      "source": [
        "!python {NEMO_PATH}/examples/nlp/text_normalization_as_tagging/normalization_as_tagging_train.py \\\n",
        "  lang=en \\\n",
        "  data.validation_ds.data_path={DATASET}/valid.tsv \\\n",
        "  data.train_ds.data_path={DATASET}/train.tsv \\\n",
        "  model.language_model.pretrained_model_name=bert-base-uncased \\\n",
        "  model.label_map={WORK_DIR}/datasets/label_map.txt \\\n",
        "  model.semiotic_classes={WORK_DIR}/datasets/semiotic_classes.txt \\\n",
        "  trainer.accelerator=gpu \\\n",
        "  trainer.max_epochs=1\n"
      ],
      "metadata": {
        "id": "APBdPcihmFBa"
      },
      "execution_count": null,
      "outputs": []
    },
    {
      "cell_type": "markdown",
      "source": [
        "Each validation step generates three classification reports where rows correspond to different semiotic classes, `support` column is how many examples of this class occurred in the target of validation set, and `recall` column is the classifier **accuracy** on this class, i.e. percentage of _whole examples_ whose predicted tags match the target.\n",
        "\n",
        "1.   Tag classification report. `PLAIN` class includes words that are tagged as `<SELF>`.\n",
        "2.   Tag classification report for **multiword** examples only. They are less trivial and it is harder to achieve high accuracy on them.\n",
        "3.   Classification report for semiotic classes."
      ],
      "metadata": {
        "id": "kjZU6fkvS0V5"
      }
    },
    {
      "cell_type": "code",
      "source": [
        "# the log can be found in nemo_experiments folder\n",
        "!cat nemo_experiments/training/*/nemo_log_globalrank-0_localrank-0.txt"
      ],
      "metadata": {
        "id": "gO1nez6AWJeW"
      },
      "execution_count": null,
      "outputs": []
    },
    {
      "cell_type": "markdown",
      "source": [
        "# Inference"
      ],
      "metadata": {
        "id": "hX-9t7XBqJbo"
      }
    },
    {
      "cell_type": "markdown",
      "source": [
        "Let's run the inference of our toy model.\n",
        "First, copy the model, that we've just trained."
      ],
      "metadata": {
        "id": "9x80qIKCsBQ7"
      }
    },
    {
      "cell_type": "code",
      "source": [
        "!cp nemo_experiments/training/*/checkpoints/training.nemo ."
      ],
      "metadata": {
        "id": "dYfyklDTXuUM"
      },
      "execution_count": null,
      "outputs": []
    },
    {
      "cell_type": "markdown",
      "source": [
        "Generate some input sentences."
      ],
      "metadata": {
        "id": "pVCV2Hchs-gG"
      }
    },
    {
      "cell_type": "code",
      "source": [
        "!echo \"on the ninth of may four days after her arrival at new orleans west carnifax was decommissioned and returned to the u s s b\" > test_sent.txt\n",
        "!echo \"retrieved the fourth of october twenty fifteen\" >> test_sent.txt"
      ],
      "metadata": {
        "id": "30KlsQ6uY6vu"
      },
      "execution_count": null,
      "outputs": []
    },
    {
      "cell_type": "markdown",
      "source": [
        "Run the inference."
      ],
      "metadata": {
        "id": "uqyBEKn-tDXe"
      }
    },
    {
      "cell_type": "code",
      "source": [
        "!python {NEMO_PATH}/examples/nlp/text_normalization_as_tagging/normalization_as_tagging_infer.py \\\n",
        "  pretrained_model=./training.nemo \\\n",
        "  inference.from_file=./test_sent.txt \\\n",
        "  inference.out_file=./test_sent.output"
      ],
      "metadata": {
        "id": "SDSm6lg6ZOM_"
      },
      "execution_count": null,
      "outputs": []
    },
    {
      "cell_type": "code",
      "source": [
        "!cat test_sent.output"
      ],
      "metadata": {
        "id": "jrGJb9DcZ83E"
      },
      "execution_count": null,
      "outputs": []
    },
    {
      "cell_type": "markdown",
      "source": [
        "The inference output consists of 5 columns:\n",
        "\n",
        "1.   Final output text.\n",
        "2.   Input text.\n",
        "3.   Sequence of predicted tags.\n",
        "4.   Sequence of tags after post-processing (some swaps may be applied).\n",
        "5.   Sequence of predicted semiotic classes - one class for each input word.\n",
        "\n",
        "```\n",
        "on  ninth  may four days after her arrival at new orleans west carnifax was decommissioned and returned to the u s s b\ton the ninth of may four days after her arrival at new orleans west carnifax was decommissioned and returned to the u s s b\t<SELF> <DELETE> <SELF> <DELETE> <SELF> <SELF> <SELF> <SELF> <SELF> <SELF> <SELF> <SELF> <SELF> <SELF> <SELF> <SELF> <SELF> <SELF> <SELF> <SELF> <SELF> <SELF> <SELF> <SELF> <SELF>\t<SELF> <DELETE> <SELF> <DELETE> <SELF> <SELF> <SELF> <SELF> <SELF> <SELF> <SELF> <SELF> <SELF> <SELF> <SELF> <SELF> <SELF> <SELF> <SELF> <SELF> <SELF> <SELF> <SELF> <SELF> <SELF>\tPLAIN DATE DATE DATE DATE DATE PLAIN PLAIN PLAIN PLAIN PLAIN PLAIN PLAIN PLAIN PLAIN PLAIN PLAIN PLAIN PLAIN PLAIN PLAIN LETTERS LETTERS LETTERS LETTERS\n",
        "retrieved  20  october 20 20\tretrieved the fourth of october twenty fifteen\t<SELF> <DELETE> _20 <DELETE> <SELF> _20 _20\t<SELF> <DELETE> _20 <DELETE> <SELF> _20 _20\tPLAIN DATE DATE DATE DATE DATE DATE```\n"
      ],
      "metadata": {
        "id": "eYqtL7waaiZS"
      }
    },
    {
      "cell_type": "markdown",
      "source": [
        "We see that our toy model works and even manages to replace some numbers.\n",
        "\n",
        "To train a full-fledged model, you need more data.\n",
        "\n",
        "See also the scripts for the whole pipeline:\n",
        "\n",
        "> [prepare_dataset_en.sh](https://github.com/NVIDIA/NeMo/blob/main/examples/nlp/text_normalization_as_tagging/prepare_dataset_en.sh)\n",
        "\n",
        "> [normalization_as_tagging_train.py](https://github.com/NVIDIA/NeMo/blob/main/examples/nlp/text_normalization_as_tagging/normalization_as_tagging_train.py)\n",
        "\n",
        "> [run_infer.sh](https://github.com/NVIDIA/NeMo/blob/main/examples/nlp/text_normalization_as_tagging/run_infer.sh)\n",
        "\n"
      ],
      "metadata": {
        "id": "AY9sQCIcUEGO"
      }
    },
    {
      "cell_type": "markdown",
      "source": [
        "# Inference with a pretrained model\n",
        "\n",
        "We can also run inference with a pretrained model [itn_en_thutmose_bert](https://catalog.ngc.nvidia.com/orgs/nvidia/teams/nemo/models/itn_en_thutmose_bert).\n",
        "This is how to use it directly from python."
      ],
      "metadata": {
        "id": "cMYFQLbaY3m-"
      }
    },
    {
      "cell_type": "code",
      "source": [
        "thutmose = nemo_nlp.models.ThutmoseTaggerModel.from_pretrained('itn_en_thutmose_bert')\n",
        "thutmose.summarize()"
      ],
      "metadata": {
        "id": "8Uor5qqcYgGF"
      },
      "execution_count": null,
      "outputs": []
    },
    {
      "cell_type": "code",
      "source": [
        "from nemo.collections.nlp.data.text_normalization_as_tagging.utils import spoken_preprocessing\n",
        "\n",
        "lines = [\"on the ninth of may four days after her arrival at new orleans west carnifax was decommissioned and returned to the u s s b\",\n",
        "         \"retrieved the fourth of october twenty fifteen\"]\n",
        "\n",
        "\n",
        "batch, all_preds = [], []\n",
        "for i, line in enumerate(lines):\n",
        "    s = spoken_preprocessing(line)  # this is the same input transformation as in corpus preparation\n",
        "    batch.append(s.strip())\n",
        "    outputs = thutmose._infer(batch)\n",
        "for x in outputs:\n",
        "    all_preds.append(x)\n",
        "\n",
        "if len(all_preds) != len(lines):\n",
        "    raise ValueError(\n",
        "        \"number of input lines and predictions is different: predictions=\"\n",
        "        + str(len(all_preds))\n",
        "        + \"; lines=\"\n",
        "        + str(len(lines))\n",
        "    )\n",
        "\n",
        "for i in range(len(all_preds)):\n",
        "    print (all_preds[i])"
      ],
      "metadata": {
        "id": "FcOiYPJwZzS0"
      },
      "execution_count": null,
      "outputs": []
    },
    {
      "cell_type": "markdown",
      "source": [
        "Or we can use the inference script"
      ],
      "metadata": {
        "id": "sJguLcWhaFdE"
      }
    },
    {
      "cell_type": "code",
      "source": [
        "!python {NEMO_PATH}/examples/nlp/text_normalization_as_tagging/normalization_as_tagging_infer.py \\\n",
        "  pretrained_model=itn_en_thutmose_bert \\\n",
        "  inference.from_file=./test_sent.txt \\\n",
        "  inference.out_file=./test_sent.output"
      ],
      "metadata": {
        "id": "4R1hRpU-aMUs"
      },
      "execution_count": null,
      "outputs": []
    },
    {
      "cell_type": "code",
      "source": [
        "!cat test_sent.output"
      ],
      "metadata": {
        "id": "E0qVTUyvaQt1"
      },
      "execution_count": null,
      "outputs": []
    }
  ],
  "metadata": {
    "colab": {
      "collapsed_sections": [],
      "name": "ITN_with_Thutmose_Tagger.ipynb",
      "provenance": []
    },
    "kernelspec": {
      "display_name": "Python 3",
      "name": "python3"
    },
    "language_info": {
      "name": "python"
    },
    "accelerator": "GPU"
  },
  "nbformat": 4,
  "nbformat_minor": 0
}<|MERGE_RESOLUTION|>--- conflicted
+++ resolved
@@ -21,11 +21,7 @@
         "import os\n",
         "\n",
         "# install NeMo\n",
-<<<<<<< HEAD
-        "BRANCH = 'r1.18.0'\n",
-=======
         "BRANCH = 'main'\n",
->>>>>>> f7e33fc1
         "\n",
         "GITHUB_ACCOUNT = 'NVIDIA'  # change this if using a fork\n",
         "\n",
