<<<<<<< HEAD
{
 "cells": [
  {
   "cell_type": "code",
   "execution_count": null,
   "metadata": {
    "pycharm": {
     "name": "#%%\n"
    }
   },
   "outputs": [],
   "source": [
    "\"\"\"\n",
    "You can run either this notebook locally (if you have all the dependencies and a GPU) or on Google Colab.\n",
    "\n",
    "Instructions for setting up Colab are as follows:\n",
    "1. Open a new Python 3 notebook.\n",
    "2. Import this notebook from GitHub (File -> Upload Notebook -> \"GITHUB\" tab -> copy/paste GitHub URL)\n",
    "3. Connect to an instance with a GPU (Runtime -> Change runtime type -> select \"GPU\" for hardware accelerator)\n",
    "4. Run this cell to set up dependencies.\n",
    "\"\"\"\n",
    "# If you're using Google Colab and not running locally, run this cell\n",
    "\n",
    "# install NeMo\n",
    "BRANCH = 'main'\n",
    "!python -m pip install git+https://github.com/NVIDIA/NeMo.git@{BRANCH}#egg=nemo_toolkit[nlp]"
   ]
  },
  {
   "cell_type": "code",
   "execution_count": null,
   "metadata": {
    "pycharm": {
     "name": "#%%\n"
    }
   },
   "outputs": [],
   "source": [
    "from nemo.collections import nlp as nemo_nlp\n",
    "from nemo.utils.exp_manager import exp_manager\n",
    "\n",
    "import os\n",
    "import wget\n",
    "import torch\n",
    "import pytorch_lightning as pl\n",
    "from omegaconf import OmegaConf"
   ]
  },
  {
   "cell_type": "markdown",
   "metadata": {},
   "source": [
    "# Task Description\n",
    "**Joint Intent and Slot classification** - is a task of classifying an Intent and detecting all relevant Slots (Entities)\n",
    "for this Intent in a query.\n",
    "For example, in the query:  `What is the weather in Santa Clara tomorrow morning?`, we would like to classify the query\n",
    "as a `weather` Intent, and detect `Santa Clara` as a `location` slot and `tomorrow morning` as a `date_time` slot.\n",
    "Intents and Slots names are usually task specific and defined as labels in the training data.\n",
    "This is a fundamental step that is executed in any task-driven Conversational Assistant.\n",
    "\n",
    "Our Bert based model implementation enables to train and then detect both of these tasks together.\n"
   ]
  },
  {
   "cell_type": "markdown",
   "metadata": {},
   "source": [
    "# Dataset and NeMo data format\n",
    "\n",
    "In this tutorial we are going to use a virtual assistant interaction data set that can be downloaded from here: https://github.com/xliuhw/NLU-Evaluation-Data.\n",
    "There are about 10K training and 1K testing queries which cover 64 various Intents and 55 Slots. \n",
    "\n",
    "To work with NeMo NLP classification model, this dataset should be first converted to the NeMo format, which requires next files:\n",
    "- **dict.intents.csv** - list of all intent names in the data. One line per an intent name.\n",
    "- **dict.slots.csv** - list of all slot names in the data. One line per a slot name. It is possible to use both: B- I- notations, for separating between first and intermediate tokens for multi token slots. Or just use one slot type for each token of multi token slot. Our recommendation is to use later one, since it is simpler and there is no visible degradation in performance.\n",
    "- **train.tsv/test.tsv** - contain original queries, one per line, and intent number separated by tab. For example: `what alarms do i have set right now\t0`. Intent numbers are according to the intent line in the intent dictionary file (dict.intents.csv) starting from 0. First line of these files contains a header line: `sentence \\tab label`.\n",
    "- **train_slot.tvs/test_slot.tsv** - contain one line per a query, where instead each token there is a number of the token from the slots dictionary file (dict.slots.csv), starting from 0. Last 'out-of scope' token is usually located in the last line of the dictionary. Example: `54 0 0 54 54 12 12` (numbers separated by space). No header line in these files.\n",
    "\n",
    "NeMo provides **import_dataset.py** converter for few reference datasets (Assistant / Atis / Snips) which converts them to the NeMo data format for the Intent and Slot classification model. If you have your own annotated dataset in a different format, you will need to write a data converter. Possible recommended format for your own annotation, is to have one text file per all examples of one intent. With one line per query in a form like: `did i set an alarm to [alarm_type : wake up] in the [timeofday : morning]`, using brackets to define slot names. This is very similar to the assistant format from this example and you can use its converter to NeMo format with small changes. \n",
    "\n",
    "You can run this utility as follows:\n",
    "\n",
    "**python examples/nlp/intent_slot_classification/data/import_datasets.py --dataset_name=assistant --source_data_dir=source_dir_name --target_data_dir=target_dir_name**\n"
   ]
  },
  {
   "cell_type": "markdown",
   "metadata": {},
   "source": [
    "# Download, preprocess and explore the dataset\n",
    "## Download the dataset and convert it to the NeMo format"
   ]
  },
  {
   "cell_type": "code",
   "execution_count": null,
   "metadata": {},
   "outputs": [],
   "source": [
    "# you can replace DATA_DIR and NEMO_DIR with your own locations\n",
    "DATA_DIR = \".\"\n",
    "NEMO_DIR = '.'\n",
    "\n",
    "# download the converter files from github for the purpose of this tutorial\n",
    "wget.download('https://raw.githubusercontent.com/NVIDIA/NeMo/main/examples/nlp/intent_slot_classification/data/import_datasets.py', NEMO_DIR)\n",
    "wget.download('https://raw.githubusercontent.com/NVIDIA/NeMo/main/examples/nlp/intent_slot_classification/data/assistant_utils.py', NEMO_DIR)"
   ]
  },
  {
   "cell_type": "code",
   "execution_count": null,
   "metadata": {
    "pycharm": {
     "name": "#%%\n"
    }
   },
   "outputs": [],
   "source": [
    "# download and unzip the example dataset from github\n",
    "print('Downloading dataset...')\n",
    "wget.download('https://github.com/xliuhw/NLU-Evaluation-Data/archive/master.zip', DATA_DIR)\n",
    "! unzip {DATA_DIR}/NLU-Evaluation-Data-master.zip -d {DATA_DIR}"
   ]
  },
  {
   "cell_type": "code",
   "execution_count": null,
   "metadata": {},
   "outputs": [],
   "source": [
    "# convert the dataset to the NeMo format\n",
    "!python {NEMO_DIR}/import_datasets.py --dataset_name=assistant --source_data_dir={DATA_DIR}/NLU-Evaluation-Data-master --target_data_dir={DATA_DIR}/nemo_format\n"
   ]
  },
  {
   "cell_type": "markdown",
   "metadata": {
    "pycharm": {
     "name": "#%% md\n"
    }
   },
   "source": [
    "## Data exploration\n",
    "You can see the dataset in the original format and then converted to the NeMo format. We have here 65 different Intents and 55 Slots, which coould be typical commands for virtual assistants. Out of scope slot has the name 'O' and is the last in the dictionary of Slots. And we can see examples of queries and also format of training intent and slot files. "
   ]
  },
  {
   "cell_type": "code",
   "execution_count": null,
   "metadata": {},
   "outputs": [],
   "source": [
    "# list of queries divided by intent files in the original training dataset\n",
    "! ls -l {DATA_DIR}/NLU-Evaluation-Data-master/dataset/trainset"
   ]
  },
  {
   "cell_type": "code",
   "execution_count": null,
   "metadata": {},
   "outputs": [],
   "source": [
    "# print all intents from the NeMo format intent dictionary\n",
    "!echo 'Intents: ' $(wc -l < {DATA_DIR}/nemo_format/dict.intents.csv)\n",
    "! cat {DATA_DIR}/nemo_format/dict.intents.csv"
   ]
  },
  {
   "cell_type": "code",
   "execution_count": null,
   "metadata": {},
   "outputs": [],
   "source": [
    "# print all slots from the NeMo format slot dictionary\n",
    "!echo 'Slots: ' $(wc -l < {DATA_DIR}/nemo_format/dict.slots.csv)\n",
    "! cat {DATA_DIR}/nemo_format/dict.slots.csv"
   ]
  },
  {
   "cell_type": "code",
   "execution_count": null,
   "metadata": {},
   "outputs": [],
   "source": [
    "# examples from the intent training file\n",
    "! head -n 10 {DATA_DIR}/nemo_format/train.tsv"
   ]
  },
  {
   "cell_type": "code",
   "execution_count": null,
   "metadata": {
    "pycharm": {
     "name": "#%%\n"
    }
   },
   "outputs": [],
   "source": [
    "# examples from the slot training file\n",
    "! head -n 10 {DATA_DIR}/nemo_format/train_slots.tsv"
   ]
  },
  {
   "cell_type": "markdown",
   "metadata": {},
   "source": [
    "# Training model"
   ]
  },
  {
   "cell_type": "markdown",
   "metadata": {},
   "source": [
    "## Model configuration\n",
    "\n",
    "Our Joint Intent and Slot classification model is comprised of the pretrained [BERT](https://arxiv.org/pdf/1810.04805.pdf) model with an Intent and Slot Classification layer on top of it.\n",
    "\n",
    "All model and training parameters are defined in the **intent_slot_classification_config.yaml** config file. This file is located in the folder **examples/nlp/intent_slot_classification/conf/**. It contains 2 main sections:\n",
    "- **model**: All arguments that are related to the Model - language model, token classifier, optimizer and schedulers, datasets and any other related information\n",
    "\n",
    "- **trainer**: Any argument to be passed to PyTorch Lightning\n",
    "\n",
    "We will download the config file from repository for the purpose of the tutorial. If you have a version of NeMo installed locally, you can use it from the above folder."
   ]
  },
  {
   "cell_type": "code",
   "execution_count": null,
   "metadata": {},
   "outputs": [],
   "source": [
    "# download the model config file from repository for the purpose of this example\n",
    "wget.download('https://raw.githubusercontent.com/NVIDIA/NeMo/main/examples/nlp/intent_slot_classification/conf/intent_slot_classification_config.yaml', NEMO_DIR)\n",
    "\n",
    "# print content of the config file\n",
    "config_file = \"intent_slot_classification_config.yaml\"\n",
    "print(config_file)\n",
    "config = OmegaConf.load(config_file)\n",
    "print(OmegaConf.to_yaml(config))"
   ]
  },
  {
   "cell_type": "markdown",
   "metadata": {},
   "source": [
    "## Setting up Data within the config\n",
    "\n",
    "Among other things, the config file contains dictionaries called train_ds and validation_ds. These are configurations used to setup the Dataset and DataLoaders of the corresponding config.\n",
    "\n",
    "The converter utility creates both training and evaluation files in the same directory, so we need to specify `model.data_dir` parameter to this directory. Also notice that some config lines, including `model.data_dir`, have `???` in place of paths, this means that values for these fields are required to be specified by the user.\n",
    "\n",
    "`config.model.intent_loss_weight` parameter - is a balance of training loss between Intent and Slot losses, a number between 0 to 1. Its default value is 0.6 which gives slightly higher priority to the Intent loss and it empirically works quite well. You can experiment with this value if you like.\n",
    "\n",
    "Let's now add the data directory path to the config."
   ]
  },
  {
   "cell_type": "code",
   "execution_count": null,
   "metadata": {},
   "outputs": [],
   "source": [
    "config.model.data_dir = f'{DATA_DIR}/nemo_format'"
   ]
  },
  {
   "cell_type": "markdown",
   "metadata": {},
   "source": [
    "## Building the PyTorch Lightning Trainer\n",
    "\n",
    "NeMo models are primarily PyTorch Lightning modules - and therefore are entirely compatible with the PyTorch Lightning ecosystem. `config.trainer.max_epochs` - param defines number of training epochs. Usually 50-100 epochs or less should be enough to train on your data. Let's instantiate the Trainer object."
   ]
  },
  {
   "cell_type": "code",
   "execution_count": null,
   "metadata": {},
   "outputs": [],
   "source": [
    "# lets modify some trainer configs\n",
    "# checks if we have GPU available and uses it\n",
    "cuda = 1 if torch.cuda.is_available() else 0\n",
    "config.trainer.gpus = cuda\n",
    "\n",
    "config.trainer.precision = 16 if torch.cuda.is_available() else 32\n",
    "\n",
    "# for mixed precision training, uncomment the line below (precision should be set to 16 and amp_level to O1):\n",
    "# config.trainer.amp_level = O1\n",
    "\n",
    "# remove distributed training flags\n",
    "config.trainer.distributed_backend = None\n",
    "\n",
    "# setup a small number of epochs for demonstration purposes of this tutorial\n",
    "config.trainer.max_epochs = 5\n",
    "\n",
    "trainer = pl.Trainer(**config.trainer)"
   ]
  },
  {
   "cell_type": "markdown",
   "metadata": {},
   "source": [
    "## Setting up a NeMo Experiment\n",
    "\n",
    "NeMo has an experiment manager that handles logging and checkpointing for us, so let's use it. Model check points during training will be saved in this directory. "
   ]
  },
  {
   "cell_type": "code",
   "execution_count": null,
   "metadata": {},
   "outputs": [],
   "source": [
    "exp_dir = exp_manager(trainer, config.get(\"exp_manager\", None))\n",
    "# the exp_dir provides a path to the current experiment for easy access\n",
    "print(str(exp_dir))"
   ]
  },
  {
   "cell_type": "markdown",
   "metadata": {},
   "source": [
    "## Initializing the model and Training\n",
    "\n",
    "Initial statistics of the dataset will be displayed at the beginning of the training and then Intent and Slot classification report will be displayed after each training epoch."
   ]
  },
  {
   "cell_type": "code",
   "execution_count": null,
   "metadata": {},
   "outputs": [],
   "source": [
    "# initialize the model\n",
    "model = nemo_nlp.models.IntentSlotClassificationModel(config.model, trainer=trainer)\n",
    "\n",
    "# train\n",
    "trainer.fit(model)"
   ]
  },
  {
   "cell_type": "markdown",
   "metadata": {},
   "source": [
    "After training for 5 epochs, which should take no more than few minutes, you can expect training precision for this data set to be around these numbers (the accuracy will gradually continue to improve for this dataset up to about 50 epochs of training): \n",
    "```\n",
    "Intents:\n",
    "    label                                                precision    recall       f1           support   \n",
    "    alarm_query (label_id: 0)                               94.74      94.74      94.74         19\n",
    "    alarm_remove (label_id: 1)                             100.00     100.00     100.00         11\n",
    "    alarm_set (label_id: 2)                                 85.71      94.74      90.00         19\n",
    "    audio_volume_down (label_id: 3)                          0.00       0.00       0.00          8\n",
    "    audio_volume_mute (label_id: 4)                        100.00      86.67      92.86         15\n",
    "    audio_volume_up (label_id: 5)                           56.52     100.00      72.22         13\n",
    "    calendar_query (label_id: 6)                            55.00      57.89      56.41         19\n",
    "    calendar_remove (label_id: 7)                           88.89      84.21      86.49         19\n",
    "    calendar_set (label_id: 8)                              81.25      68.42      74.29         19\n",
    "    cooking_recipe (label_id: 9)                            86.36     100.00      92.68         19\n",
    "    datetime_convert (label_id: 10)                          0.00       0.00       0.00          8\n",
    "    datetime_query (label_id: 11)                           65.52     100.00      79.17         19\n",
    "    email_addcontact (label_id: 12)                        100.00      12.50      22.22          8\n",
    "    email_query (label_id: 13)                              83.33      78.95      81.08         19\n",
    "    email_querycontact (label_id: 14)                       62.50      78.95      69.77         19\n",
    "    email_sendemail (label_id: 15)                          70.83      89.47      79.07         19\n",
    "    general_affirm (label_id: 16)                           95.00     100.00      97.44         19\n",
    "    general_commandstop (label_id: 17)                     100.00     100.00     100.00         19\n",
    "    general_confirm (label_id: 18)                         100.00     100.00     100.00         19\n",
    "    general_dontcare (label_id: 19)                        100.00     100.00     100.00         19\n",
    "    general_explain (label_id: 20)                         100.00      94.74      97.30         19\n",
    "    general_joke (label_id: 21)                            100.00     100.00     100.00         12\n",
    "    general_negate (label_id: 22)                           95.00     100.00      97.44         19\n",
    "    general_praise (label_id: 23)                          100.00      94.74      97.30         19\n",
    "    general_quirky (label_id: 24)                           40.00      10.53      16.67         19\n",
    "    general_repeat (label_id: 25)                          100.00     100.00     100.00         19\n",
    "    iot_cleaning (label_id: 26)                             84.21     100.00      91.43         16\n",
    "    iot_coffee (label_id: 27)                               94.74      94.74      94.74         19\n",
    "    iot_hue_lightchange (label_id: 28)                      94.44      89.47      91.89         19\n",
    "    iot_hue_lightdim (label_id: 29)                        100.00      83.33      90.91         12\n",
    "    iot_hue_lightoff (label_id: 30)                         89.47      89.47      89.47         19\n",
    "    iot_hue_lighton (label_id: 31)                           0.00       0.00       0.00          3\n",
    "    iot_hue_lightup (label_id: 32)                          81.25      92.86      86.67         14\n",
    "    iot_wemo_off (label_id: 33)                             60.00     100.00      75.00          9\n",
    "    iot_wemo_on (label_id: 34)                             100.00      14.29      25.00          7\n",
    "    lists_createoradd (label_id: 35)                        78.95      78.95      78.95         19\n",
    "    lists_query (label_id: 36)                              78.95      78.95      78.95         19\n",
    "    lists_remove (label_id: 37)                             90.00      94.74      92.31         19\n",
    "    music_likeness (label_id: 38)                           70.59      66.67      68.57         18\n",
    "    music_query (label_id: 39)                              77.78      73.68      75.68         19\n",
    "    music_settings (label_id: 40)                            0.00       0.00       0.00          7\n",
    "    news_query (label_id: 41)                               77.78      73.68      75.68         19\n",
    "    play_audiobook (label_id: 42)                           90.00      94.74      92.31         19\n",
    "    play_game (label_id: 43)                                80.00      84.21      82.05         19\n",
    "    play_music (label_id: 44)                               53.85      73.68      62.22         19\n",
    "    play_podcasts (label_id: 45)                            89.47      89.47      89.47         19\n",
    "    play_radio (label_id: 46)                               93.75      78.95      85.71         19\n",
    "    qa_currency (label_id: 47)                              95.00     100.00      97.44         19\n",
    "    qa_definition (label_id: 48)                            85.00      89.47      87.18         19\n",
    "    qa_factoid (label_id: 49)                               45.16      73.68      56.00         19\n",
    "    qa_maths (label_id: 50)                                100.00     100.00     100.00         14\n",
    "    qa_stock (label_id: 51)                                 95.00     100.00      97.44         19\n",
    "    recommendation_events (label_id: 52)                    94.44      89.47      91.89         19\n",
    "    recommendation_locations (label_id: 53)                 94.74      94.74      94.74         19\n",
    "    recommendation_movies (label_id: 54)                   100.00     100.00     100.00         10\n",
    "    social_post (label_id: 55)                              90.00      94.74      92.31         19\n",
    "    social_query (label_id: 56)                             94.74     100.00      97.30         18\n",
    "    takeaway_order (label_id: 57)                           93.75      78.95      85.71         19\n",
    "    takeaway_query (label_id: 58)                           85.71      94.74      90.00         19\n",
    "    transport_query (label_id: 59)                          83.33      78.95      81.08         19\n",
    "    transport_taxi (label_id: 60)                          100.00     100.00     100.00         18\n",
    "    transport_ticket (label_id: 61)                         89.47      89.47      89.47         19\n",
    "    transport_traffic (label_id: 62)                       100.00     100.00     100.00         19\n",
    "    weather_query (label_id: 63)                           100.00      89.47      94.44         19\n",
    "    -------------------\n",
    "    micro avg                                               85.04      85.04      85.04       1076\n",
    "    macro avg                                               81.13      80.81      79.36       1076\n",
    "    weighted avg                                            84.10      85.04      83.54       1076\n",
    "    \n",
    "Slots:\n",
    "    label                                                precision    recall       f1           support   \n",
    "    alarm_type (label_id: 0)                                 0.00       0.00       0.00          0\n",
    "    app_name (label_id: 1)                                   0.00       0.00       0.00          6\n",
    "    artist_name (label_id: 2)                                0.00       0.00       0.00         21\n",
    "    audiobook_author (label_id: 3)                           0.00       0.00       0.00          1\n",
    "    audiobook_name (label_id: 4)                             0.00       0.00       0.00         18\n",
    "    business_name (label_id: 5)                             60.00      56.60      58.25         53\n",
    "    business_type (label_id: 6)                              0.00       0.00       0.00         24\n",
    "    change_amount (label_id: 7)                              0.00       0.00       0.00         25\n",
    "    coffee_type (label_id: 8)                                0.00       0.00       0.00          4\n",
    "    color_type (label_id: 9)                                 0.00       0.00       0.00         12\n",
    "    cooking_type (label_id: 10)                              0.00       0.00       0.00          0\n",
    "    currency_name (label_id: 11)                            84.09      75.51      79.57         49\n",
    "    date (label_id: 12)                                     57.95      91.07      70.83        112\n",
    "    definition_word (label_id: 13)                           0.00       0.00       0.00         20\n",
    "    device_type (label_id: 14)                              74.55      51.25      60.74         80\n",
    "    drink_type (label_id: 15)                                0.00       0.00       0.00          0\n",
    "    email_address (label_id: 16)                             0.00       0.00       0.00         14\n",
    "    email_folder (label_id: 17)                              0.00       0.00       0.00          1\n",
    "    event_name (label_id: 18)                              100.00      13.24      23.38         68\n",
    "    food_type (label_id: 19)                                51.72      69.77      59.41         43\n",
    "    game_name (label_id: 20)                                60.00      14.29      23.08         21\n",
    "    game_type (label_id: 21)                                 0.00       0.00       0.00          0\n",
    "    general_frequency (label_id: 22)                         0.00       0.00       0.00          9\n",
    "    house_place (label_id: 23)                              93.33      42.42      58.33         33\n",
    "    ingredient (label_id: 24)                                0.00       0.00       0.00          6\n",
    "    joke_type (label_id: 25)                                 0.00       0.00       0.00          4\n",
    "    list_name (label_id: 26)                                 0.00       0.00       0.00         21\n",
    "    meal_type (label_id: 27)                                 0.00       0.00       0.00          0\n",
    "    media_type (label_id: 28)                                0.00       0.00       0.00         37\n",
    "    movie_name (label_id: 29)                                0.00       0.00       0.00          0\n",
    "    movie_type (label_id: 30)                                0.00       0.00       0.00          0\n",
    "    music_album (label_id: 31)                               0.00       0.00       0.00          0\n",
    "    music_descriptor (label_id: 32)                          0.00       0.00       0.00          3\n",
    "    music_genre (label_id: 33)                               0.00       0.00       0.00          9\n",
    "    news_topic (label_id: 34)                                0.00       0.00       0.00         17\n",
    "    order_type (label_id: 35)                                0.00       0.00       0.00         17\n",
    "    person (label_id: 36)                                   44.86      92.31      60.38         52\n",
    "    personal_info (label_id: 37)                             0.00       0.00       0.00         20\n",
    "    place_name (label_id: 38)                               71.25      77.03      74.03        148\n",
    "    player_setting (label_id: 39)                            0.00       0.00       0.00          1\n",
    "    playlist_name (label_id: 40)                             0.00       0.00       0.00          1\n",
    "    podcast_descriptor (label_id: 41)                        0.00       0.00       0.00         13\n",
    "    podcast_name (label_id: 42)                              0.00       0.00       0.00          4\n",
    "    radio_name (label_id: 43)                               66.67      10.53      18.18         38\n",
    "    relation (label_id: 44)                                  0.00       0.00       0.00         17\n",
    "    song_name (label_id: 45)                                 0.00       0.00       0.00         22\n",
    "    time (label_id: 46)                                     70.27      78.20      74.02        133\n",
    "    time_zone (label_id: 47)                                 0.00       0.00       0.00          9\n",
    "    timeofday (label_id: 48)                                 0.00       0.00       0.00         28\n",
    "    transport_agency (label_id: 49)                          0.00       0.00       0.00          9\n",
    "    transport_descriptor (label_id: 50)                      0.00       0.00       0.00          0\n",
    "    transport_name (label_id: 51)                            0.00       0.00       0.00          4\n",
    "    transport_type (label_id: 52)                           78.38      82.86      80.56         35\n",
    "    weather_descriptor (label_id: 53)                        0.00       0.00       0.00         17\n",
    "    O (label_id: 54)                                        92.42      98.80      95.50       5920\n",
    "    -------------------\n",
    "    micro avg                                               89.10      89.10      89.10       7199\n",
    "    macro avg                                               21.86      18.56      18.18       7199\n",
    "    weighted avg                                            84.42      89.10      86.01       7199\n",
    "```"
   ]
  },
  {
   "cell_type": "markdown",
   "metadata": {},
   "source": [
    "## Evaluation\n",
    "To see how the model performs, we can evaluate the performance of the trained model on a test data file. Here we would load the best checkpoint (the one with the lowest validation loss) and create a model (eval_model) from the checkpoint. We will use the same trainer for testing."
   ]
  },
  {
   "cell_type": "code",
   "execution_count": null,
   "metadata": {},
   "outputs": [],
   "source": [
    "# extract the path of the best checkpoint from the training, you may update it to any other saved checkpoint file\n",
    "checkpoint_path = trainer.checkpoint_callback.best_model_path\n",
    "\n",
    "# load the model from this checkpoint\n",
    "eval_model = nemo_nlp.models.IntentSlotClassificationModel.load_from_checkpoint(checkpoint_path=checkpoint_path)"
   ]
  },
  {
   "cell_type": "code",
   "execution_count": null,
   "outputs": [],
   "source": [
    "# we will setup testing data reusing the same config (test section)\n",
    "eval_model.setup_test_data(test_data_config=config.model.test_ds)\n",
    "\n",
    "# run the evaluation on the test dataset\n",
    "trainer.test(model=model, ckpt_path=None, verbose=False)"
   ],
   "metadata": {
    "collapsed": false,
    "pycharm": {
     "name": "#%%\n"
    }
   }
  },
  {
   "cell_type": "markdown",
   "source": [
    "## Training Script\n",
    "\n",
    "If you have NeMo installed locally (eg. cloned from the Github), you can also train the model with the example script: `examples/nlp/intent_slot_classification/intent_slot_classification.py.`\n",
    "This script contains an example on how to train, evaluate and perform inference with the IntentSlotClassificationModel.\n",
    "\n",
    "To run a training script, use:\n",
    "\n",
    "`cd examples/nlp/intent_slot_classification`\n",
    "\n",
    "`python intent_slot_classification.py model.data_dir=PATH_TO_DATA_DIR`\n",
    "\n",
    "By default, this script uses examples/nlp/intent_slot_classification/conf/intent_slot_classification_config.py config file, and you may update all the params inside of this config file or alternatively providing them in the command line."
   ],
   "metadata": {
    "collapsed": false
   }
  },
  {
   "cell_type": "code",
   "execution_count": null,
   "metadata": {},
   "outputs": [],
   "source": [
    "## Training Script\n",
    "\n",
    "If you have NeMo installed locally (eg. cloned from the Github), you can also train the model with the example script: `examples/nlp/intent_slot_classification/intent_slot_classification.py.`\n",
    "This script contains an example on how to train, evaluate and perform inference with the IntentSlotClassificationModel.\n",
    "\n",
    "To run a training script, use:\n",
    "\n",
    "`cd examples/nlp/intent_slot_classification`\n",
    "\n",
    "`python intent_slot_classification.py model.data_dir=PATH_TO_DATA_DIR`\n",
    "\n",
    "By default, this script uses examples/nlp/intent_slot_classification/conf/intent_slot_classification_config.py config file, and you may update all the params inside of this config file or alternatively providing them in the command line."
   ]
  },
  {
   "cell_type": "markdown",
   "metadata": {},
   "source": [
    "## Training Script\n",
    "\n",
    "If you have NeMo installed locally (eg. cloned from the Github), you can also train the model with the example script: `examples/nlp/intent_slot_classification/intent_slot_classification.py.`\n",
    "This script contains an example on how to train, evaluate and perform inference with the IntentSlotClassificationModel.\n",
    "\n",
    "To run a training script, use:\n",
    "\n",
    "`cd examples/nlp/intent_slot_classification`\n",
    "\n",
    "`python intent_slot_classification.py model.data_dir=PATH_TO_DATA_DIR`\n",
    "\n",
    "By default, this script uses examples/nlp/intent_slot_classification/conf/intent_slot_classification_config.py config file, and you may update all the params inside of this config file or alternatively providing them in the command line."
   ]
  }
 ],
 "metadata": {
  "kernelspec": {
   "display_name": "Python 3",
   "language": "python",
   "name": "python3"
  },
  "language_info": {
   "codemirror_mode": {
    "name": "ipython",
    "version": 3
   },
   "file_extension": ".py",
   "mimetype": "text/x-python",
   "name": "python",
   "nbconvert_exporter": "python",
   "pygments_lexer": "ipython3",
   "version": "3.7.6"
  }
 },
 "nbformat": 4,
 "nbformat_minor": 1
}
=======
#%%

"""
You can run either this notebook locally (if you have all the dependencies and a GPU) or on Google Colab.

Instructions for setting up Colab are as follows:
1. Open a new Python 3 notebook.
2. Import this notebook from GitHub (File -> Upload Notebook -> "GITHUB" tab -> copy/paste GitHub URL)
3. Connect to an instance with a GPU (Runtime -> Change runtime type -> select "GPU" for hardware accelerator)
4. Run this cell to set up dependencies.
"""
# If you're using Google Colab and not running locally, run this cell

# install NeMo
BRANCH = 'main'
!python -m pip install git+https://github.com/NVIDIA/NeMo.git@{BRANCH}#egg=nemo_toolkit[nlp]

#%%

from nemo.collections import nlp as nemo_nlp
from nemo.utils.exp_manager import exp_manager

import os
import wget
import torch
import pytorch_lightning as pl
from omegaconf import OmegaConf

#%% md

# Task Description
**Joint Intent and Slot classification** - is a task of classifying an Intent and detecting all relevant Slots (Entities)
for this Intent in a query.
For example, in the query:  `What is the weather in Santa Clara tomorrow morning?`, we would like to classify the query
as a `weather` Intent, and detect `Santa Clara` as a `location` slot and `tomorrow morning` as a `date_time` slot.
Intents and Slots names are usually task specific and defined as labels in the training data.
This is a fundamental step that is executed in any task-driven Conversational Assistant.

Our Bert based model implementation enables to train and then detect both of these tasks together.


#%% md

# Dataset and Nemo data format

In this tutorial we are going to use a virtual assistant interaction data set that can be downloaded from here: https://github.com/xliuhw/NLU-Evaluation-Data.
There are about 10K training and 1K testing queries which cover 64 various Intents and 55 Slots. 

To work with Nemo NLP classification model, this dataset should be first converted to the Nemo format, which requires next files:
- **dict.intents.csv** - list of all intent names in the data. One line per an intent name.
- **dict.slots.csv** - list of all slot names in the data. One line per a slot name. It is possible to use both: B- I- notations, for separating between first and intermediate tokens for multi token slots. Or just use one slot type for each token of multi token slot. Our recommendation is to use later one, since it is simpler and there is no visible degradation in performance.
- **train.tsv/test.tsv** - contain original queries, one per line, and intent number separated by tab. For example: `what alarms do i have set right now	0`. Intent numbers are according to the intent line in the intent dictionary file (dict.intents.csv) starting from 0. First line of these files contains a header line: `sentence \tab label`.
- **train_slot.tvs/test_slot.tsv** - contain one line per a query, where instead each token there is a number of the token from the slots dictionary file (dict.slots.csv), starting from 0. Last 'out-of scope' token is usually located in the last line of the dictionary. Example: `54 0 0 54 54 12 12` (numbers separated by space). No header line in these files.

Nemo provides **import_dataset.py** converter for few reference datasets (Assistant/Atis/Snips) which converts them to the Nemo data format for the Intent and Slot classification model. If you have your own annotated dataset in a different format, you will need to write a data converter. Possible recommended format for your own annotation, is to have one text file per all examples of one intent. With one line per query in a form like: `did i set an alarm to [alarm_type : wake up] in the [timeofday : morning]`, using brackets to define slot names. This is very similar to the assistant format from this example and you can use its converter to Nemo format with small changes. 

You can run this utility as follows:

**python examples/nlp/intent_slot_classification/data/import_datasets.py --dataset_name=assistant --source_data_dir=source_dir_name --target_data_dir=target_dir_name**


#%% md

# Download, preprocess and explore the dataset

#%%

# you can replace DATA_DIR and NEMO_DIR with your own locations
DATA_DIR = "."
NEMO_DIR = '.'

# download the converter files from github for the purpose of this tutorial
wget.download('https://raw.githubusercontent.com/NVIDIA/NeMo/main/examples/nlp/intent_slot_classification/data/import_datasets.py', NEMO_DIR)
wget.download('https://raw.githubusercontent.com/NVIDIA/NeMo/main/examples/nlp/intent_slot_classification/data/assistant_utils.py', NEMO_DIR)

#%%

# download and unzip the example dataset from github
print('Downloading dataset...')
wget.download('https://github.com/xliuhw/NLU-Evaluation-Data/archive/master.zip', DATA_DIR)
! unzip {DATA_DIR}/NLU-Evaluation-Data-master.zip -d {DATA_DIR}

#%%

# convert the dataset to the Nemo format
# in case you have a problem running this command in the notebook, you can:
# pip uninstall ipython
# pip install ipython==6.5.0
!python {NEMO_DIR}/import_datasets.py --dataset_name=assistant --source_data_dir={DATA_DIR}/NLU-Evaluation-Data-master --target_data_dir={DATA_DIR}/nemo_format


#%%

# list of queries divided by intent files in the original training dataset
! ls -l {DATA_DIR}/NLU-Evaluation-Data-master/dataset/trainset

#%%

# print all intents from the nemo format intent dictionary
!echo 'Intents: ' $(wc -l < {DATA_DIR}/nemo_format/dict.intents.csv)
! cat {DATA_DIR}/nemo_format/dict.intents.csv

#%%

# print all slots from the nemo format slot dictionary
!echo 'Slots: ' $(wc -l < {DATA_DIR}/nemo_format/dict.slots.csv)
! cat {DATA_DIR}/nemo_format/dict.slots.csv

#%%

# examples from the intent training file
! head -n 10 {DATA_DIR}/nemo_format/train.tsv

#%%

# examples from the slot training file
! head -n 10 {DATA_DIR}/nemo_format/train_slots.tsv

#%% md

So we see that we have 65 different Intents and 55 Slots in this dataset, which are typical intents in virtual assistants. Out of scope slot has the name 'O' and is the last in the dictionary of Slots. And we can see examples of queries and also format of training intent and slot files. 

#%% md

# Training model

#%% md

## Model configuration

Our Joint Intent and Slot classification model is comprised of the pretrained [BERT](https://arxiv.org/pdf/1810.04805.pdf) model with an Intent and Slot Classification layer on top of it.

All model and training parameters are defined in the **intent_slot_classification_config.yaml** config file. This file is located in the folder **examples/nlp/intent_slot_classification/conf/**. It contains 2 main sections:
- **model**: All arguments that are related to the Model - language model, token classifier, optimizer and schedulers, datasets and any other related information

- **trainer**: Any argument to be passed to PyTorch Lightning

We will download the config file from repository for the purpose of the tutorial. If you have a version of Nemo installed locally, you can use it from the above folder.

#%%

# download the model config file from repository for the purpose of this example
wget.download('https://raw.githubusercontent.com/NVIDIA/NeMo/main/examples/nlp/intent_slot_classification/conf/intent_slot_classification_config.yaml', NEMO_DIR)

# print content of the config file
config_file = "intent_slot_classification_config.yaml"
print(config_file)
config = OmegaConf.load(config_file)
print(OmegaConf.to_yaml(config))

#%% md

## Setting up Data within the config

Among other things, the config file contains dictionaries called train_ds and validation_ds. These are configurations used to setup the Dataset and DataLoaders of the corresponding config.

The converter utility creates both training and evaluation files in the same directory, so we need to specify `model.data_dir` parameter to this directory. Also notice that some config lines, including `model.data_dir`, have `???` in place of paths, this means that values for these fields are required to be specified by the user.

`config.model.intent_loss_weight` parameter - is a balance of training loss between Intent and Slot losses, a number between 0 to 1. Its default value is 0.6 which gives slightly higher priority to the Intent loss and it empirically works quite well. You can experiment with this value if you like.

Let's now add the data directory path to the config.

#%%

config.model.data_dir = f'{DATA_DIR}/nemo_format'

#%% md

## Building the PyTorch Lightning Trainer

NeMo models are primarily PyTorch Lightning modules - and therefore are entirely compatible with the PyTorch Lightning ecosystem. `config.trainer.max_epochs` - param defines number of training epochs. Usually 50-100 epochs or less should be enough to train on your data. Let's instantiate the Trainer object.

#%%

# lets modify some trainer configs
# checks if we have GPU available and uses it
cuda = 1 if torch.cuda.is_available() else 0
config.trainer.gpus = cuda

config.trainer.precision = 16 if torch.cuda.is_available() else 32

# for mixed precision training, uncomment the line below (precision should be set to 16 and amp_level to O1):
# config.trainer.amp_level = O1

# remove distributed training flags
config.trainer.distributed_backend = None

# setup a small number of epochs for demonstration purposes of this tutorial
config.trainer.max_epochs = 5

trainer = pl.Trainer(**config.trainer)

#%% md

## Setting up a NeMo Experiment

NeMo has an experiment manager that handles logging and checkpointing for us, so let's use it. Model check points during training will be saved in this directory. 

#%%

exp_dir = exp_manager(trainer, config.get("exp_manager", None))
# the exp_dir provides a path to the current experiment for easy access
print(str(exp_dir))

#%% md

## Initializing the model and Training

Initial statistics of the dataset will be displayed at the beginning of the training and then Intent and Slot classification report will be displayed after each training epoch.

#%%

# initialize the model
model = nemo_nlp.models.IntentSlotClassificationModel(config.model, trainer=trainer)

# train
trainer.fit(model)

#%% md

After training for 5 epochs, which should take not more than few minutes, you can expect training precision for this data set to be around these numbers (the accuracy will gradually continue to improve for this data set up to about 50 epochs of training): 
```
Intents:
    label                                                precision    recall       f1           support   
    alarm_query (label_id: 0)                               94.74      94.74      94.74         19
    alarm_remove (label_id: 1)                             100.00     100.00     100.00         11
    alarm_set (label_id: 2)                                 85.71      94.74      90.00         19
    audio_volume_down (label_id: 3)                          0.00       0.00       0.00          8
    audio_volume_mute (label_id: 4)                        100.00      86.67      92.86         15
    audio_volume_up (label_id: 5)                           56.52     100.00      72.22         13
    calendar_query (label_id: 6)                            55.00      57.89      56.41         19
    calendar_remove (label_id: 7)                           88.89      84.21      86.49         19
    calendar_set (label_id: 8)                              81.25      68.42      74.29         19
    cooking_recipe (label_id: 9)                            86.36     100.00      92.68         19
    datetime_convert (label_id: 10)                          0.00       0.00       0.00          8
    datetime_query (label_id: 11)                           65.52     100.00      79.17         19
    email_addcontact (label_id: 12)                        100.00      12.50      22.22          8
    email_query (label_id: 13)                              83.33      78.95      81.08         19
    email_querycontact (label_id: 14)                       62.50      78.95      69.77         19
    email_sendemail (label_id: 15)                          70.83      89.47      79.07         19
    general_affirm (label_id: 16)                           95.00     100.00      97.44         19
    general_commandstop (label_id: 17)                     100.00     100.00     100.00         19
    general_confirm (label_id: 18)                         100.00     100.00     100.00         19
    general_dontcare (label_id: 19)                        100.00     100.00     100.00         19
    general_explain (label_id: 20)                         100.00      94.74      97.30         19
    general_joke (label_id: 21)                            100.00     100.00     100.00         12
    general_negate (label_id: 22)                           95.00     100.00      97.44         19
    general_praise (label_id: 23)                          100.00      94.74      97.30         19
    general_quirky (label_id: 24)                           40.00      10.53      16.67         19
    general_repeat (label_id: 25)                          100.00     100.00     100.00         19
    iot_cleaning (label_id: 26)                             84.21     100.00      91.43         16
    iot_coffee (label_id: 27)                               94.74      94.74      94.74         19
    iot_hue_lightchange (label_id: 28)                      94.44      89.47      91.89         19
    iot_hue_lightdim (label_id: 29)                        100.00      83.33      90.91         12
    iot_hue_lightoff (label_id: 30)                         89.47      89.47      89.47         19
    iot_hue_lighton (label_id: 31)                           0.00       0.00       0.00          3
    iot_hue_lightup (label_id: 32)                          81.25      92.86      86.67         14
    iot_wemo_off (label_id: 33)                             60.00     100.00      75.00          9
    iot_wemo_on (label_id: 34)                             100.00      14.29      25.00          7
    lists_createoradd (label_id: 35)                        78.95      78.95      78.95         19
    lists_query (label_id: 36)                              78.95      78.95      78.95         19
    lists_remove (label_id: 37)                             90.00      94.74      92.31         19
    music_likeness (label_id: 38)                           70.59      66.67      68.57         18
    music_query (label_id: 39)                              77.78      73.68      75.68         19
    music_settings (label_id: 40)                            0.00       0.00       0.00          7
    news_query (label_id: 41)                               77.78      73.68      75.68         19
    play_audiobook (label_id: 42)                           90.00      94.74      92.31         19
    play_game (label_id: 43)                                80.00      84.21      82.05         19
    play_music (label_id: 44)                               53.85      73.68      62.22         19
    play_podcasts (label_id: 45)                            89.47      89.47      89.47         19
    play_radio (label_id: 46)                               93.75      78.95      85.71         19
    qa_currency (label_id: 47)                              95.00     100.00      97.44         19
    qa_definition (label_id: 48)                            85.00      89.47      87.18         19
    qa_factoid (label_id: 49)                               45.16      73.68      56.00         19
    qa_maths (label_id: 50)                                100.00     100.00     100.00         14
    qa_stock (label_id: 51)                                 95.00     100.00      97.44         19
    recommendation_events (label_id: 52)                    94.44      89.47      91.89         19
    recommendation_locations (label_id: 53)                 94.74      94.74      94.74         19
    recommendation_movies (label_id: 54)                   100.00     100.00     100.00         10
    social_post (label_id: 55)                              90.00      94.74      92.31         19
    social_query (label_id: 56)                             94.74     100.00      97.30         18
    takeaway_order (label_id: 57)                           93.75      78.95      85.71         19
    takeaway_query (label_id: 58)                           85.71      94.74      90.00         19
    transport_query (label_id: 59)                          83.33      78.95      81.08         19
    transport_taxi (label_id: 60)                          100.00     100.00     100.00         18
    transport_ticket (label_id: 61)                         89.47      89.47      89.47         19
    transport_traffic (label_id: 62)                       100.00     100.00     100.00         19
    weather_query (label_id: 63)                           100.00      89.47      94.44         19
    -------------------
    micro avg                                               85.04      85.04      85.04       1076
    macro avg                                               81.13      80.81      79.36       1076
    weighted avg                                            84.10      85.04      83.54       1076
    
Slots:
    label                                                precision    recall       f1           support   
    alarm_type (label_id: 0)                                 0.00       0.00       0.00          0
    app_name (label_id: 1)                                   0.00       0.00       0.00          6
    artist_name (label_id: 2)                                0.00       0.00       0.00         21
    audiobook_author (label_id: 3)                           0.00       0.00       0.00          1
    audiobook_name (label_id: 4)                             0.00       0.00       0.00         18
    business_name (label_id: 5)                             60.00      56.60      58.25         53
    business_type (label_id: 6)                              0.00       0.00       0.00         24
    change_amount (label_id: 7)                              0.00       0.00       0.00         25
    coffee_type (label_id: 8)                                0.00       0.00       0.00          4
    color_type (label_id: 9)                                 0.00       0.00       0.00         12
    cooking_type (label_id: 10)                              0.00       0.00       0.00          0
    currency_name (label_id: 11)                            84.09      75.51      79.57         49
    date (label_id: 12)                                     57.95      91.07      70.83        112
    definition_word (label_id: 13)                           0.00       0.00       0.00         20
    device_type (label_id: 14)                              74.55      51.25      60.74         80
    drink_type (label_id: 15)                                0.00       0.00       0.00          0
    email_address (label_id: 16)                             0.00       0.00       0.00         14
    email_folder (label_id: 17)                              0.00       0.00       0.00          1
    event_name (label_id: 18)                              100.00      13.24      23.38         68
    food_type (label_id: 19)                                51.72      69.77      59.41         43
    game_name (label_id: 20)                                60.00      14.29      23.08         21
    game_type (label_id: 21)                                 0.00       0.00       0.00          0
    general_frequency (label_id: 22)                         0.00       0.00       0.00          9
    house_place (label_id: 23)                              93.33      42.42      58.33         33
    ingredient (label_id: 24)                                0.00       0.00       0.00          6
    joke_type (label_id: 25)                                 0.00       0.00       0.00          4
    list_name (label_id: 26)                                 0.00       0.00       0.00         21
    meal_type (label_id: 27)                                 0.00       0.00       0.00          0
    media_type (label_id: 28)                                0.00       0.00       0.00         37
    movie_name (label_id: 29)                                0.00       0.00       0.00          0
    movie_type (label_id: 30)                                0.00       0.00       0.00          0
    music_album (label_id: 31)                               0.00       0.00       0.00          0
    music_descriptor (label_id: 32)                          0.00       0.00       0.00          3
    music_genre (label_id: 33)                               0.00       0.00       0.00          9
    news_topic (label_id: 34)                                0.00       0.00       0.00         17
    order_type (label_id: 35)                                0.00       0.00       0.00         17
    person (label_id: 36)                                   44.86      92.31      60.38         52
    personal_info (label_id: 37)                             0.00       0.00       0.00         20
    place_name (label_id: 38)                               71.25      77.03      74.03        148
    player_setting (label_id: 39)                            0.00       0.00       0.00          1
    playlist_name (label_id: 40)                             0.00       0.00       0.00          1
    podcast_descriptor (label_id: 41)                        0.00       0.00       0.00         13
    podcast_name (label_id: 42)                              0.00       0.00       0.00          4
    radio_name (label_id: 43)                               66.67      10.53      18.18         38
    relation (label_id: 44)                                  0.00       0.00       0.00         17
    song_name (label_id: 45)                                 0.00       0.00       0.00         22
    time (label_id: 46)                                     70.27      78.20      74.02        133
    time_zone (label_id: 47)                                 0.00       0.00       0.00          9
    timeofday (label_id: 48)                                 0.00       0.00       0.00         28
    transport_agency (label_id: 49)                          0.00       0.00       0.00          9
    transport_descriptor (label_id: 50)                      0.00       0.00       0.00          0
    transport_name (label_id: 51)                            0.00       0.00       0.00          4
    transport_type (label_id: 52)                           78.38      82.86      80.56         35
    weather_descriptor (label_id: 53)                        0.00       0.00       0.00         17
    O (label_id: 54)                                        92.42      98.80      95.50       5920
    -------------------
    micro avg                                               89.10      89.10      89.10       7199
    macro avg                                               21.86      18.56      18.18       7199
    weighted avg                                            84.42      89.10      86.01       7199
```

#%% md

## Training Script

If you have NeMo installed locally, you can also train the model with the example script: `examples/nlp/intent_slot_classification/intent_slot_classification.py.`

To run a training script, use:

`cd examples/nlp/intent_slot_classification`

`python intent_slot_classification.py model.data_dir=PATH_TO_DATA_DIR`

#%%
>>>>>>> 5c183e8d
<|MERGE_RESOLUTION|>--- conflicted
+++ resolved
@@ -1,4 +1,3 @@
-<<<<<<< HEAD
 {
  "cells": [
   {
@@ -135,11 +134,7 @@
   },
   {
    "cell_type": "markdown",
-   "metadata": {
-    "pycharm": {
-     "name": "#%% md\n"
-    }
-   },
+   "metadata": {},
    "source": [
     "## Data exploration\n",
     "You can see the dataset in the original format and then converted to the NeMo format. We have here 65 different Intents and 55 Slots, which coould be typical commands for virtual assistants. Out of scope slot has the name 'O' and is the last in the dictionary of Slots. And we can see examples of queries and also format of training intent and slot files. "
@@ -190,11 +185,7 @@
   {
    "cell_type": "code",
    "execution_count": null,
-   "metadata": {
-    "pycharm": {
-     "name": "#%%\n"
-    }
-   },
+   "metadata": {},
    "outputs": [],
    "source": [
     "# examples from the slot training file\n",
@@ -505,6 +496,7 @@
   {
    "cell_type": "code",
    "execution_count": null,
+   "metadata": {},
    "outputs": [],
    "source": [
     "# we will setup testing data reusing the same config (test section)\n",
@@ -512,52 +504,6 @@
     "\n",
     "# run the evaluation on the test dataset\n",
     "trainer.test(model=model, ckpt_path=None, verbose=False)"
-   ],
-   "metadata": {
-    "collapsed": false,
-    "pycharm": {
-     "name": "#%%\n"
-    }
-   }
-  },
-  {
-   "cell_type": "markdown",
-   "source": [
-    "## Training Script\n",
-    "\n",
-    "If you have NeMo installed locally (eg. cloned from the Github), you can also train the model with the example script: `examples/nlp/intent_slot_classification/intent_slot_classification.py.`\n",
-    "This script contains an example on how to train, evaluate and perform inference with the IntentSlotClassificationModel.\n",
-    "\n",
-    "To run a training script, use:\n",
-    "\n",
-    "`cd examples/nlp/intent_slot_classification`\n",
-    "\n",
-    "`python intent_slot_classification.py model.data_dir=PATH_TO_DATA_DIR`\n",
-    "\n",
-    "By default, this script uses examples/nlp/intent_slot_classification/conf/intent_slot_classification_config.py config file, and you may update all the params inside of this config file or alternatively providing them in the command line."
-   ],
-   "metadata": {
-    "collapsed": false
-   }
-  },
-  {
-   "cell_type": "code",
-   "execution_count": null,
-   "metadata": {},
-   "outputs": [],
-   "source": [
-    "## Training Script\n",
-    "\n",
-    "If you have NeMo installed locally (eg. cloned from the Github), you can also train the model with the example script: `examples/nlp/intent_slot_classification/intent_slot_classification.py.`\n",
-    "This script contains an example on how to train, evaluate and perform inference with the IntentSlotClassificationModel.\n",
-    "\n",
-    "To run a training script, use:\n",
-    "\n",
-    "`cd examples/nlp/intent_slot_classification`\n",
-    "\n",
-    "`python intent_slot_classification.py model.data_dir=PATH_TO_DATA_DIR`\n",
-    "\n",
-    "By default, this script uses examples/nlp/intent_slot_classification/conf/intent_slot_classification_config.py config file, and you may update all the params inside of this config file or alternatively providing them in the command line."
    ]
   },
   {
@@ -600,375 +546,4 @@
  },
  "nbformat": 4,
  "nbformat_minor": 1
-}
-=======
-#%%
-
-"""
-You can run either this notebook locally (if you have all the dependencies and a GPU) or on Google Colab.
-
-Instructions for setting up Colab are as follows:
-1. Open a new Python 3 notebook.
-2. Import this notebook from GitHub (File -> Upload Notebook -> "GITHUB" tab -> copy/paste GitHub URL)
-3. Connect to an instance with a GPU (Runtime -> Change runtime type -> select "GPU" for hardware accelerator)
-4. Run this cell to set up dependencies.
-"""
-# If you're using Google Colab and not running locally, run this cell
-
-# install NeMo
-BRANCH = 'main'
-!python -m pip install git+https://github.com/NVIDIA/NeMo.git@{BRANCH}#egg=nemo_toolkit[nlp]
-
-#%%
-
-from nemo.collections import nlp as nemo_nlp
-from nemo.utils.exp_manager import exp_manager
-
-import os
-import wget
-import torch
-import pytorch_lightning as pl
-from omegaconf import OmegaConf
-
-#%% md
-
-# Task Description
-**Joint Intent and Slot classification** - is a task of classifying an Intent and detecting all relevant Slots (Entities)
-for this Intent in a query.
-For example, in the query:  `What is the weather in Santa Clara tomorrow morning?`, we would like to classify the query
-as a `weather` Intent, and detect `Santa Clara` as a `location` slot and `tomorrow morning` as a `date_time` slot.
-Intents and Slots names are usually task specific and defined as labels in the training data.
-This is a fundamental step that is executed in any task-driven Conversational Assistant.
-
-Our Bert based model implementation enables to train and then detect both of these tasks together.
-
-
-#%% md
-
-# Dataset and Nemo data format
-
-In this tutorial we are going to use a virtual assistant interaction data set that can be downloaded from here: https://github.com/xliuhw/NLU-Evaluation-Data.
-There are about 10K training and 1K testing queries which cover 64 various Intents and 55 Slots. 
-
-To work with Nemo NLP classification model, this dataset should be first converted to the Nemo format, which requires next files:
-- **dict.intents.csv** - list of all intent names in the data. One line per an intent name.
-- **dict.slots.csv** - list of all slot names in the data. One line per a slot name. It is possible to use both: B- I- notations, for separating between first and intermediate tokens for multi token slots. Or just use one slot type for each token of multi token slot. Our recommendation is to use later one, since it is simpler and there is no visible degradation in performance.
-- **train.tsv/test.tsv** - contain original queries, one per line, and intent number separated by tab. For example: `what alarms do i have set right now	0`. Intent numbers are according to the intent line in the intent dictionary file (dict.intents.csv) starting from 0. First line of these files contains a header line: `sentence \tab label`.
-- **train_slot.tvs/test_slot.tsv** - contain one line per a query, where instead each token there is a number of the token from the slots dictionary file (dict.slots.csv), starting from 0. Last 'out-of scope' token is usually located in the last line of the dictionary. Example: `54 0 0 54 54 12 12` (numbers separated by space). No header line in these files.
-
-Nemo provides **import_dataset.py** converter for few reference datasets (Assistant/Atis/Snips) which converts them to the Nemo data format for the Intent and Slot classification model. If you have your own annotated dataset in a different format, you will need to write a data converter. Possible recommended format for your own annotation, is to have one text file per all examples of one intent. With one line per query in a form like: `did i set an alarm to [alarm_type : wake up] in the [timeofday : morning]`, using brackets to define slot names. This is very similar to the assistant format from this example and you can use its converter to Nemo format with small changes. 
-
-You can run this utility as follows:
-
-**python examples/nlp/intent_slot_classification/data/import_datasets.py --dataset_name=assistant --source_data_dir=source_dir_name --target_data_dir=target_dir_name**
-
-
-#%% md
-
-# Download, preprocess and explore the dataset
-
-#%%
-
-# you can replace DATA_DIR and NEMO_DIR with your own locations
-DATA_DIR = "."
-NEMO_DIR = '.'
-
-# download the converter files from github for the purpose of this tutorial
-wget.download('https://raw.githubusercontent.com/NVIDIA/NeMo/main/examples/nlp/intent_slot_classification/data/import_datasets.py', NEMO_DIR)
-wget.download('https://raw.githubusercontent.com/NVIDIA/NeMo/main/examples/nlp/intent_slot_classification/data/assistant_utils.py', NEMO_DIR)
-
-#%%
-
-# download and unzip the example dataset from github
-print('Downloading dataset...')
-wget.download('https://github.com/xliuhw/NLU-Evaluation-Data/archive/master.zip', DATA_DIR)
-! unzip {DATA_DIR}/NLU-Evaluation-Data-master.zip -d {DATA_DIR}
-
-#%%
-
-# convert the dataset to the Nemo format
-# in case you have a problem running this command in the notebook, you can:
-# pip uninstall ipython
-# pip install ipython==6.5.0
-!python {NEMO_DIR}/import_datasets.py --dataset_name=assistant --source_data_dir={DATA_DIR}/NLU-Evaluation-Data-master --target_data_dir={DATA_DIR}/nemo_format
-
-
-#%%
-
-# list of queries divided by intent files in the original training dataset
-! ls -l {DATA_DIR}/NLU-Evaluation-Data-master/dataset/trainset
-
-#%%
-
-# print all intents from the nemo format intent dictionary
-!echo 'Intents: ' $(wc -l < {DATA_DIR}/nemo_format/dict.intents.csv)
-! cat {DATA_DIR}/nemo_format/dict.intents.csv
-
-#%%
-
-# print all slots from the nemo format slot dictionary
-!echo 'Slots: ' $(wc -l < {DATA_DIR}/nemo_format/dict.slots.csv)
-! cat {DATA_DIR}/nemo_format/dict.slots.csv
-
-#%%
-
-# examples from the intent training file
-! head -n 10 {DATA_DIR}/nemo_format/train.tsv
-
-#%%
-
-# examples from the slot training file
-! head -n 10 {DATA_DIR}/nemo_format/train_slots.tsv
-
-#%% md
-
-So we see that we have 65 different Intents and 55 Slots in this dataset, which are typical intents in virtual assistants. Out of scope slot has the name 'O' and is the last in the dictionary of Slots. And we can see examples of queries and also format of training intent and slot files. 
-
-#%% md
-
-# Training model
-
-#%% md
-
-## Model configuration
-
-Our Joint Intent and Slot classification model is comprised of the pretrained [BERT](https://arxiv.org/pdf/1810.04805.pdf) model with an Intent and Slot Classification layer on top of it.
-
-All model and training parameters are defined in the **intent_slot_classification_config.yaml** config file. This file is located in the folder **examples/nlp/intent_slot_classification/conf/**. It contains 2 main sections:
-- **model**: All arguments that are related to the Model - language model, token classifier, optimizer and schedulers, datasets and any other related information
-
-- **trainer**: Any argument to be passed to PyTorch Lightning
-
-We will download the config file from repository for the purpose of the tutorial. If you have a version of Nemo installed locally, you can use it from the above folder.
-
-#%%
-
-# download the model config file from repository for the purpose of this example
-wget.download('https://raw.githubusercontent.com/NVIDIA/NeMo/main/examples/nlp/intent_slot_classification/conf/intent_slot_classification_config.yaml', NEMO_DIR)
-
-# print content of the config file
-config_file = "intent_slot_classification_config.yaml"
-print(config_file)
-config = OmegaConf.load(config_file)
-print(OmegaConf.to_yaml(config))
-
-#%% md
-
-## Setting up Data within the config
-
-Among other things, the config file contains dictionaries called train_ds and validation_ds. These are configurations used to setup the Dataset and DataLoaders of the corresponding config.
-
-The converter utility creates both training and evaluation files in the same directory, so we need to specify `model.data_dir` parameter to this directory. Also notice that some config lines, including `model.data_dir`, have `???` in place of paths, this means that values for these fields are required to be specified by the user.
-
-`config.model.intent_loss_weight` parameter - is a balance of training loss between Intent and Slot losses, a number between 0 to 1. Its default value is 0.6 which gives slightly higher priority to the Intent loss and it empirically works quite well. You can experiment with this value if you like.
-
-Let's now add the data directory path to the config.
-
-#%%
-
-config.model.data_dir = f'{DATA_DIR}/nemo_format'
-
-#%% md
-
-## Building the PyTorch Lightning Trainer
-
-NeMo models are primarily PyTorch Lightning modules - and therefore are entirely compatible with the PyTorch Lightning ecosystem. `config.trainer.max_epochs` - param defines number of training epochs. Usually 50-100 epochs or less should be enough to train on your data. Let's instantiate the Trainer object.
-
-#%%
-
-# lets modify some trainer configs
-# checks if we have GPU available and uses it
-cuda = 1 if torch.cuda.is_available() else 0
-config.trainer.gpus = cuda
-
-config.trainer.precision = 16 if torch.cuda.is_available() else 32
-
-# for mixed precision training, uncomment the line below (precision should be set to 16 and amp_level to O1):
-# config.trainer.amp_level = O1
-
-# remove distributed training flags
-config.trainer.distributed_backend = None
-
-# setup a small number of epochs for demonstration purposes of this tutorial
-config.trainer.max_epochs = 5
-
-trainer = pl.Trainer(**config.trainer)
-
-#%% md
-
-## Setting up a NeMo Experiment
-
-NeMo has an experiment manager that handles logging and checkpointing for us, so let's use it. Model check points during training will be saved in this directory. 
-
-#%%
-
-exp_dir = exp_manager(trainer, config.get("exp_manager", None))
-# the exp_dir provides a path to the current experiment for easy access
-print(str(exp_dir))
-
-#%% md
-
-## Initializing the model and Training
-
-Initial statistics of the dataset will be displayed at the beginning of the training and then Intent and Slot classification report will be displayed after each training epoch.
-
-#%%
-
-# initialize the model
-model = nemo_nlp.models.IntentSlotClassificationModel(config.model, trainer=trainer)
-
-# train
-trainer.fit(model)
-
-#%% md
-
-After training for 5 epochs, which should take not more than few minutes, you can expect training precision for this data set to be around these numbers (the accuracy will gradually continue to improve for this data set up to about 50 epochs of training): 
-```
-Intents:
-    label                                                precision    recall       f1           support   
-    alarm_query (label_id: 0)                               94.74      94.74      94.74         19
-    alarm_remove (label_id: 1)                             100.00     100.00     100.00         11
-    alarm_set (label_id: 2)                                 85.71      94.74      90.00         19
-    audio_volume_down (label_id: 3)                          0.00       0.00       0.00          8
-    audio_volume_mute (label_id: 4)                        100.00      86.67      92.86         15
-    audio_volume_up (label_id: 5)                           56.52     100.00      72.22         13
-    calendar_query (label_id: 6)                            55.00      57.89      56.41         19
-    calendar_remove (label_id: 7)                           88.89      84.21      86.49         19
-    calendar_set (label_id: 8)                              81.25      68.42      74.29         19
-    cooking_recipe (label_id: 9)                            86.36     100.00      92.68         19
-    datetime_convert (label_id: 10)                          0.00       0.00       0.00          8
-    datetime_query (label_id: 11)                           65.52     100.00      79.17         19
-    email_addcontact (label_id: 12)                        100.00      12.50      22.22          8
-    email_query (label_id: 13)                              83.33      78.95      81.08         19
-    email_querycontact (label_id: 14)                       62.50      78.95      69.77         19
-    email_sendemail (label_id: 15)                          70.83      89.47      79.07         19
-    general_affirm (label_id: 16)                           95.00     100.00      97.44         19
-    general_commandstop (label_id: 17)                     100.00     100.00     100.00         19
-    general_confirm (label_id: 18)                         100.00     100.00     100.00         19
-    general_dontcare (label_id: 19)                        100.00     100.00     100.00         19
-    general_explain (label_id: 20)                         100.00      94.74      97.30         19
-    general_joke (label_id: 21)                            100.00     100.00     100.00         12
-    general_negate (label_id: 22)                           95.00     100.00      97.44         19
-    general_praise (label_id: 23)                          100.00      94.74      97.30         19
-    general_quirky (label_id: 24)                           40.00      10.53      16.67         19
-    general_repeat (label_id: 25)                          100.00     100.00     100.00         19
-    iot_cleaning (label_id: 26)                             84.21     100.00      91.43         16
-    iot_coffee (label_id: 27)                               94.74      94.74      94.74         19
-    iot_hue_lightchange (label_id: 28)                      94.44      89.47      91.89         19
-    iot_hue_lightdim (label_id: 29)                        100.00      83.33      90.91         12
-    iot_hue_lightoff (label_id: 30)                         89.47      89.47      89.47         19
-    iot_hue_lighton (label_id: 31)                           0.00       0.00       0.00          3
-    iot_hue_lightup (label_id: 32)                          81.25      92.86      86.67         14
-    iot_wemo_off (label_id: 33)                             60.00     100.00      75.00          9
-    iot_wemo_on (label_id: 34)                             100.00      14.29      25.00          7
-    lists_createoradd (label_id: 35)                        78.95      78.95      78.95         19
-    lists_query (label_id: 36)                              78.95      78.95      78.95         19
-    lists_remove (label_id: 37)                             90.00      94.74      92.31         19
-    music_likeness (label_id: 38)                           70.59      66.67      68.57         18
-    music_query (label_id: 39)                              77.78      73.68      75.68         19
-    music_settings (label_id: 40)                            0.00       0.00       0.00          7
-    news_query (label_id: 41)                               77.78      73.68      75.68         19
-    play_audiobook (label_id: 42)                           90.00      94.74      92.31         19
-    play_game (label_id: 43)                                80.00      84.21      82.05         19
-    play_music (label_id: 44)                               53.85      73.68      62.22         19
-    play_podcasts (label_id: 45)                            89.47      89.47      89.47         19
-    play_radio (label_id: 46)                               93.75      78.95      85.71         19
-    qa_currency (label_id: 47)                              95.00     100.00      97.44         19
-    qa_definition (label_id: 48)                            85.00      89.47      87.18         19
-    qa_factoid (label_id: 49)                               45.16      73.68      56.00         19
-    qa_maths (label_id: 50)                                100.00     100.00     100.00         14
-    qa_stock (label_id: 51)                                 95.00     100.00      97.44         19
-    recommendation_events (label_id: 52)                    94.44      89.47      91.89         19
-    recommendation_locations (label_id: 53)                 94.74      94.74      94.74         19
-    recommendation_movies (label_id: 54)                   100.00     100.00     100.00         10
-    social_post (label_id: 55)                              90.00      94.74      92.31         19
-    social_query (label_id: 56)                             94.74     100.00      97.30         18
-    takeaway_order (label_id: 57)                           93.75      78.95      85.71         19
-    takeaway_query (label_id: 58)                           85.71      94.74      90.00         19
-    transport_query (label_id: 59)                          83.33      78.95      81.08         19
-    transport_taxi (label_id: 60)                          100.00     100.00     100.00         18
-    transport_ticket (label_id: 61)                         89.47      89.47      89.47         19
-    transport_traffic (label_id: 62)                       100.00     100.00     100.00         19
-    weather_query (label_id: 63)                           100.00      89.47      94.44         19
-    -------------------
-    micro avg                                               85.04      85.04      85.04       1076
-    macro avg                                               81.13      80.81      79.36       1076
-    weighted avg                                            84.10      85.04      83.54       1076
-    
-Slots:
-    label                                                precision    recall       f1           support   
-    alarm_type (label_id: 0)                                 0.00       0.00       0.00          0
-    app_name (label_id: 1)                                   0.00       0.00       0.00          6
-    artist_name (label_id: 2)                                0.00       0.00       0.00         21
-    audiobook_author (label_id: 3)                           0.00       0.00       0.00          1
-    audiobook_name (label_id: 4)                             0.00       0.00       0.00         18
-    business_name (label_id: 5)                             60.00      56.60      58.25         53
-    business_type (label_id: 6)                              0.00       0.00       0.00         24
-    change_amount (label_id: 7)                              0.00       0.00       0.00         25
-    coffee_type (label_id: 8)                                0.00       0.00       0.00          4
-    color_type (label_id: 9)                                 0.00       0.00       0.00         12
-    cooking_type (label_id: 10)                              0.00       0.00       0.00          0
-    currency_name (label_id: 11)                            84.09      75.51      79.57         49
-    date (label_id: 12)                                     57.95      91.07      70.83        112
-    definition_word (label_id: 13)                           0.00       0.00       0.00         20
-    device_type (label_id: 14)                              74.55      51.25      60.74         80
-    drink_type (label_id: 15)                                0.00       0.00       0.00          0
-    email_address (label_id: 16)                             0.00       0.00       0.00         14
-    email_folder (label_id: 17)                              0.00       0.00       0.00          1
-    event_name (label_id: 18)                              100.00      13.24      23.38         68
-    food_type (label_id: 19)                                51.72      69.77      59.41         43
-    game_name (label_id: 20)                                60.00      14.29      23.08         21
-    game_type (label_id: 21)                                 0.00       0.00       0.00          0
-    general_frequency (label_id: 22)                         0.00       0.00       0.00          9
-    house_place (label_id: 23)                              93.33      42.42      58.33         33
-    ingredient (label_id: 24)                                0.00       0.00       0.00          6
-    joke_type (label_id: 25)                                 0.00       0.00       0.00          4
-    list_name (label_id: 26)                                 0.00       0.00       0.00         21
-    meal_type (label_id: 27)                                 0.00       0.00       0.00          0
-    media_type (label_id: 28)                                0.00       0.00       0.00         37
-    movie_name (label_id: 29)                                0.00       0.00       0.00          0
-    movie_type (label_id: 30)                                0.00       0.00       0.00          0
-    music_album (label_id: 31)                               0.00       0.00       0.00          0
-    music_descriptor (label_id: 32)                          0.00       0.00       0.00          3
-    music_genre (label_id: 33)                               0.00       0.00       0.00          9
-    news_topic (label_id: 34)                                0.00       0.00       0.00         17
-    order_type (label_id: 35)                                0.00       0.00       0.00         17
-    person (label_id: 36)                                   44.86      92.31      60.38         52
-    personal_info (label_id: 37)                             0.00       0.00       0.00         20
-    place_name (label_id: 38)                               71.25      77.03      74.03        148
-    player_setting (label_id: 39)                            0.00       0.00       0.00          1
-    playlist_name (label_id: 40)                             0.00       0.00       0.00          1
-    podcast_descriptor (label_id: 41)                        0.00       0.00       0.00         13
-    podcast_name (label_id: 42)                              0.00       0.00       0.00          4
-    radio_name (label_id: 43)                               66.67      10.53      18.18         38
-    relation (label_id: 44)                                  0.00       0.00       0.00         17
-    song_name (label_id: 45)                                 0.00       0.00       0.00         22
-    time (label_id: 46)                                     70.27      78.20      74.02        133
-    time_zone (label_id: 47)                                 0.00       0.00       0.00          9
-    timeofday (label_id: 48)                                 0.00       0.00       0.00         28
-    transport_agency (label_id: 49)                          0.00       0.00       0.00          9
-    transport_descriptor (label_id: 50)                      0.00       0.00       0.00          0
-    transport_name (label_id: 51)                            0.00       0.00       0.00          4
-    transport_type (label_id: 52)                           78.38      82.86      80.56         35
-    weather_descriptor (label_id: 53)                        0.00       0.00       0.00         17
-    O (label_id: 54)                                        92.42      98.80      95.50       5920
-    -------------------
-    micro avg                                               89.10      89.10      89.10       7199
-    macro avg                                               21.86      18.56      18.18       7199
-    weighted avg                                            84.42      89.10      86.01       7199
-```
-
-#%% md
-
-## Training Script
-
-If you have NeMo installed locally, you can also train the model with the example script: `examples/nlp/intent_slot_classification/intent_slot_classification.py.`
-
-To run a training script, use:
-
-`cd examples/nlp/intent_slot_classification`
-
-`python intent_slot_classification.py model.data_dir=PATH_TO_DATA_DIR`
-
-#%%
->>>>>>> 5c183e8d
+}