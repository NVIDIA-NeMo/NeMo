{
 "cells": [
  {
   "cell_type": "code",
   "execution_count": null,
   "id": "b7a434f4",
   "metadata": {},
   "outputs": [],
   "source": [
<<<<<<< HEAD
    "BRANCH='r1.11.0'"
=======
    "BRANCH='main'"
>>>>>>> 4a93d287
   ]
  },
  {
   "cell_type": "code",
   "execution_count": null,
   "id": "developmental-gibraltar",
   "metadata": {},
   "outputs": [],
   "source": [
    "\"\"\"\n",
    "You can run either this notebook locally (if you have all the dependencies and a GPU) or on Google Colab.\n",
    "\n",
    "Instructions for setting up Colab are as follows:\n",
    "1. Open a new Python 3 notebook.\n",
    "2. Import this notebook from GitHub (File -> Upload Notebook -> \"GITHUB\" tab -> copy/paste GitHub URL)\n",
    "3. Connect to an instance with a GPU (Runtime -> Change runtime type -> select \"GPU\" for hardware accelerator)\n",
    "4. Run this cell to set up dependencies.\n",
    "\"\"\"\n",
    "# If you're using Google Colab and not running locally, run this cell\n",
    "\n",
    "# install NeMo\n",
    "!python -m pip install git+https://github.com/NVIDIA/NeMo.git@$BRANCH#egg=nemo_toolkit[nlp]"
   ]
  },
  {
   "cell_type": "markdown",
   "id": "42daf8bf",
   "metadata": {},
   "source": [
    "# Introduction\n",
    "\n",
    "In this notebook we demonstrate how to use p-tuning and prompt tuning within NeMo-Megatron. Both methods are parameter efficient alternatives to fine-tuning pretrained language models. Our NeMo implementation makes it possible to use one pretrained GPT model on many downstream tasks without needing to tune the model’s full set of parameters. It also allows for adding new tasks to your model without overwriting or disrupting previous tasks for which the model has already been p-tuned/prompt-tuned. Because the original model parameters are frozen and never altered by either method, p-tuning/prompt-tuning also avoid catastrophic forgetting issues often encountered when fine-tuning models.\n",
    "\n",
    "- Our prompt tuning implementation is based off Lester et. al’s EMNLP 2021 paper [The Power of Scale for Parameter-Efficient Prompt Tuning](https://arxiv.org/abs/2104.08691)\n",
    "\n",
    "- Our p-tuning implementation is based off Liu et al's paper [GPT Understands, Too](https://arxiv.org/abs/2103.10385).\n",
    "\n",
    "- Command line usage examples and API documentation can be found in [our user docs](https://docs.nvidia.com/deeplearning/nemo/user-guide/docs/en/main/nlp/nemo_megatron/prompt_learning.html). \n",
    "\n",
    "<img src=\"images/prompt_learning_forward_pass.png\" alt=\"Prompt Learning Forward Pass\"/>\n",
    "\n",
    "Our continuous learning capability for combined p-tuning and prompt tuning with GPT style models is a NeMo specific extension of the author’s original work.\n",
    "\n",
    "# The Plan\n",
    "\n",
    "We are going to show you how to:\n",
    "    \n",
    "    1. P-Tune/Prompt Tune a model on multiple tasks at the same time\n",
    "    2. Add a new task to a model that has already been P-Tuned/Prompt Tuned previously\n",
    "    \n",
    "We will first p-tune a GPT model on sentiment analysis, and intent and slot classification tasks. Then we will show how to add the squad question answering task to the same model we already p-tuned once.\n",
    "\n",
    "\n",
    "# Technical Overview\n",
    "Instead of selecting discrete text prompts in a manual or automated fashion, prompt tuning and p-tuning utilize virtual prompt embeddings that can be optimized via gradient decent. The only difference between prompt tuning and p-tuning within NeMo-Megatron is the architecture used to tune the soft prompt tokens during training.\n",
    "\n",
    "### Terminology\n",
    "We will be using the terms `continuous`, `soft`, and `virtual` token interchangeably to refer to embeddings inserted into the model prompt that have no concrete mapping to strings or characters within the model’s vocabulary. These virtual token embeddings exist in contrast to the `discrete`, `hard`, or `real` tokens that do make up the model’s vocabulary. Virtual tokens are purely 1D vectors with dimensionality equal to that of each real token embedding, matching the `hidden_size` hyperparameter. In training and inference, continuous token embeddings are inserted among discrete token embeddings according to a template you provide in the model’s config. We will demonstrate how to do this below.\n",
    "\n",
    "When referring to p-tuning and prompt tuning together, we will be using the phrase prompt learning for simplicity.\n",
    "\n",
    "### Prompt-Tuning\n",
    "In prompt-tuning a pretrained GPT model, soft prompt embeddings are initialized as a 2D matrix of size `total_virtual_tokens X hidden_size`. Each task the model is prompt-tuned to perform has its own 2D embedding matrix associated with it. Tasks do not share any parameters during training or inference. All GPT model parameters are frozen and only the embedding parameters for each task are updated during training.\n",
    "\n",
    "In prompt tuning you can specify how the embeddings are initialized for each task. You can either\n",
    "\n",
    "1. Initialize embedding parameters according to some random distribution\n",
    "2. Initialize embedding parameters from existing vocabulary embeddings (recommended)\n",
    "\n",
    "If you choose to initialize virtual token embeddings from existing embedding weights, you can provide the string of words you want to use for initialization in the model’s config. This string will be tokenized and tiled or truncated to match the specified number of virtual tokens you would like to use (`total_virtual_tokens`). Vocab embeddings are copied and used to initialize the soft prompt embedding matrix for each task. The vocab embeddings themselves are not updated or changed during prompt tuning.\n",
    "\n",
    "\n",
    "### P-Tuning\n",
    "In p-tuning, an LSTM model is used to predict virtual token embeddings. We refer to this LSTM model as our `prompt_encoder`. LSTM parameters are randomly initialized at the start of p-tuning. All GPT model parameters are frozen, and only the LSTM weights are updated at each training step. LSTM parameters are shared between all tasks that are p-tuned at the same time, but the LSTM model outputs unique virtual token embeddings for each task. The virtual tokens predicted by the LSTM are inserted among the discrete token input in the exact same manner as with prompt-tuning. You still specify the number of virtual tokens you want to use by setting `total_virtual_tokens` and each virtual token embedding is still a 1D vector of size `hidden_size`.\n",
    "\n",
    "\n",
    "\n",
    "# The Best of Both\n",
    "A single pretrained GPT model can use both p-tuning and prompt-tuning. While you must decide to use either p-tuning or prompt-tuning for each task you want your model to perform, you can p-tune your model on a set of tasks A, then prompt tune your same model on a different set of tasks B, then finally run inference on tasks from both A and B at the same time. During prompt-tuning or p-tuning, tasks tuned at the same time must use the same number of virtual tokens. During inference, tasks using differing amounts of virtual tokens can be run at the same time.\n",
    "\n",
    "Please see our [docs for more comparisons between prompt and p-tuning](https://docs.nvidia.com/deeplearning/nemo/user-guide/docs/en/main/nlp/nemo_megatron/prompt_learning.html). \n",
    "\n",
    "With all that covered, let's get started!\n"
   ]
  },
  {
   "cell_type": "code",
   "execution_count": null,
   "id": "31c27562",
   "metadata": {},
   "outputs": [],
   "source": [
    "import os\n",
    "import wget"
   ]
  },
  {
   "cell_type": "markdown",
   "id": "0bfc7709",
   "metadata": {},
   "source": [
    "# Tasks and Datasets\n",
    "We will be using p-tuning to teach our GPT model to do 3 tasks: **Sentiment Analysis**, **Question Answering** and **Intent and Slot Classification**.\n",
    "\n",
    "We will use [Financial PhraseBank dataset](https://huggingface.co/datasets/financial_phrasebank) for our sentiment analysis task, [SQuAD](https://rajpurkar.github.io/SQuAD-explorer/) for question answering task, and the [Assistant Benchmarking Dataset](https://github.com/xliuhw/NLU-Evaluation-Data) for intent and slot classification. \n",
    "\n",
    "- The [Financial PhraseBank dataset](https://huggingface.co/datasets/financial_phrasebank) contains the sentiments for financial news headlines from the perspective of a retail investor. Further details about the dataset can be found in Malo et. al's \"[Good Debt or Bad Debt: Detecting Semantic Orientations in Economic Texts](https://arxiv.org/abs/1307.5336)\"\n",
    "\n",
    "\n",
    "- [SQuAD](https://rajpurkar.github.io/SQuAD-explorer/) is a reading comprehension dataset, consisting of questions posed by crowd workers on a set of Wikipedia articles, where the answer to every question is a segment of text. More information on [SQuAD](https://rajpurkar.github.io/SQuAD-explorer/) can be found on their website or in their paper by Rajpurkar et. al \"[Know What You Don’t Know: Unanswerable Questions for SQuAD](https://arxiv.org/pdf/1806.03822.pdf)\".\n",
    "\n",
    "\n",
    "- The [Assistant Benchmarking Dataset](https://github.com/xliuhw/NLU-Evaluation-Data) is a natural language dataset for in home human-robot interaction. Details on the dataset can be found in Liu et. al's \"[Benchmarking Natural Language Understanding Services for building Conversational Agents](https://arxiv.org/abs/1903.05566)\"\n",
    "\n",
    "Each of these tasks requires different types of natural language understanding and lies in different domains. We will demonstrate how to use one model to perform all of them."
   ]
  },
  {
   "cell_type": "markdown",
   "id": "e0b0072a",
   "metadata": {},
   "source": [
    "# Data Preparation\n",
    "\n",
    "The prompt learning dataset loader accepts a list of json/dictionary objects or a list of json file names where each json file contains a collection of json objects. Each json object must include the field `taskname` which is a string identifier for the task the data example corresponds to. They should also include one or more fields corresponding to different sections of the discrete text prompt. The input data might look like:\n",
    "\n",
    "```\n",
    "[\n",
    "    {\"taskname\": \"squad\", \"context\": [CONTEXT_PARAGRAPH_TEXT1], \"question\": [QUESTION_TEXT1], \"answer\": [ANSWER_TEXT1]},\n",
    "    {\"taskname\": \"squad\", \"context\": [CONTEXT_PARAGRAPH_TEXT2], \"question\": [QUESTION_TEXT2], \"answer\": [ANSWER_TEXT2]},\n",
    "    {\"taskname\": \"intent_and_slot\", \"utterance\": [UTTERANCE_TEXT1], \"label\": [INTENT_TEXT1][SLOT_TEXT1]},\n",
    "    {\"taskname\": \"intent_and_slot\", \"utterance\": [UTTERANCE_TEXT2], \"label\": [INTENT_TEXT2][SLOT_TEXT2]},\n",
    "    {\"taskname\": \"sentiment\", \"sentence\": [SENTENCE_TEXT1], \"label\": [SENTIMENT_LABEL1]},\n",
    "    {\"taskname\": \"sentiment\", \"sentence\": [SENTENCE_TEXT2], \"label\": [SENTIMENT_LABEL2]},\n",
    "]\n",
    "```\n",
    "\n",
    "These additional fields can be unlimited in number and will be used to help map different parts of the discrete text input to a prompt template that you define. We will show how this mapping works and how to construct your prompt template in the `Prompt Formatting` section. "
   ]
  },
  {
   "cell_type": "code",
   "execution_count": null,
   "id": "0dbd41fd",
   "metadata": {},
   "outputs": [],
   "source": [
    "# You can replace DATA_DIR and NEMO_DIR with your own locations\n",
    "DATA_DIR = \"data\"\n",
    "NEMO_DIR = '.'\n",
    "\n",
    "os.makedirs(DATA_DIR, exist_ok=True)"
   ]
  },
  {
   "cell_type": "markdown",
   "id": "504a7b40",
   "metadata": {},
   "source": [
    "\n",
    "For each dataset we have preprocessing scripts pre-written in NeMo's example directory located in `examples/nlp`. Let's download those now. "
   ]
  },
  {
   "cell_type": "code",
   "execution_count": null,
   "id": "e72a1dc1",
   "metadata": {},
   "outputs": [],
   "source": [
    "# download the preprocessing scripts from github for the purpose of this tutorial\n",
    "wget.download(f'https://raw.githubusercontent.com/NVIDIA/NeMo/{BRANCH}/scripts/dataset_processing/nlp/financial_phrase_bank/prompt_learning_financial_phrase_bank_preprocessing.py', NEMO_DIR)\n",
    "wget.download(f'https://raw.githubusercontent.com/NVIDIA/NeMo/{BRANCH}/scripts/dataset_processing/nlp/squad/prompt_learning_squad_preprocessing.py', NEMO_DIR)\n",
    "wget.download(f'https://raw.githubusercontent.com/NVIDIA/NeMo/{BRANCH}/scripts/dataset_processing/nlp/intent_and_slot/prompt_learning_assistant_preprocessing.py', NEMO_DIR)\n",
    "wget.download(f'https://raw.githubusercontent.com/NVIDIA/NeMo/{BRANCH}/scripts/dataset_processing/nlp/intent_and_slot/assistant_utils.py', NEMO_DIR)"
   ]
  },
  {
   "cell_type": "markdown",
   "id": "71813919",
   "metadata": {},
   "source": [
    "Now let's download and process each dataset."
   ]
  },
  {
   "cell_type": "markdown",
   "id": "a09c85b2",
   "metadata": {},
   "source": [
    "###  Financial PhraseBank Dataset"
   ]
  },
  {
   "cell_type": "code",
   "execution_count": null,
   "id": "a7ce77b8",
   "metadata": {
    "scrolled": true
   },
   "outputs": [],
   "source": [
    "# Download the financial phrase bank dataset\n",
    "!wget https://www.researchgate.net/profile/Pekka_Malo/publication/251231364_FinancialPhraseBank-v1.0/data/0c96051eee4fb1d56e000000/FinancialPhraseBank-v1.0.zip\n",
    "\n",
    "# If you are having issues with the research gate link above, copy and paste it in your browser \n",
    "# and the file should download automatically. Then place it in the same directory in which \n",
    "# you are running this notebook. "
   ]
  },
  {
   "cell_type": "markdown",
   "id": "964a3903",
   "metadata": {},
   "source": [
    "If you are having issues with the research gate link above, copy and paste it in your browser and the file should download automatically. Then place it in the same directory in which you are running this notebook. "
   ]
  },
  {
   "cell_type": "code",
   "execution_count": null,
   "id": "9b934dac",
   "metadata": {},
   "outputs": [],
   "source": [
    "!unzip FinancialPhraseBank-v1.0.zip -d {DATA_DIR}"
   ]
  },
  {
   "cell_type": "code",
   "execution_count": null,
   "id": "e253e89b",
   "metadata": {},
   "outputs": [],
   "source": [
    "# What the financial phrase bank dataset looks like before processing\n",
    "SENTIMENT_DIR = os.path.join(DATA_DIR, \"FinancialPhraseBank-v1.0\")\n",
    "!head -4 $SENTIMENT_DIR/Sentences_AllAgree.txt"
   ]
  },
  {
   "cell_type": "code",
   "execution_count": null,
   "id": "10ec9405",
   "metadata": {},
   "outputs": [],
   "source": [
    "# Preprocess financial phrase bank dataset\n",
    "!python $NEMO_DIR/prompt_learning_financial_phrase_bank_preprocessing.py"
   ]
  },
  {
   "cell_type": "code",
   "execution_count": null,
   "id": "4077d21b",
   "metadata": {},
   "outputs": [],
   "source": [
    "# What the financial phrase bank dataset looks like after processing\n",
    "!head -4 $SENTIMENT_DIR/financial_phrase_bank_train.jsonl"
   ]
  },
  {
   "cell_type": "markdown",
   "id": "06481f49",
   "metadata": {},
   "source": [
    "Our financial phrase bank preprocessing script converted the raw text file of sentences and labels into three `.jsonl` files for training, validation, and testing. Each line in the files contains a json object with the fields `taskname`, `sentiment`, `sentence`, and `label`. You can inspect the preprocessing script and play with different arguments for the script by looking at and running `prompt_learning_financial_phrase_bank_preprocessing.py` which should currently be downloaded in `NEMO_DIR`. It is also located at `scripts/dataset_processing/nlp/financial_phrase_bank/prompt_learning_financial_phrase_bank_preprocessing.py` in the NeMo repo.\n",
    "\n",
    "By default 80% of the data was randomly selected for the training set, 10% for the validation set, and 10% for the test set. We only used training examples with 100% agreement from labelers on the correct sentiment label. This data is from `Sentences_AllAgree.txt`. This should result in `1811` training examples, `226` validation examples, and `227` examples for testing. The `label` field was removed from test examples. \n",
    "\n",
    "If you want to try using more data, you can combine the `Sentences_AllAgree.txt` with any of the `Sentences_75Agree.txt`, `Sentences_66Agree.txt` and/or `Sentences_50Agree.txt` by creating a new cell below and running:\n",
    "\n",
    "```\n",
    "!cat {SENTIMENT_DIR}/Sentences_AllAgree.txt {SENTIMENT_DIR}/Sentences_75Agree.txt >> {SENTIMENT_DIR}/combined_data.txt\n",
    "!python $NEMO_DIR/prompt_learning_financial_phrase_bank_preprocessing.py --file-name combined_data.txt\n",
    "```\n"
   ]
  },
  {
   "cell_type": "markdown",
   "id": "816791de",
   "metadata": {},
   "source": [
    "### SQuAD Dataset"
   ]
  },
  {
   "cell_type": "code",
   "execution_count": null,
   "id": "fa16d8ac",
   "metadata": {},
   "outputs": [],
   "source": [
    "SQUAD_DIR = os.path.join(DATA_DIR, \"SQuAD\")\n",
    "os.makedirs(SQUAD_DIR, exist_ok=True)\n",
    "\n",
    "# Download the SQuAD dataset\n",
    "!wget https://rajpurkar.github.io/SQuAD-explorer/dataset/train-v1.1.json\n",
    "!wget https://rajpurkar.github.io/SQuAD-explorer/dataset/dev-v1.1.json\n",
    "!mv train-v1.1.json {SQUAD_DIR}\n",
    "!mv dev-v1.1.json {SQUAD_DIR}"
   ]
  },
  {
   "cell_type": "code",
   "execution_count": null,
   "id": "64e3e25b",
   "metadata": {},
   "outputs": [],
   "source": [
    "# Preprocess squad data\n",
    "!python $NEMO_DIR/prompt_learning_squad_preprocessing.py --data-dir {SQUAD_DIR}"
   ]
  },
  {
   "cell_type": "code",
   "execution_count": null,
   "id": "b562d1de",
   "metadata": {},
   "outputs": [],
   "source": [
    "# What the squad dataset looks like after processing\n",
    "!head -4 $SQUAD_DIR/squad_train.jsonl"
   ]
  },
  {
   "cell_type": "markdown",
   "id": "a385d319",
   "metadata": {},
   "source": [
    "We made a `.jsonl` file for each of the train, validation, and testing splits of the squad data. Every `.jsonl` file contains json objects with the fields `taskname`, `context`, `question`, and `answer`. The preprocessing script is called `prompt_learning_squad_preprocessing.py`. It should be in your `NEMO_DIR` and at `scripts/dataset_processing/nlp/squad/prompt_learning_squad_preprocessing.py` in the NeMo repo. \n",
    "\n",
    "The SQuAD dataset consists of various topics like `Beyoncé`, `IPod`, and `Symbiosis`. Each topic has several paragraphs associated with it, and each paragraph has several questions and answers related to it. When we separated the train/validation/test splits, we separated them on the topic level. For example, if the training set contains paragraphs and questions about the topic `Beyoncé`, neither the validation nor test sets will contain any questions on this topic. All questions about a certain topic are isolated to one split of the data. \n",
    "\n",
    "Like the Financial PhraseBank Dataset, we randomly selected 80% of the questions for training, 10% for validation, and 10% for test. This resulted in `69125` test examples, `8952` validation examples, and `8744` testing examples. The `answer` field was removed from test examples.\n",
    "\n",
    "Training on the full train split could take a lot of time, so we are going to clip the train split to 20k examples for the sake of this tutorial. "
   ]
  },
  {
   "cell_type": "code",
   "execution_count": null,
   "id": "0f1473ba",
   "metadata": {},
   "outputs": [],
   "source": [
    "! head -20000 $SQUAD_DIR/squad_train.jsonl > $SQUAD_DIR/squad_short_train.jsonl"
   ]
  },
  {
   "cell_type": "markdown",
   "id": "91626be3",
   "metadata": {},
   "source": [
    "### Assistant Dataset"
   ]
  },
  {
   "cell_type": "code",
   "execution_count": null,
   "id": "f9340eb9",
   "metadata": {},
   "outputs": [],
   "source": [
    "ASSISTANT_DIR = os.path.join(DATA_DIR, \"assistant\")\n",
    "os.makedirs(ASSISTANT_DIR, exist_ok=True)\n",
    "\n",
    "# Download the assisent dataset\n",
    "!wget https://github.com/xliuhw/NLU-Evaluation-Data/archive/master.zip\n",
    "!unzip master.zip -d {ASSISTANT_DIR}"
   ]
  },
  {
   "cell_type": "code",
   "execution_count": null,
   "id": "8194a460",
   "metadata": {},
   "outputs": [],
   "source": [
    "# Process virtual assistant intent and slot classification data\n",
    "!python $NEMO_DIR/prompt_learning_assistant_preprocessing.py"
   ]
  },
  {
   "cell_type": "code",
   "execution_count": null,
   "id": "67dc4c1f",
   "metadata": {},
   "outputs": [],
   "source": [
    "!head -5 $ASSISTANT_DIR/assistant_train.jsonl"
   ]
  },
  {
   "cell_type": "markdown",
   "id": "e803eaed",
   "metadata": {},
   "source": [
    "For the virtual assistant dataset, there are a set of 64 possible intents:"
   ]
  },
  {
   "cell_type": "code",
   "execution_count": null,
   "id": "812707c8",
   "metadata": {
    "scrolled": true
   },
   "outputs": [],
   "source": [
    "!echo 'Intents: ' $(wc -l < {ASSISTANT_DIR}/nemo-format/dict.intents.csv)\n",
    "!cat {ASSISTANT_DIR}/nemo-format/dict.intents.csv"
   ]
  },
  {
   "cell_type": "markdown",
   "id": "3a6b7020",
   "metadata": {},
   "source": [
    "and 55 types of slots:"
   ]
  },
  {
   "cell_type": "code",
   "execution_count": null,
   "id": "55507018",
   "metadata": {
    "scrolled": true
   },
   "outputs": [],
   "source": [
    "# print all slots from the NeMo format slot dictionary\n",
    "!echo 'Slots: ' $(wc -l < {ASSISTANT_DIR}/nemo-format/dict.slots.csv)\n",
    "!cat {ASSISTANT_DIR}/nemo-format/dict.slots.csv"
   ]
  },
  {
   "cell_type": "markdown",
   "id": "37cd65ff",
   "metadata": {},
   "source": [
    "Each slot label consists of the slot type followed by specific text from the utterance corresponding to that slot type in parentheses. For example, the utterance `\"tell my facebook group that i've arrived\"` has the intent label `social_post` and the slot label `media_type(facebook)`. Utterances each have one intent label and zero or more slot labels. In cases where there is no slot label, our GPT model should predict the word `None`. \n",
    "\n",
    "Json objects for each training example contain three fields: `taskname`, `utterance`, and `label`. For this dataset, our preprocessing script formatted our intent and slot labels to look like `\"\\nIntent: transport_taxi\\nSlots: transport_agency(golden taxi), time(seven pm), date(today)\"`. With newline characters (\\n) separating intent and slot labels. Our train jsonl file has `9960` training examples. Our validation and test jsonl files each have `538` training examples. Test examples do not have the `label` field. \n",
    "\n",
    "The preprocessing script can be found at `scripts/dataset_processing/nlp/intent_and_slot/prompt_learning_assistant_preprocessing.py`"
   ]
  },
  {
   "cell_type": "markdown",
   "id": "2e19c8dc",
   "metadata": {},
   "source": [
    "# P-Tuning Model Config Setup\n",
    "\n",
    "Now we will begin setting up the config file used for prompt/p-tuning our GPT models! GPT Prompt learning within NeMo uses a class called `MegatronGPTPromptLearningModel` which has its own config file. We will start by loading an example prompt learning config file, then make changes to it to fit our tasks and training plans. "
   ]
  },
  {
   "cell_type": "code",
   "execution_count": null,
   "id": "5749c387",
   "metadata": {},
   "outputs": [],
   "source": [
    "from omegaconf import OmegaConf\n",
    "\n",
    "CONFIG_DIR = os.path.join(NEMO_DIR, \"conf\")\n",
    "os.makedirs(CONFIG_DIR, exist_ok=True)\n",
    "\n",
    "# Download the example config file\n",
    "wget.download(f'https://raw.githubusercontent.com/NVIDIA/NeMo/{BRANCH}/examples/nlp/language_modeling/conf/megatron_gpt_prompt_learning_config.yaml', CONFIG_DIR)\n",
    "\n",
    "# Load the example config file so we can start editing it\n",
    "CONFIG_PATH = os.path.join(CONFIG_DIR, \"megatron_gpt_prompt_learning_config.yaml\")\n",
    "config = OmegaConf.load(CONFIG_PATH)"
   ]
  },
  {
   "cell_type": "markdown",
   "id": "ce966bcf",
   "metadata": {},
   "source": [
    "First let's set the datasets we've created in the config. We are going to start by p-tuning a GPT model on the **Sentiment Analysis** and **Intent and Slot Classification** tasks. We will set only those two datasets in the config file right now. "
   ]
  },
  {
   "cell_type": "code",
   "execution_count": null,
   "id": "6bb1590f",
   "metadata": {},
   "outputs": [],
   "source": [
    "config.model.data.train_ds = [f\"{SENTIMENT_DIR}/financial_phrase_bank_train.jsonl\", f\"{ASSISTANT_DIR}/assistant_train.jsonl\"]\n",
    "config.model.data.validation_ds = [f\"{SENTIMENT_DIR}/financial_phrase_bank_val.jsonl\", f\"{ASSISTANT_DIR}/assistant_val.jsonl\"]"
   ]
  },
  {
   "cell_type": "markdown",
   "id": "ed04f167",
   "metadata": {},
   "source": [
    "The `MegatronGPTPromptLearningModel` class expects datasets to be a list of `.json` or `.jsonl` file paths. You can give it multiple datasets at once like we did above.  "
   ]
  },
  {
   "cell_type": "markdown",
   "id": "4e021b24",
   "metadata": {},
   "source": [
    "### Prompt Formatting\n",
    "Now that we have our datasets set, let's define what we want the prompt for each task to look like. \n",
    "\n",
    "To customize different prompts for different tasks, we simply need to specify the prompt task template in the config file. The virtual token markers `<|VIRTUAL_PROMPT_#|>` signify where you want virtual tokens to be placed in the template string. `<|VIRTUAL_PROMPT_0|>`, `<|VIRTUAL_PROMPT_1|>`, and `<|VIRTUAL_PROMPT_2|>` indicate where a number of virtual tokens matching the values given at `virtual_token_splits[0]`, `virtual_token_splits[1]` and `virtual_token_splits[2]` will be placed. The other variable fields `{var}` refer to the fields in the data json. \n",
    "\n",
    "For example, given: \n",
    "\n",
    "1. the data json **{\"sentence1\": \"And he said, Mama, I'm home.\", \"sentence2\": \"He didn't say a word.\"}**\n",
    "\n",
    "\n",
    "2. virtual token splits set to `virtual_token_splits = [3, 3, 3]` \n",
    "\n",
    "\n",
    "3. a prompt template set to `prompt_template = \"<|VIRTUAL_PROMPT_0|> Hypothesis: [sentence1], <|VIRTUAL_PROMPT_1|> Premise: [sentence2] <|VIRTUAL_PROMPT_2|> Answer:\"`\n",
    "\n",
    "the input will be translated into **<span style=\"color:red\">VVV</span> Hypothesis: And he said, Mama, I'm home.<span style=\"color:red\">VVV</span> Premise: He didn't say a word.<span style=\"color:red\">VVV</span> Answer:**, where <span style=\"color:red\">VVV</span> are three virtual tokens.\n",
    "\n",
    "Because we are only p-tuning on the Sentiment Analysis and Intent/Slot Classification tasks right now, we only need to set the task templates for those two tasks. But, we are going to go ahead and set the template for all 3 tasks here, just to show that you can set the templates for all the tasks you have planned at one time, then prompt tune/p-tune on them sequentially. \n",
    "\n",
    "Let's configure all of our templates for **Sentiment Analysis**, **Intent and Slot Classification**, and **Question Answering** tasks:\n"
   ]
  },
  {
   "cell_type": "code",
   "execution_count": null,
   "id": "f935b411",
   "metadata": {},
   "outputs": [],
   "source": [
    "config.model.task_templates = [\n",
    "    {\n",
    "        \"taskname\": \"sentiment\",\n",
    "        \"prompt_template\": \"<|VIRTUAL_PROMPT_0|> {sentence} sentiment:{label}\",\n",
    "        \"total_virtual_tokens\": 10,\n",
    "        \"virtual_token_splits\": [10],\n",
    "        \"truncate_field\": None,\n",
    "        \"answer_only_loss\": True,\n",
    "        \"answer_field\": \"label\",\n",
    "    },\n",
    "    {\n",
    "        \"taskname\": \"intent_and_slot\",\n",
    "        \"prompt_template\": \"<|VIRTUAL_PROMPT_0|> Predict intent and slot <|VIRTUAL_PROMPT_1|> :\\n{utterance}{label}\",\n",
    "        \"total_virtual_tokens\": 10,\n",
    "        \"virtual_token_splits\": [7, 3],\n",
    "        \"truncate_field\": None,\n",
    "        \"answer_only_loss\": False,\n",
    "    },\n",
    "    {\n",
    "        \"taskname\": \"squad\",\n",
    "        \"prompt_template\": \"<|VIRTUAL_PROMPT_0|> Context: {context}\\n\\nQuestion: {question}\\n\\nAnswer:{answer}\",\n",
    "        \"total_virtual_tokens\": 15,\n",
    "        \"virtual_token_splits\": [15],\n",
    "        \"truncate_field\": \"context\",\n",
    "        \"answer_only_loss\": True,\n",
    "        \"answer_field\": \"answer\",\n",
    "    },\n",
    "    \n",
    "]"
   ]
  },
  {
   "cell_type": "markdown",
   "id": "dcc438b5",
   "metadata": {},
   "source": [
    "Note each `task_template` item has 5 fields. \n",
    "\n",
    "- **`prompt_template`** is a string showing the model where to place virtual tokens and how to map dataset json fields to where they belong in the model prompt. \n",
    "\n",
    "\n",
    "- **`taskname`** refers to the same `taskname` in the dataset json objects. \n",
    "\n",
    "\n",
    "- **`total_virtual_tokens`** specifies the total number of virtual tokens that will be inserted into the model prompt.\n",
    "\n",
    "\n",
    "- **`virtual_token_splits`** specifies the number of virtual tokens that belong at each `<|VIRTUAL_PROMPT_#|>` marker. `virtual_token_splits` values should add up to `total_virtual_tokens`. The number of `virtual_token_splits` should match the number of `<|VIRTUAL_PROMPT_#|>` markers. \n",
    "\n",
    "\n",
    "- **`truncate_field`** specifies which field in the data json to truncate if the length of the input exceeds the maximum sequence length of the model. If `truncate_field` is set to `None`, examples that are too long are simply dropped from the dataset.\n",
    "\n",
    "\n",
    "- **`answer_only_loss`** Whether to limit loss calculation to only the answer portion of the prompt during tuning. `True` Strongly recommended for long prompts, but shorter prompts with single word answers seem to benefit from setting this to `False`. \n",
    "\n",
    "\n",
    "- **`answer_field`** The field in the data json corresponding to the answer. The loss will only be calculated on this portion of the prompt if `answer_only_loss` is `True`. The answer field must be at the end of the prompt template.\n",
    "\n",
    "In the `task_templates` we set above, `squad` has a different number of virtual tokens than `sentiment` and `intent_and_slot`. This is because we will be p-tuning on `squad` after we p-tune on the other two tasks and **we do not need to use the same number of virtual tokens between sessions**. We also set the `truncate` field for squad because the context can sometimes be longer than the model's max sequence length, and we want that field to be truncated if the example is too long. Lastly, we set `answer_only_loss` to true for `squad` due to the longer prompt. We've found `answer_only_loss=True` to work significantly better for this task."
   ]
  },
  {
   "cell_type": "markdown",
   "id": "84579c7a",
   "metadata": {},
   "source": [
    "### Setting New Tasks\n",
    "After you p-tune your model this time, you can always go back and p-tune or prompt-tune your model on more tasks without over writing the virtual prompts who've trained this time. You can also use a different number of `total_virtual_tokens` between each training session as long as tasks p-tuned or prompt tuned at the same time have the same number of `total_virtual_tokens`. For this reason, when you p-tune on a new task, you need to tell your model which of your tasks are new and which ones already exist (and thus you don't want to tune them). \n",
    "\n",
    "You do this by setting the `new_tasks` and `existing_tasks` values in the config file. Because we are p-tuning a model with no existing tasks, you should set `existing_tasks=[]` and `new_tasks=[\"sentiment\", \"intent_and_slot\"]` as follows:"
   ]
  },
  {
   "cell_type": "code",
   "execution_count": null,
   "id": "57a73e01",
   "metadata": {},
   "outputs": [],
   "source": [
    "config.model.existing_tasks = []\n",
    "config.model.new_tasks = [\"sentiment\", \"intent_and_slot\"]"
   ]
  },
  {
   "cell_type": "markdown",
   "id": "3b77e88c",
   "metadata": {},
   "source": [
    "After p-tuning and/or prompt tuning is complete, you can run inference on all tasks at the same time, regardless of their `total_virtual_tokens` value."
   ]
  },
  {
   "cell_type": "markdown",
   "id": "a0d5017e",
   "metadata": {},
   "source": [
    "### Setting The Pre-Trained GPT Model\n",
    "We still need to set which GPT model we want to p-tune/prompt tune. Prompt learning methods work best with large GPT language models (5B or above), but the purposes of this tutorial, we are going to download a 345M parameter GPT model from NVIDIA NGC."
   ]
  },
  {
   "cell_type": "code",
   "execution_count": null,
   "id": "48cdf868",
   "metadata": {},
   "outputs": [],
   "source": [
    "# Check what GPT .nemo models we have available on NGC\n",
    "from nemo.collections.nlp.models.language_modeling.megatron_gpt_model import MegatronGPTModel\n",
    "MegatronGPTModel.list_available_models()"
   ]
  },
  {
   "cell_type": "markdown",
   "id": "ede350ed",
   "metadata": {},
   "source": [
    "If we wanted to use the GPT model class directly, we could instantiate a trainer then download the model by calling running \n",
    "`gpt_model = MegatronGPTModel.from_pretrained(model_name=\"megatron_gpt_345m\", trainer=trainer).cuda()`. But we just need the `.nemo` file in our working NeMo directory in this tutorial, so we will download it using `wget`. "
   ]
  },
  {
   "cell_type": "code",
   "execution_count": null,
   "id": "364439a1",
   "metadata": {
    "scrolled": true
   },
   "outputs": [],
   "source": [
    "# Download the model from NGC\n",
    "gpt_file_name = \"megatron_gpt_345m.nemo\"\n",
    "!wget --content-disposition https://api.ngc.nvidia.com/v2/models/nvidia/nemo/megatron_gpt_345m/versions/1/files/megatron_gpt_345m.nemo -O {NEMO_DIR}/{gpt_file_name}"
   ]
  },
  {
   "cell_type": "markdown",
   "id": "1d6a8a67",
   "metadata": {},
   "source": [
    "Now that we have a `.nemo` GPT file to work with. We need to add its path in our prompt learning config. "
   ]
  },
  {
   "cell_type": "code",
   "execution_count": null,
   "id": "2778a5fa",
   "metadata": {},
   "outputs": [],
   "source": [
    "# Set GPT model path on prompt learning config\n",
    "config.model.language_model_path = gpt_file_name"
   ]
  },
  {
   "cell_type": "markdown",
   "id": "943a9c83",
   "metadata": {},
   "source": [
    "We can also set where we want the final prompt tuned model to be saved by setting `model.nemo_path`. By default the tuned prompt learning model will be saved in your current working directory to a `.nemo` file with the same name as your experiment (`config.name`). Let's change the save name to be `multitask_p_tuned_gpt.nemo`. **Your model path must end in `.nemo`.**"
   ]
  },
  {
   "cell_type": "code",
   "execution_count": null,
   "id": "a278cbdf",
   "metadata": {},
   "outputs": [],
   "source": [
    "config.model.nemo_path = \"multitask_p_tuned_gpt.nemo\""
   ]
  },
  {
   "cell_type": "markdown",
   "id": "378a73e7",
   "metadata": {},
   "source": [
    "### Setting P-Tuning Specific Params\n",
    "Within the config file, p-tuning and prompt-tuning each have a couple of hyperparameters specific to them. We first need to tell the model that we want to do p-tuning, not prompt-tuning. To do this, we set the **`model.virtual_prompt_style`** hyperparameter like this:"
   ]
  },
  {
   "cell_type": "code",
   "execution_count": null,
   "id": "68763763",
   "metadata": {},
   "outputs": [],
   "source": [
    "from nemo.collections.nlp.modules.common import VirtualPromptStyle\n",
    "config.model.virtual_prompt_style = VirtualPromptStyle.P_TUNING"
   ]
  },
  {
   "cell_type": "markdown",
   "id": "947dec63",
   "metadata": {},
   "source": [
    "Then we can set the 2 p-tuning specific parameters. Reminder, p-tuning uses an LSTM prompt encoder to predict virtual tokens. \n",
    "\n",
    "- **`p_tuning.dropout`** the LSTM prompt encoder dropout probability \n",
    "- **`p_tuning.num_layers`** the number of LSTM layers you want your p-tuning prompt encoder to have\n"
   ]
  },
  {
   "cell_type": "code",
   "execution_count": null,
   "id": "03f893ef",
   "metadata": {},
   "outputs": [],
   "source": [
    "config.model.p_tuning.dropout = 0.0\n",
    "config.model.p_tuning.num_layers = 2"
   ]
  },
  {
   "cell_type": "markdown",
   "id": "a988d16e",
   "metadata": {},
   "source": [
    "Let's have a look at all the values we've set in the model config. You can change any of these values in the same manner we've been using above. "
   ]
  },
  {
   "cell_type": "code",
   "execution_count": null,
   "id": "12a37ada",
   "metadata": {
    "scrolled": true
   },
   "outputs": [],
   "source": [
    "# Final model config\n",
    "print(OmegaConf.to_yaml(config.model))"
   ]
  },
  {
   "cell_type": "markdown",
   "id": "6b4bc7f3",
   "metadata": {},
   "source": [
    "### Setting Prompt-Tuning Specific Params\n",
    "\n",
    "Though we are not using prompt tuning in this training session, let's go over the prompt tuning specific parameters we would use if we were. \n",
    "\n",
    "- **`prompt_tuning.new_prompt_init_methods`** Whether you want to initialize virtual token embeddings from the embeddings of existing parts of the model's vocabulary (either 'text' or 'random')\n",
    "- **`prompt_tuning.new_prompt_init_text`** The text you want to use if you have 'text' in the list above, should be None otherwise. \n",
    "\n",
    "Each of the above hyperparameters are a list of strings. \n",
    "\n",
    "`new_prompt_init_methods` would look like `[\"text\", \"random\", \"text\", \"text\"]` if you were prompt tuning on 4 tasks at once, and you wanted the second task in `new_tasks` to use random initialization. \n",
    "\n",
    "`new_prompt_init_text` might look like `[\"some text I want to use\", None, \"some other text\", \"task text goes here\"]` for those four new tasks. \n",
    "\n",
    "The order of both should correspond to the order of the tasks you have listed in `model.new_tasks`. "
   ]
  },
  {
   "cell_type": "markdown",
   "id": "4c048852",
   "metadata": {},
   "source": [
    "# Building the PyTorch Lightning Trainer\n",
    "NeMo models are primarily PyTorch Lightning modules - and therefore are entirely compatible with the PyTorch Lightning ecosystem.\n",
    "\n",
    "Let's first instantiate a Trainer object"
   ]
  },
  {
   "cell_type": "code",
   "execution_count": null,
   "id": "90f85b2a",
   "metadata": {},
   "outputs": [],
   "source": [
    "import torch\n",
    "import pytorch_lightning as pl\n",
    "from nemo.collections.nlp.parts.nlp_overrides import NLPDDPStrategy\n",
    "from pytorch_lightning.plugins.environments import TorchElasticEnvironment\n",
    "\n",
    "# let's modify some trainer configs\n",
    "# check if we have GPU available and uses it\n",
    "accelerator = 'gpu' if torch.cuda.is_available() else 'cpu'\n",
    "config.trainer.accelerator = accelerator\n",
    "config.trainer.devices = 1\n",
    "config.trainer.max_epochs = 10\n",
    "config.trainer.val_check_interval = 1.0\n",
    "\n",
    "# for PyTorch Native AMP set precision=16\n",
    "config.trainer.precision = 16 if torch.cuda.is_available() else 32\n",
    "\n",
    "# setup cluster environment parameters\"\n",
    "# use torch elastic cluster environment so `create_process_externally` is True\n",
    "# the launcher is set to None. It will not try to spawn new processes.\n",
    "# It won't create the misconfiguration error because of the `interactive session`\n",
    "os.environ[\"LOCAL_RANK\"] = '0'\n",
    "os.environ[\"RANK\"] = '0'\n",
    "os.environ[\"WORLD_SIZE\"] = '1'\n",
    "\n",
    "strategy = NLPDDPStrategy(find_unused_parameters=False, no_ddp_communication_hook=True)\n",
    "plugins = [TorchElasticEnvironment()]\n",
    "trainer = pl.Trainer(plugins= plugins, strategy=strategy, **config.trainer)\n",
    "\n",
    "print(\"Trainer config - \\n\")\n",
    "print(OmegaConf.to_yaml(config.trainer))"
   ]
  },
  {
   "cell_type": "markdown",
   "id": "4d0124c1",
   "metadata": {},
   "source": [
    "# Setting up a NeMo Experiment\n",
    "\n",
    "NeMo has an experiment manager that handles logging and checkpointing for us, so let's use it:"
   ]
  },
  {
   "cell_type": "code",
   "execution_count": null,
   "id": "f2c943ba",
   "metadata": {},
   "outputs": [],
   "source": [
    "from nemo.utils.exp_manager import exp_manager\n",
    "\n",
    "# Set name of the experiment \n",
    "config.name = 'sentiment_intent_slot_p_tuning'\n",
    "config.exp_manager.resume_if_exists = False\n",
    "\n",
    "# Init the experiment manager and view the exp_dir\n",
    "exp_dir = exp_manager(trainer, config.get(\"exp_manager\", None))\n",
    "exp_dir = str(exp_dir)\n",
    "print(exp_dir)"
   ]
  },
  {
   "cell_type": "markdown",
   "id": "5860bd90",
   "metadata": {},
   "source": [
    "We can also set learning hyperparameters as follows:"
   ]
  },
  {
   "cell_type": "code",
   "execution_count": null,
   "id": "4c4ec542",
   "metadata": {},
   "outputs": [],
   "source": [
    "# Set some of the learning parameters\n",
    "config.model.optim.lr = 1e-4\n",
    "config.model.precision = config.trainer.precision"
   ]
  },
  {
   "cell_type": "markdown",
   "id": "298b3dce",
   "metadata": {},
   "source": [
    "# First P-Tuning Session\n",
    "The only thing left to do is load up the model and begin p-tuning!"
   ]
  },
  {
   "cell_type": "code",
   "execution_count": null,
   "id": "b4bda19b",
   "metadata": {},
   "outputs": [],
   "source": [
    "from nemo.collections.nlp.models.language_modeling.megatron_gpt_prompt_learning_model import MegatronGPTPromptLearningModel\n",
    "\n",
    "model = MegatronGPTPromptLearningModel(cfg=config.model, trainer=trainer)"
   ]
  },
  {
   "cell_type": "code",
   "execution_count": null,
   "id": "2d99f433",
   "metadata": {
    "scrolled": true
   },
   "outputs": [],
   "source": [
    "# Training set to 10 epochs by default in a cell above\n",
    "# Each epoch will take around 1min 15sec, but training time can vary\n",
    "trainer.fit(model)"
   ]
  },
  {
   "cell_type": "markdown",
   "id": "5d5a5798",
   "metadata": {},
   "source": [
    "When training completes, p-tuned virtual tokens from the prompt encoder are automatically moved to a `prompt_table` where all prompt tuned and p-tuned soft prompts are stored. The LSTM `prompt_encoder` is then removed from the model. This allows us to preserve previously p-tuned soft prompts while still maintaining the ability to add new p-tuned or prompt-tuned soft prompts in the future. The `prompt_table` uses the `taskname` as a key to look up the correct virtual tokens for a specified task."
   ]
  },
  {
   "cell_type": "markdown",
   "id": "6aab09d4",
   "metadata": {},
   "source": [
    "# Inference After First P-Tuning Session\n",
    "One way to run inference after p-tuning or prompt-tuning your model is to call `model.generate()`. `model.generate()` takes in \n",
    "\n",
    "- `inputs` which can be either a list of dictionary objects or `.jsonl` files containing dictionary objects, \n",
    "- `length_params`\n",
    "- `sampling_params`\n",
    "\n",
    "as arguments. More information about the [text generation API can be found here](https://github.com/NVIDIA/NeMo/blob/main/nemo/collections/nlp/modules/common/transformer/text_generation.py).\n",
    "\n",
    "If `length_params` and `sampling_params` are set to `None`, the model generates output with a greedy decoding strategy and generates up to `30` new tokens. Most predictive downstream tasks (not text generation tasks), use greedy sampling. To see other ways to run inference with your prompt learning model and more details on how to define various inference parameters, visit `examples/nlp/language_modeling/megatron_gpt_eval.py`.\n",
    "\n",
    "Below are some randomly selected test examples from the sentiment classification and intent and slot classification test files. Notice that the `label` field is dropped from all test examples. The `MegatronPromptLearningDataset` called within `.generate()` automatically leaves fields in the prompt template empty when they are not provided in the data json. "
   ]
  },
  {
   "cell_type": "code",
   "execution_count": null,
   "id": "dc95e764",
   "metadata": {},
   "outputs": [],
   "source": [
    "test_examples = [\n",
    "    {\"taskname\": \"intent_and_slot\", \"utterance\": \"tell me who will win the next presidential election\"},\n",
    "    {\"taskname\": \"intent_and_slot\", \"utterance\": \"i would like to pickup a veggie sub with a cookie from subway\"},\n",
    "    {\"taskname\": \"intent_and_slot\", \"utterance\": \"email happy new year to john\"},\n",
    "    {\"taskname\": \"intent_and_slot\", \"utterance\": \"set the alarm to seven am for work\"},\n",
    "    {\"taskname\": \"sentiment\", \"sentence\": \"The products have a low salt and fat content .\"},\n",
    "    {\"taskname\": \"sentiment\", \"sentence\": \"The agreement is valid for four years .\"},\n",
    "    {\"taskname\": \"sentiment\", \"sentence\": \"Diluted EPS rose to EUR3 .68 from EUR0 .50 .\"},\n",
    "    {\"taskname\": \"sentiment\", \"sentence\": \"The company is well positioned in Brazil and Uruguay .\"},\n",
    "    {\"taskname\": \"sentiment\", \"sentence\": \"Profit before taxes decreased by 9 % to EUR 187.8 mn in the first nine months of 2008 , compared to EUR 207.1 mn a year earlier .\"},\n",
    "]"
   ]
  },
  {
   "cell_type": "markdown",
   "id": "e3eef64f",
   "metadata": {},
   "source": [
    "This allows us to prompt the p-tuned GPT model as follows:\n",
    "\n",
    "```\n",
    "\"<|VIRTUAL_PROMPT_0|> Predict intent and slot <|VIRTUAL_PROMPT_1|> :\\nplease will you check it.\"\n",
    "\"<|VIRTUAL_PROMPT_0|> Predict intent and slot <|VIRTUAL_PROMPT_1|> :\\nset the alarm to seven am for work\"\n",
    "------------------\n",
    "\"<|VIRTUAL_PROMPT_0|> The products have a low salt and fat content . sentiment:\"\n",
    "\"<|VIRTUAL_PROMPT_0|> The agreement is valid for four years . sentiment:\"\n",
    "\n",
    "```\n",
    "\n",
    "With the correct virtual tokens inserted at each `<|VIRTUAL_PROMPT_#|>`"
   ]
  },
  {
   "cell_type": "code",
   "execution_count": null,
   "id": "74a5a358",
   "metadata": {
    "scrolled": true
   },
   "outputs": [],
   "source": [
    "response = model.generate(inputs=test_examples, length_params=None)\n",
    "\n",
    "print('The prediction results of some sample queries with the trained model:')\n",
    "for result in response['sentences']:\n",
    "    print(result)\n",
    "    print(\"-\" * 30)"
   ]
  },
  {
   "cell_type": "markdown",
   "id": "ea6a533a",
   "metadata": {},
   "source": [
    "# Adding a New Task to a Previously Tuned Model\n",
    "Now that we've p-tuned our GPT model on intent/slot classification and sentiment analysis, let's add SQuAD question answering using p-tuning! First we need to update the config for the new task. \n",
    "\n",
    "# Updating The Model Config\n",
    "We need to update:\n",
    "\n",
    "1. `name`\n",
    "2. `model.restore_path`\n",
    "3. `model.existing_tasks`\n",
    "4. `model.new_tasks`\n",
    "5. `model.virtual_prompt_style`\n",
    "6. `model.data.train_ds`\n",
    "7. `model.data.validation_ds`\n",
    "\n",
    "Remember that we already set `task_templates` for SQuAD when we were defining the task template for the other two tasks. We would add it here if we had not already set it above."
   ]
  },
  {
   "cell_type": "code",
   "execution_count": null,
   "id": "b5ec279d",
   "metadata": {},
   "outputs": [],
   "source": [
    "# Change the experiment name\n",
    "config.name = 'squad_p_tuning'"
   ]
  },
  {
   "cell_type": "markdown",
   "id": "6adb09a3",
   "metadata": {},
   "source": [
    "Here we tell the config that we want to **load the previously p-tuned model and add new tasks to it.**"
   ]
  },
  {
   "cell_type": "code",
   "execution_count": null,
   "id": "2e196967",
   "metadata": {},
   "outputs": [],
   "source": [
    "# Change restore path from null to the p-tuned model we just finished training\n",
    "config.model.restore_path = \"multitask_p_tuned_gpt.nemo\"\n",
    "\n",
    "# Move the tasks you just p-tuned your model on to existing tasks, and add squad to the new task list\n",
    "config.model.existing_tasks = [\"sentiment\", \"intent_and_slot\"]\n",
    "config.model.new_tasks = [\"squad\"]"
   ]
  },
  {
   "cell_type": "markdown",
   "id": "4dc088ec",
   "metadata": {},
   "source": [
    "After the first round of p-tuning finished, the ``virtual_prompt_style`` got automatically set to ``inference`` at the end of training. This was done to make the prompt learning model ready as soon as training is complete. For the second round of p-tuning, we need to set ``virtual_prompt_style`` to ``p-tuning`` again."
   ]
  },
  {
   "cell_type": "code",
   "execution_count": null,
   "id": "c49128a1",
   "metadata": {},
   "outputs": [],
   "source": [
    "# Reset virtual prompt style to \"p-tuning\" from \"inference\"\n",
    "config.model.virtual_prompt_style = \"p-tuning\""
   ]
  },
  {
   "cell_type": "code",
   "execution_count": null,
   "id": "c25c3f15",
   "metadata": {},
   "outputs": [],
   "source": [
    "# Update the dataset list to squad train and val\n",
    "# Using a subset of the training data for the sake of time\n",
    "config.model.data.train_ds = [f\"{SQUAD_DIR}/squad_short_train.jsonl\"] \n",
    "config.model.data.validation_ds = [f\"{SQUAD_DIR}/squad_val.jsonl\"]"
   ]
  },
  {
   "cell_type": "markdown",
   "id": "edb3097d",
   "metadata": {},
   "source": [
    "# Second P-Tuning Session"
   ]
  },
  {
   "cell_type": "code",
   "execution_count": null,
   "id": "fe9c21da",
   "metadata": {},
   "outputs": [],
   "source": [
    "# Reset some model trainer and training params\n",
    "config.trainer.max_epochs = 1\n",
    "config.trainer.val_check_interval = 1000\n",
    "\n",
    "# Limiting the number of validation batches for sake of time\n",
    "config.trainer.limit_val_batches = 100\n",
    "\n",
    "# Adjust learning rate for the task\n",
    "config.model.optim.lr = 5e-4\n",
    "\n",
    "# Reset the trainer\n",
    "strategy = NLPDDPStrategy(find_unused_parameters=False, no_ddp_communication_hook=True)\n",
    "plugins= [TorchElasticEnvironment()]\n",
    "trainer = pl.Trainer(strategy=strategy, plugins=plugins, **config.trainer)\n",
    "\n",
    "print(\"Trainer config - \\n\")\n",
    "print(OmegaConf.to_yaml(config.trainer))"
   ]
  },
  {
   "cell_type": "code",
   "execution_count": null,
   "id": "0ac21b0c",
   "metadata": {},
   "outputs": [],
   "source": [
    "from apex.transformer import parallel_state\n",
    "from apex.transformer.pipeline_parallel.utils import _reconfigure_microbatch_calculator\n",
    "from nemo.utils import AppState\n",
    "\n",
    "app_state = AppState()\n",
    "\n",
    "# Need to reconfigure micro batch calculator with apex for new p-tuning session\n",
    "_reconfigure_microbatch_calculator(\n",
    "    rank=app_state.global_rank,\n",
    "    rampup_batch_size=None,\n",
    "    global_batch_size=config.model.global_batch_size,\n",
    "    micro_batch_size=config.model.micro_batch_size,\n",
    "    data_parallel_size=parallel_state.get_data_parallel_world_size(),\n",
    ")"
   ]
  },
  {
   "cell_type": "code",
   "execution_count": null,
   "id": "e6a6ad05",
   "metadata": {},
   "outputs": [],
   "source": [
    "# Reset experiment manager\n",
    "exp_dir = exp_manager(trainer, config.get(\"exp_manager\", None))\n",
    "exp_dir = str(exp_dir)\n",
    "print(exp_dir)"
   ]
  },
  {
   "cell_type": "code",
   "execution_count": null,
   "id": "a3bf68b2",
   "metadata": {
    "scrolled": true
   },
   "outputs": [],
   "source": [
    "# Restore previously tuned model with updated config\n",
    "model = MegatronGPTPromptLearningModel.restore_from(config.model.restore_path, config.model, trainer=trainer)"
   ]
  },
  {
   "cell_type": "code",
   "execution_count": null,
   "id": "1b3d95f1",
   "metadata": {
    "scrolled": false
   },
   "outputs": [],
   "source": [
    "# Prompt tune your model on squad\n",
    "# This will take around 10 min per epoch, timing is variable\n",
    "trainer.fit(model)"
   ]
  },
  {
   "cell_type": "markdown",
   "id": "a85b2333",
   "metadata": {},
   "source": [
    "# Inference After Second P-Tuning Session\n",
    "\n",
    "Now we can run inference on all 3 tasks at once. The answers for the intent/slot and sentiment tasks should be identical to the ones from before p-tuning on squad. "
   ]
  },
  {
   "cell_type": "code",
   "execution_count": null,
   "id": "7afc3d09",
   "metadata": {},
   "outputs": [],
   "source": [
    "#Test examples with squad examples added\n",
    "test_examples = [\n",
    "    {\"taskname\": \"intent_and_slot\", \"utterance\": \"tell me who will win the next presidential election\"},\n",
    "    {\"taskname\": \"intent_and_slot\", \"utterance\": \"i would like to pickup a veggie sub with a cookie from subway\"},\n",
    "    {\"taskname\": \"intent_and_slot\", \"utterance\": \"email happy new year to john\"},\n",
    "    {\"taskname\": \"intent_and_slot\", \"utterance\": \"set the alarm to seven am for work\"},\n",
    "    {\"taskname\": \"sentiment\", \"sentence\": \"The products have a low salt and fat content .\"},\n",
    "    {\"taskname\": \"sentiment\", \"sentence\": \"The agreement is valid for four years .\"},\n",
    "    {\"taskname\": \"sentiment\", \"sentence\": \"Diluted EPS rose to EUR3 .68 from EUR0 .50 .\"},\n",
    "    {\"taskname\": \"sentiment\", \"sentence\": \"The company is well positioned in Brazil and Uruguay .\"},\n",
    "    {\"taskname\": \"sentiment\", \"sentence\": \"Profit before taxes decreased by 9 % to EUR 187.8 mn in the first nine months of 2008 , compared to EUR 207.1 mn a year earlier .\"},\n",
    "    {\"taskname\": \"squad\", \"context\": \"The build was released for download later in the day in standard 32-bit and 64-bit versions, plus a special 64-bit version which included SDKs and developer tools (Visual Studio Express and Expression Blend) for developing Metro-style apps. The Windows Store was announced during the presentation, but was not available in this build. According to Microsoft, there were about 535,000 downloads of the developer preview within the first 12 hours of its release. Originally set to expire on March 11, 2012, in February 2012 the Developer Preview's expiry date was changed to January 15, 2013.\", \"question\": \"When was the Developer preview initially intended to expire?\"},\n",
    "    {\"taskname\": \"squad\", \"context\": \"The structures of most federal governments incorporate mechanisms to protect the rights of component states. One method, known as 'intrastate federalism', is to directly represent the governments of component states in federal political institutions. Where a federation has a bicameral legislature the upper house is often used to represent the component states while the lower house represents the people of the nation as a whole. A federal upper house may be based on a special scheme of apportionment, as is the case in the senates of the United States and Australia, where each state is represented by an equal number of senators irrespective of the size of its population.\", \"question\": \"What is a bicameral legislature?\"},\n",
    "    {\"taskname\": \"squad\", \"context\": \"Imported mystery religions, which offered initiates salvation in the afterlife, were a matter of personal choice for an individual, practiced in addition to carrying on one's family rites and participating in public religion. The mysteries, however, involved exclusive oaths and secrecy, conditions that conservative Romans viewed with suspicion as characteristic of \\\"magic\\\", conspiratorial (coniuratio), or subversive activity. Sporadic and sometimes brutal attempts were made to suppress religionists who seemed to threaten traditional morality and unity, as with the senate's efforts to restrict the Bacchanals in 186 BC.\", \"question\": \"What was the practice of religion to the Romans?\"}\n",
    "]"
   ]
  },
  {
   "cell_type": "code",
   "execution_count": null,
   "id": "580d42cd",
   "metadata": {},
   "outputs": [],
   "source": [
    "response = model.generate(inputs=test_examples, length_params=None)\n",
    "\n",
    "print('The prediction results of some sample queries with the trained model:')\n",
    "for result in response['sentences']:\n",
    "    print(result)\n",
    "    print(\"-\" * 30)"
   ]
  },
  {
   "cell_type": "markdown",
   "id": "f3bac402",
   "metadata": {},
   "source": [
    "For squad, remember we only trained our model on ~29% of the training examples (20k instead of ~70k) and for only 1 epoch. Results will improve if the full training set is used and the model is tuned for more training steps.\n",
    "\n",
    "This concludes our tutorial! For command line and script usage demos, [please see our docs](https://docs.nvidia.com/deeplearning/nemo/user-guide/docs/en/main/nlp/nemo_megatron/prompt_learning.html) "
   ]
  }
 ],
 "metadata": {
  "kernelspec": {
   "display_name": "Python 3 (ipykernel)",
   "language": "python",
   "name": "python3"
  },
  "language_info": {
   "codemirror_mode": {
    "name": "ipython",
    "version": 3
   },
   "file_extension": ".py",
   "mimetype": "text/x-python",
   "name": "python",
   "nbconvert_exporter": "python",
   "pygments_lexer": "ipython3",
   "version": "3.8.13"
  }
 },
 "nbformat": 4,
 "nbformat_minor": 5
}<|MERGE_RESOLUTION|>--- conflicted
+++ resolved
@@ -7,11 +7,7 @@
    "metadata": {},
    "outputs": [],
    "source": [
-<<<<<<< HEAD
-    "BRANCH='r1.11.0'"
-=======
     "BRANCH='main'"
->>>>>>> 4a93d287
    ]
   },
   {
