--- conflicted
+++ resolved
@@ -1,27 +1,51 @@
 {
+ "nbformat": 4,
+ "nbformat_minor": 0,
+ "metadata": {
+  "colab": {
+   "name": "Punctuation and Capitalization.ipynb",
+   "provenance": [],
+   "private_outputs": true,
+   "collapsed_sections": [
+    "daYw_Xll2ZR9"
+   ]
+  },
+  "kernelspec": {
+   "name": "python3",
+   "display_name": "Python 3"
+  },
+  "accelerator": "GPU",
+  "pycharm": {
+   "stem_cell": {
+    "cell_type": "raw",
+    "source": [],
+    "metadata": {
+     "collapsed": false
+    }
+   }
+  }
+ },
  "cells": [
   {
    "cell_type": "code",
-   "execution_count": null,
-   "metadata": {
-    "colab": {},
-    "colab_type": "code",
-    "id": "uRLPr0TnIAHO"
-   },
-   "outputs": [],
-   "source": [
-    "BRANCH = 'main'"
-   ]
-  },
-  {
-   "cell_type": "code",
-   "execution_count": null,
-   "metadata": {
-    "colab": {},
-    "colab_type": "code",
-    "id": "o_0K1lsW1dj9"
-   },
-   "outputs": [],
+   "metadata": {
+    "id": "uRLPr0TnIAHO",
+    "colab_type": "code",
+    "colab": {}
+   },
+   "source": [
+    "BRANCH = 'candidate'"
+   ],
+   "execution_count": null,
+   "outputs": []
+  },
+  {
+   "cell_type": "code",
+   "metadata": {
+    "id": "o_0K1lsW1dj9",
+    "colab_type": "code",
+    "colab": {}
+   },
    "source": [
     "\"\"\"\n",
     "You can run either this notebook locally (if you have all the dependencies and a GPU) or on Google Colab.\n",
@@ -36,17 +60,17 @@
     "\n",
     "# install NeMo\n",
     "!python -m pip install git+https://github.com/NVIDIA/NeMo.git@{BRANCH}#egg=nemo_toolkit[nlp]"
-   ]
-  },
-  {
-   "cell_type": "code",
-   "execution_count": null,
-   "metadata": {
-    "colab": {},
-    "colab_type": "code",
-    "id": "dzqD2WDFOIN-"
-   },
-   "outputs": [],
+   ],
+   "execution_count": null,
+   "outputs": []
+  },
+  {
+   "cell_type": "code",
+   "metadata": {
+    "id": "dzqD2WDFOIN-",
+    "colab_type": "code",
+    "colab": {}
+   },
    "source": [
     "from nemo.utils.exp_manager import exp_manager\n",
     "from nemo.collections import nlp as nemo_nlp\n",
@@ -56,13 +80,15 @@
     "import torch\n",
     "import pytorch_lightning as pl\n",
     "from omegaconf import OmegaConf"
-   ]
-  },
-  {
-   "cell_type": "markdown",
-   "metadata": {
-    "colab_type": "text",
-    "id": "daYw_Xll2ZR9"
+   ],
+   "execution_count": null,
+   "outputs": []
+  },
+  {
+   "cell_type": "markdown",
+   "metadata": {
+    "id": "daYw_Xll2ZR9",
+    "colab_type": "text"
    },
    "source": [
     "# Task Description\n",
@@ -75,8 +101,8 @@
   {
    "cell_type": "markdown",
    "metadata": {
-    "colab_type": "text",
-    "id": "ZnuziSwJ1yEB"
+    "id": "ZnuziSwJ1yEB",
+    "colab_type": "text"
    },
    "source": [
     "# Dataset\n",
@@ -88,8 +114,8 @@
   {
    "cell_type": "markdown",
    "metadata": {
-    "colab_type": "text",
-    "id": "TXFORGBv2Jqu"
+    "id": "TXFORGBv2Jqu",
+    "colab_type": "text"
    },
    "source": [
     "\n",
@@ -105,8 +131,8 @@
   {
    "cell_type": "markdown",
    "metadata": {
-    "colab_type": "text",
-    "id": "Y7ci55rM2QH8"
+    "id": "Y7ci55rM2QH8",
+    "colab_type": "text"
    },
    "source": [
     "The **labels.txt** file contains corresponding labels for each word in text.txt, the labels are separated with spaces. Each label in labels.txt file consists of 2 symbols:\n",
@@ -124,8 +150,8 @@
   {
    "cell_type": "markdown",
    "metadata": {
-    "colab_type": "text",
-    "id": "-94C1-864EW1"
+    "id": "-94C1-864EW1",
+    "colab_type": "text"
    },
    "source": [
     "\n",
@@ -141,8 +167,8 @@
   {
    "cell_type": "markdown",
    "metadata": {
-    "colab_type": "text",
-    "id": "VsEmwIPO4L4V"
+    "id": "VsEmwIPO4L4V",
+    "colab_type": "text"
    },
    "source": [
     "The complete list of all possible labels for this task used in this tutorial is: `OO, ,O, .O, ?O, OU, ,U, .U, ?U.`"
@@ -151,8 +177,8 @@
   {
    "cell_type": "markdown",
    "metadata": {
-    "colab_type": "text",
-    "id": "SL58EWkd2ZVb"
+    "id": "SL58EWkd2ZVb",
+    "colab_type": "text"
    },
    "source": [
     "## Download and preprocess the data¶"
@@ -161,8 +187,8 @@
   {
    "cell_type": "markdown",
    "metadata": {
-    "colab_type": "text",
-    "id": "THi6s1Qx2G1k"
+    "id": "THi6s1Qx2G1k",
+    "colab_type": "text"
    },
    "source": [
     "In this notebook we are going to use a subset of English examples from the [Tatoeba collection of sentences](https://tatoeba.org/eng) this script will download and preprocess the Tatoeba data [NeMo/examples/nlp/token_classification/get_tatoeba_data.py](https://github.com/NVIDIA/NeMo/blob/master/examples/nlp/token_classification/get_tatoeba_data.py). Note, for further experiments with the model, set NUM_SAMPLES=-1 and consider including other datasets to improve model performance. \n"
@@ -170,13 +196,11 @@
   },
   {
    "cell_type": "code",
-   "execution_count": null,
-   "metadata": {
-    "colab": {},
-    "colab_type": "code",
-    "id": "n8HZrDmr12_-"
-   },
-   "outputs": [],
+   "metadata": {
+    "id": "n8HZrDmr12_-",
+    "colab_type": "code",
+    "colab": {}
+   },
    "source": [
     "DATA_DIR = \"PATH_TO_DATA\"\n",
     "WORK_DIR = \"PATH_TO_CHECKPOINTS_AND_LOGS\"\n",
@@ -187,17 +211,17 @@
     "MAX_SEQ_LENGTH = 64\n",
     "LEARNING_RATE = 0.00002\n",
     "NUM_SAMPLES = 100000"
-   ]
-  },
-  {
-   "cell_type": "code",
-   "execution_count": null,
-   "metadata": {
-    "colab": {},
-    "colab_type": "code",
-    "id": "UOeeeCGqI-9c"
-   },
-   "outputs": [],
+   ],
+   "execution_count": null,
+   "outputs": []
+  },
+  {
+   "cell_type": "code",
+   "metadata": {
+    "id": "UOeeeCGqI-9c",
+    "colab_type": "code",
+    "colab": {}
+   },
    "source": [
     "## download get_tatoeba_data.py script to download and preprocess the Tatoeba data\n",
     "os.makedirs(WORK_DIR, exist_ok=True)\n",
@@ -206,28 +230,30 @@
     "    wget.download('https://raw.githubusercontent.com/NVIDIA/NeMo/candidate/examples/nlp/token_classification/data/get_tatoeba_data.py', WORK_DIR)\n",
     "else:\n",
     "    print ('get_tatoeba_data.py is already exists')"
-   ]
-  },
-  {
-   "cell_type": "code",
-   "execution_count": null,
-   "metadata": {
-    "colab": {},
-    "colab_type": "code",
-    "id": "H0ulD2TL13DR"
-   },
-   "outputs": [],
+   ],
+   "execution_count": null,
+   "outputs": []
+  },
+  {
+   "cell_type": "code",
+   "metadata": {
+    "id": "H0ulD2TL13DR",
+    "colab_type": "code",
+    "colab": {}
+   },
    "source": [
     "# download and preprocess the data\n",
     "# --clean_dir flag deletes raw Tataoeba data, remove the flag to avoid multiple data downloads if you want to experiment with the dataset size\n",
     "! python $WORK_DIR/get_tatoeba_data.py --data_dir $DATA_DIR --num_sample $NUM_SAMPLES --clean_dir"
-   ]
-  },
-  {
-   "cell_type": "markdown",
-   "metadata": {
-    "colab_type": "text",
-    "id": "pctMm2vsPlPT"
+   ],
+   "execution_count": null,
+   "outputs": []
+  },
+  {
+   "cell_type": "markdown",
+   "metadata": {
+    "id": "pctMm2vsPlPT",
+    "colab_type": "text"
    },
    "source": [
     "after execution of the above cell, your data folder will contain the following 4 files needed for training (raw Tatoeba data could be present if `--clean_dir` was not used):\n",
@@ -239,26 +265,24 @@
   },
   {
    "cell_type": "code",
-   "execution_count": null,
-   "metadata": {
-    "colab": {},
-    "colab_type": "code",
-    "id": "KKwxXXezPvXF"
-   },
-   "outputs": [],
+   "metadata": {
+    "id": "KKwxXXezPvXF",
+    "colab_type": "code",
+    "colab": {}
+   },
    "source": [
     "! ls -l {DATA_DIR}"
-   ]
-  },
-  {
-   "cell_type": "code",
-   "execution_count": null,
-   "metadata": {
-    "colab": {},
-    "colab_type": "code",
-    "id": "6UDPgadLN6SG"
-   },
-   "outputs": [],
+   ],
+   "execution_count": null,
+   "outputs": []
+  },
+  {
+   "cell_type": "code",
+   "metadata": {
+    "id": "6UDPgadLN6SG",
+    "colab_type": "code",
+    "colab": {}
+   },
    "source": [
     "# let's take a look at the data \n",
     "print('Text:')\n",
@@ -266,13 +290,15 @@
     "\n",
     "print('\\nLabels:')\n",
     "! head -n 5 {DATA_DIR}/labels_train.txt"
-   ]
-  },
-  {
-   "cell_type": "markdown",
-   "metadata": {
-    "colab_type": "text",
-    "id": "daludzzL2Jba"
+   ],
+   "execution_count": null,
+   "outputs": []
+  },
+  {
+   "cell_type": "markdown",
+   "metadata": {
+    "id": "daludzzL2Jba",
+    "colab_type": "text"
    },
    "source": [
     "# Model Configuration"
@@ -281,8 +307,8 @@
   {
    "cell_type": "markdown",
    "metadata": {
-    "colab_type": "text",
-    "id": "_whKCxfTMo6Y"
+    "id": "_whKCxfTMo6Y",
+    "colab_type": "text"
    },
    "source": [
     "In the Punctuation and Capitalization Model, we are jointly training two token-level classifiers on top of the pretrained [BERT](https://arxiv.org/pdf/1810.04805.pdf) model: \n",
@@ -297,13 +323,11 @@
   },
   {
    "cell_type": "code",
-   "execution_count": null,
-   "metadata": {
-    "colab": {},
-    "colab_type": "code",
-    "id": "T1gA8PsJ13MJ"
-   },
-   "outputs": [],
+   "metadata": {
+    "id": "T1gA8PsJ13MJ",
+    "colab_type": "code",
+    "colab": {}
+   },
    "source": [
     "# download the model's configuration file \n",
     "config_dir = WORK_DIR + '/configs/'\n",
@@ -313,30 +337,32 @@
     "    wget.download('https://raw.githubusercontent.com/NVIDIA/NeMo/' + BRANCH + '/examples/nlp/token_classification/conf/' + MODEL_CONFIG, config_dir)\n",
     "else:\n",
     "    print ('config file is already exists')"
-   ]
-  },
-  {
-   "cell_type": "code",
-   "execution_count": null,
-   "metadata": {
-    "colab": {},
-    "colab_type": "code",
-    "id": "mX3KmWMvSUQw"
-   },
-   "outputs": [],
+   ],
+   "execution_count": null,
+   "outputs": []
+  },
+  {
+   "cell_type": "code",
+   "metadata": {
+    "id": "mX3KmWMvSUQw",
+    "colab_type": "code",
+    "colab": {}
+   },
    "source": [
     "# this line will print the entire config of the model\n",
     "config_path = f'{WORK_DIR}/configs/{MODEL_CONFIG}'\n",
     "print(config_path)\n",
     "config = OmegaConf.load(config_path)\n",
     "print(OmegaConf.to_yaml(config))"
-   ]
-  },
-  {
-   "cell_type": "markdown",
-   "metadata": {
-    "colab_type": "text",
-    "id": "ZCgWzNBkaQLZ"
+   ],
+   "execution_count": null,
+   "outputs": []
+  },
+  {
+   "cell_type": "markdown",
+   "metadata": {
+    "id": "ZCgWzNBkaQLZ",
+    "colab_type": "text"
    },
    "source": [
     "# Setting up Data within the config\n",
@@ -355,23 +381,23 @@
   },
   {
    "cell_type": "code",
-   "execution_count": null,
-   "metadata": {
-    "colab": {},
-    "colab_type": "code",
-    "id": "LQHCJN-ZaoLp"
-   },
-   "outputs": [],
+   "metadata": {
+    "id": "LQHCJN-ZaoLp",
+    "colab_type": "code",
+    "colab": {}
+   },
    "source": [
     "# in this tutorial train and dev data is located in the same folder, so it is enought to add the path of the data directory to our config\n",
     "config.model.dataset.data_dir = DATA_DIR"
-   ]
-  },
-  {
-   "cell_type": "markdown",
-   "metadata": {
-    "colab_type": "text",
-    "id": "nB96-3sTc3yk"
+   ],
+   "execution_count": null,
+   "outputs": []
+  },
+  {
+   "cell_type": "markdown",
+   "metadata": {
+    "id": "nB96-3sTc3yk",
+    "colab_type": "text"
    },
    "source": [
     "# Building the PyTorch Lightning Trainer\n",
@@ -383,27 +409,25 @@
   },
   {
    "cell_type": "code",
-   "execution_count": null,
-   "metadata": {
-    "colab": {},
-    "colab_type": "code",
-    "id": "1tG4FzZ4Ui60"
-   },
-   "outputs": [],
+   "metadata": {
+    "id": "1tG4FzZ4Ui60",
+    "colab_type": "code",
+    "colab": {}
+   },
    "source": [
     "print(\"Trainer config - \\n\")\n",
     "print(OmegaConf.to_yaml(config.trainer))"
-   ]
-  },
-  {
-   "cell_type": "code",
-   "execution_count": null,
-   "metadata": {
-    "colab": {},
-    "colab_type": "code",
-    "id": "knF6QeQQdMrH"
-   },
-   "outputs": [],
+   ],
+   "execution_count": null,
+   "outputs": []
+  },
+  {
+   "cell_type": "code",
+   "metadata": {
+    "id": "knF6QeQQdMrH",
+    "colab_type": "code",
+    "colab": {}
+   },
    "source": [
     "# lets modify some trainer configs\n",
     "# checks if we have GPU available and uses it\n",
@@ -420,13 +444,15 @@
     "config.trainer.distributed_backend = None\n",
     "\n",
     "trainer = pl.Trainer(**config.trainer)"
-   ]
-  },
-  {
-   "cell_type": "markdown",
-   "metadata": {
-    "colab_type": "text",
-    "id": "8IlEMdVxdr6p"
+   ],
+   "execution_count": null,
+   "outputs": []
+  },
+  {
+   "cell_type": "markdown",
+   "metadata": {
+    "id": "8IlEMdVxdr6p",
+    "colab_type": "text"
    },
    "source": [
     "# Setting up a NeMo Experiment¶\n",
@@ -436,26 +462,26 @@
   },
   {
    "cell_type": "code",
-   "execution_count": null,
-   "metadata": {
-    "colab": {},
-    "colab_type": "code",
-    "id": "8uztqGAmdrYt"
-   },
-   "outputs": [],
+   "metadata": {
+    "id": "8uztqGAmdrYt",
+    "colab_type": "code",
+    "colab": {}
+   },
    "source": [
     "exp_dir = exp_manager(trainer, config.get(\"exp_manager\", None))\n",
     "\n",
     "# the exp_dir provides a path to the current experiment for easy access\n",
     "exp_dir = str(exp_dir)\n",
     "exp_dir"
-   ]
-  },
-  {
-   "cell_type": "markdown",
-   "metadata": {
-    "colab_type": "text",
-    "id": "6FI_nQsJo_11"
+   ],
+   "execution_count": null,
+   "outputs": []
+  },
+  {
+   "cell_type": "markdown",
+   "metadata": {
+    "id": "6FI_nQsJo_11",
+    "colab_type": "text"
    },
    "source": [
     "# Model Training"
@@ -464,8 +490,8 @@
   {
    "cell_type": "markdown",
    "metadata": {
-    "colab_type": "text",
-    "id": "8tjLhUvL_o7_"
+    "id": "8tjLhUvL_o7_",
+    "colab_type": "text"
    },
    "source": [
     "Before initializing the model, we might want to modify some of the model configs. For example, we might want to modify the pretrained BERT model."
@@ -473,36 +499,27 @@
   },
   {
    "cell_type": "code",
-   "execution_count": null,
-   "metadata": {
-    "colab": {},
-    "colab_type": "code",
-    "id": "Xeuc2i7Y_nP5"
-   },
-   "outputs": [],
+   "metadata": {
+    "id": "Xeuc2i7Y_nP5",
+    "colab_type": "code",
+    "colab": {}
+   },
    "source": [
     "# complete list of supported BERT-like models\n",
-<<<<<<< HEAD
-    "nemo_nlp.modules.get_pretrained_lm_models_list()"
-   ]
-=======
     "nemo_nlp.modules.get_pretrained_lm_models_list()\n",
     "\n",
     "PRETRAINED_BERT_MODEL = \"bert-base-uncased\""
    ],
    "execution_count": null,
    "outputs": []
->>>>>>> 486149c3
-  },
-  {
-   "cell_type": "code",
-   "execution_count": null,
-   "metadata": {
-    "colab": {},
-    "colab_type": "code",
-    "id": "RK2xglXyAUOO"
-   },
-   "outputs": [],
+  },
+  {
+   "cell_type": "code",
+   "metadata": {
+    "id": "RK2xglXyAUOO",
+    "colab_type": "code",
+    "colab": {}
+   },
    "source": [
     "# add the specified above model parameters to the config\n",
     "config.model.language_model.pretrained_model_name = PRETRAINED_BERT_MODEL\n",
@@ -510,19 +527,6 @@
     "config.model.validation_ds.batch_size = BATCH_SIZE\n",
     "config.model.optim.lr = LEARNING_RATE\n",
     "config.model.train_ds.num_samples = NUM_SAMPLES\n",
-<<<<<<< HEAD
-    "config.model.validation_ds.num_samples = NUM_SAMPLES"
-   ]
-  },
-  {
-   "cell_type": "code",
-   "execution_count": null,
-   "metadata": {
-    "colab": {},
-    "colab_type": "code",
-    "id": "NgsGLydWo-6-"
-   },
-=======
     "config.model.validation_ds.num_samples = NUM_SAMPLES\n"
    ],
    "execution_count": null,
@@ -541,16 +545,12 @@
   {
    "cell_type": "code",
    "execution_count": null,
->>>>>>> 486149c3
    "outputs": [],
    "source": [
     "# initialize the model\n",
     "# during this stage, the dataset and data loaders we'll be prepared for training and evaluation\n",
     "config.trainer.max_epochs = 3\n",
     "model = nemo_nlp.models.PunctuationCapitalizationModel(cfg=config.model, trainer=trainer)"
-<<<<<<< HEAD
-   ]
-=======
    ],
    "metadata": {
     "collapsed": false,
@@ -558,13 +558,12 @@
      "name": "#%%\n"
     }
    }
->>>>>>> 486149c3
-  },
-  {
-   "cell_type": "markdown",
-   "metadata": {
-    "colab_type": "text",
-    "id": "kQ592Tx4pzyB"
+  },
+  {
+   "cell_type": "markdown",
+   "metadata": {
+    "id": "kQ592Tx4pzyB",
+    "colab_type": "text"
    },
    "source": [
     "## Monitoring training progress\n",
@@ -573,38 +572,38 @@
   },
   {
    "cell_type": "code",
-   "execution_count": null,
-   "metadata": {
-    "colab": {},
-    "colab_type": "code",
-    "id": "mTJr16_pp0aS"
-   },
-   "outputs": [],
+   "metadata": {
+    "id": "mTJr16_pp0aS",
+    "colab_type": "code",
+    "colab": {}
+   },
    "source": [
     "# load the TensorBoard notebook extension\n",
     "%load_ext tensorboard\n",
     "%tensorboard --logdir {exp_dir}"
-   ]
-  },
-  {
-   "cell_type": "code",
-   "execution_count": null,
-   "metadata": {
-    "colab": {},
-    "colab_type": "code",
-    "id": "hUvnSpyjp0Dh"
-   },
-   "outputs": [],
+   ],
+   "execution_count": null,
+   "outputs": []
+  },
+  {
+   "cell_type": "code",
+   "metadata": {
+    "id": "hUvnSpyjp0Dh",
+    "colab_type": "code",
+    "colab": {}
+   },
    "source": [
     "# start the training\n",
     "trainer.fit(model)"
-   ]
-  },
-  {
-   "cell_type": "markdown",
-   "metadata": {
-    "colab_type": "text",
-    "id": "JxBiIKMlH8yv"
+   ],
+   "execution_count": null,
+   "outputs": []
+  },
+  {
+   "cell_type": "markdown",
+   "metadata": {
+    "id": "JxBiIKMlH8yv",
+    "colab_type": "text"
    },
    "source": [
     "After training for 3 epochs, macro averaged F1 for punctuation task should be around 93%, macro averaged F1 for capitalization task about 98%."
@@ -613,8 +612,8 @@
   {
    "cell_type": "markdown",
    "metadata": {
-    "colab_type": "text",
-    "id": "VPdzJVAgSFaJ"
+    "id": "VPdzJVAgSFaJ",
+    "colab_type": "text"
    },
    "source": [
     "# Inference\n",
@@ -624,13 +623,11 @@
   },
   {
    "cell_type": "code",
-   "execution_count": null,
-   "metadata": {
-    "colab": {},
-    "colab_type": "code",
-    "id": "DQhsamclRtxJ"
-   },
-   "outputs": [],
+   "metadata": {
+    "id": "DQhsamclRtxJ",
+    "colab_type": "code",
+    "colab": {}
+   },
    "source": [
     "# define the list of queiries for inference\n",
     "queries = [\n",
@@ -645,13 +642,15 @@
     "for query, result in zip(queries, inference_results):\n",
     "    print(f'Query   : {query}')\n",
     "    print(f'Combined: {result.strip()}\\n')"
-   ]
-  },
-  {
-   "cell_type": "markdown",
-   "metadata": {
-    "colab_type": "text",
-    "id": "ref1qSonGNhP"
+   ],
+   "execution_count": null,
+   "outputs": []
+  },
+  {
+   "cell_type": "markdown",
+   "metadata": {
+    "id": "ref1qSonGNhP",
+    "colab_type": "text"
    },
    "source": [
     "If you have NeMo installed locally, you can also train the model with `nlp/token_classification/punctuation_capitalization.py.`\n",
@@ -663,44 +662,5 @@
     "Set NUM_SAMPLES=-1 and consider including other datasets to improve the performance of the model."
    ]
   }
- ],
- "metadata": {
-  "accelerator": "GPU",
-  "colab": {
-   "collapsed_sections": [
-    "daYw_Xll2ZR9"
-   ],
-   "name": "Punctuation and Capitalization.ipynb",
-   "private_outputs": true,
-   "provenance": []
-  },
-  "kernelspec": {
-   "display_name": "Python 3",
-   "language": "python",
-   "name": "python3"
-  },
-  "language_info": {
-   "codemirror_mode": {
-    "name": "ipython",
-    "version": 3
-   },
-   "file_extension": ".py",
-   "mimetype": "text/x-python",
-   "name": "python",
-   "nbconvert_exporter": "python",
-   "pygments_lexer": "ipython3",
-   "version": "3.7.4"
-  },
-  "pycharm": {
-   "stem_cell": {
-    "cell_type": "raw",
-    "metadata": {
-     "collapsed": false
-    },
-    "source": []
-   }
-  }
- },
- "nbformat": 4,
- "nbformat_minor": 1
+ ]
 }