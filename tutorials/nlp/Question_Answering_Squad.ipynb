{
  "nbformat": 4,
  "nbformat_minor": 0,
  "metadata": {
    "accelerator": "GPU",
    "colab": {
      "name": "Question_Answering_Squad.ipynb",
      "provenance": [],
      "private_outputs": true,
      "collapsed_sections": [
        "daYw_Xll2ZR9"
      ],
      "toc_visible": true
    },
    "kernelspec": {
      "display_name": "Python 3",
      "language": "python",
      "name": "python3"
    },
    "language_info": {
      "codemirror_mode": {
        "name": "ipython",
        "version": 3
      },
      "file_extension": ".py",
      "mimetype": "text/x-python",
      "name": "python",
      "nbconvert_exporter": "python",
      "pygments_lexer": "ipython3",
      "version": "3.7.6"
    },
    "pycharm": {
      "stem_cell": {
        "cell_type": "raw",
        "metadata": {
          "collapsed": false
        },
        "source": []
      }
    }
  },
  "cells": [
    {
      "cell_type": "code",
      "metadata": {
        "colab_type": "code",
        "id": "uRLPr0TnIAHO",
        "colab": {}
      },
      "source": [
        "BRANCH = 'main'"
      ],
      "execution_count": null,
      "outputs": []
    },
    {
      "cell_type": "code",
      "metadata": {
        "colab_type": "code",
        "id": "o_0K1lsW1dj9",
        "colab": {}
      },
      "source": [
        "\"\"\"\n",
        "You can run either this notebook locally (if you have all the dependencies and a GPU) or on Google Colab.\n",
        "\n",
        "Instructions for setting up Colab are as follows:\n",
        "1. Open a new Python 3 notebook.\n",
        "2. Import this notebook from GitHub (File -> Upload Notebook -> \"GITHUB\" tab -> copy/paste GitHub URL)\n",
        "3. Connect to an instance with a GPU (Runtime -> Change runtime type -> select \"GPU\" for hardware accelerator)\n",
        "4. Run this cell to set up dependencies.\n",
        "\"\"\"\n",
        "# If you're using Google Colab and not running locally, run this cell\n",
        "\n",
        "# install NeMo\n",
<<<<<<< HEAD
        "!python -m pip install git+https://github.com/NVIDIA/NeMo.git@{BRANCH}#egg=nemo_toolkit[nlp]"
=======
        "!pip install nemo-toolkit[nlp]==1.0.0b1"
>>>>>>> 4e4597a8
      ],
      "execution_count": null,
      "outputs": []
    },
    {
      "cell_type": "code",
      "metadata": {
        "colab_type": "code",
        "id": "dzqD2WDFOIN-",
        "colab": {}
      },
      "source": [
        "from nemo.utils.exp_manager import exp_manager\n",
        "from nemo.collections import nlp as nemo_nlp\n",
        "\n",
        "import os\n",
        "import wget \n",
        "import torch\n",
        "import pytorch_lightning as pl\n",
        "from omegaconf import OmegaConf"
      ],
      "execution_count": null,
      "outputs": []
    },
    {
      "cell_type": "markdown",
      "metadata": {
        "colab_type": "text",
        "id": "daYw_Xll2ZR9"
      },
      "source": [
        "# Task Description\n",
        "Given a question and a context both in natural language, predict the span within the context with a start and end position which indicates the answer to the question.\n",
        "For every word in our training dataset we’re going to predict:\n",
        "- likelihood this word is the start of the span \n",
        "- likelihood this word is the end of the span \n",
        "\n",
        "We are using a pretrained [BERT](https://arxiv.org/pdf/1810.04805.pdf) encoder with 2 span prediction heads for prediction start and end position of the answer. The span predictions are token classifiers consisting of a single linear layer. "
      ]
    },
    {
      "cell_type": "markdown",
      "metadata": {
        "colab_type": "text",
        "id": "ZnuziSwJ1yEB"
      },
      "source": [
        "# Dataset\n",
        "This model expects the dataset to be in [SQuAD](https://rajpurkar.github.io/SQuAD-explorer/) format, e.g. a JSON file for each dataset split. \n",
        "In the following we will show example for a training file. Each title has one or multiple paragraph entries, each consisting of the text - \"context\", and question-answer entries. Each question-answer entry has:\n",
        "* a question\n",
        "* a globally unique id\n",
        "* a boolean flag \"is_impossible\" which shows if the question is answerable or not\n",
        "* in case the question is answerable one answer entry, which contains the text span and its starting character index in the context. If not answerable, the \"answers\" list is empty\n",
        "\n",
        "The evaluation file follows the above format except for it can provide more than one answer to the same question. \n",
        "The test file follows the above format except for it does not require the \"answers\" and \"is_impossible\" keywords.\n"
      ]
    },
    {
      "cell_type": "markdown",
      "metadata": {
        "colab_type": "text",
        "id": "TXFORGBv2Jqu"
      },
      "source": [
        "\n",
        "\n",
        "```\n",
        "{\n",
        "    \"data\": [\n",
        "        {\n",
        "            \"title\": \"Super_Bowl_50\", \n",
        "            \"paragraphs\": [\n",
        "                {\n",
        "                    \"context\": \"Super Bowl 50 was an American football game to determine the champion of the National Football League (NFL) for the 2015 season. The American Football Conference (AFC) champion Denver Broncos defeated the National Football Conference (NFC) champion Carolina Panthers 24\\u201310 to earn their third Super Bowl title. The game was played on February 7, 2016, at Levi's Stadium in the San Francisco Bay Area at Santa Clara, California. As this was the 50th Super Bowl, the league emphasized the \\\"golden anniversary\\\" with various gold-themed initiatives, as well as temporarily suspending the tradition of naming each Super Bowl game with Roman numerals (under which the game would have been known as \\\"Super Bowl L\\\"), so that the logo could prominently feature the Arabic numerals 50.\", \n",
        "                    \"qas\": [\n",
        "                        {\n",
        "                            \"question\": \"Where did Super Bowl 50 take place?\", \n",
        "                            \"is_impossible\": \"false\", \n",
        "                            \"id\": \"56be4db0acb8001400a502ee\", \n",
        "                            \"answers\": [\n",
        "                                {\n",
        "                                    \"answer_start\": \"403\", \n",
        "                                    \"text\": \"Santa Clara, California\"\n",
        "                                }\n",
        "                            ]\n",
        "                        },\n",
        "                        {\n",
        "                            \"question\": \"What was the winning score of the Super Bowl 50?\", \n",
        "                            \"is_impossible\": \"true\", \n",
        "                            \"id\": \"56be4db0acb8001400a502ez\", \n",
        "                            \"answers\": [\n",
        "                            ]\n",
        "                        }\n",
        "                    ]\n",
        "                }\n",
        "            ]\n",
        "        }\n",
        "    ]\n",
        "}\n",
        "...\n",
        "```\n",
        "\n"
      ]
    },
    {
      "cell_type": "markdown",
      "metadata": {
        "colab_type": "text",
        "id": "SL58EWkd2ZVb"
      },
      "source": [
        "## Download the data"
      ]
    },
    {
      "cell_type": "markdown",
      "metadata": {
        "colab_type": "text",
        "id": "THi6s1Qx2G1k"
      },
      "source": [
        "In this notebook we are going download the [SQuAD](https://rajpurkar.github.io/SQuAD-explorer/) dataset to showcase how to do training and inference. There are two datasets, SQuAD1.0 and SQuAD2.0. SQuAD 1.1, the previous version of the SQuAD dataset, contains 100,000+ question-answer pairs on 500+ articles. SQuAD2.0 dataset combines the 100,000 questions in SQuAD1.1 with over 50,000 unanswerable questions written adversarially by crowdworkers to look similar to answerable ones. \n",
        "\n",
        "\n",
        "To download both datasets, we use  [NeMo/examples/nlp/question_answering/get_squad.py](https://github.com/NVIDIA/NeMo/blob/main/examples/nlp/question_answering/get_squad.py). \n",
        "\n",
        "\n"
      ]
    },
    {
      "cell_type": "code",
      "metadata": {
        "colab_type": "code",
        "id": "tv3qXTTR_hBk",
        "colab": {}
      },
      "source": [
        "# set the following paths\n",
        "DATA_DIR = \"PATH_TO_DATA\"\n",
        "WORK_DIR = \"PATH_TO_CHECKPOINTS_AND_LOGS\""
      ],
      "execution_count": null,
      "outputs": []
    },
    {
      "cell_type": "code",
      "metadata": {
        "colab_type": "code",
        "id": "qcz3Djem_hBn",
        "colab": {}
      },
      "source": [
        "## download get_squad.py script to download and preprocess the SQuAD data\n",
        "os.makedirs(WORK_DIR, exist_ok=True)\n",
        "if not os.path.exists(WORK_DIR + '/get_squad.py'):\n",
        "    print('Downloading get_squad.py...')\n",
        "    wget.download(f'https://raw.githubusercontent.com/NVIDIA/NeMo/{BRANCH}/examples/nlp/question_answering/get_squad.py', WORK_DIR)\n",
        "else:\n",
        "    print ('get_squad.py already exists')"
      ],
      "execution_count": null,
      "outputs": []
    },
    {
      "cell_type": "code",
      "metadata": {
        "colab_type": "code",
        "id": "mpzsC41t_hBq",
        "colab": {}
      },
      "source": [
        "# download and preprocess the data\n",
        "! python $WORK_DIR/get_squad.py --destDir $DATA_DIR"
      ],
      "execution_count": null,
      "outputs": []
    },
    {
      "cell_type": "markdown",
      "metadata": {
        "colab_type": "text",
        "id": "m_HLLl6t_hBs"
      },
      "source": [
        "after execution of the above cell, your data folder will contain a subfolder \"squad\" the following 4 files for training and evaluation\n",
        "- v1.1/train-v1.1.json\n",
        "- v1.1/dev-v1.1.json\n",
        "- v2.0/train-v2.0.json\n",
        "- v2.0/dev-v2.0.json"
      ]
    },
    {
      "cell_type": "code",
      "metadata": {
        "colab_type": "code",
        "id": "qYHcfxPL_hBt",
        "colab": {}
      },
      "source": [
        "! ls -LR {DATA_DIR}/squad"
      ],
      "execution_count": null,
      "outputs": []
    },
    {
      "cell_type": "markdown",
      "metadata": {
        "colab_type": "text",
        "id": "bdpikZVreLlI"
      },
      "source": [
        "## Data preprocessing\n",
        "\n",
        "The input into the model is the concatenation of two tokenized sequences:\n",
        "\" [CLS] query [SEP] context [SEP]\".\n",
        "This is the tokenization used for BERT, i.e. [WordPiece](https://arxiv.org/pdf/1609.08144.pdf) Tokenizer, which uses the [Google's BERT vocabulary](https://github.com/google-research/bert). This tokenizer is configured with `model.tokenizer.tokenizer_name=bert-base-uncased` and is automatically instantiated using [Huggingface](https://huggingface.co/)'s API. \n",
        "The benefit of this tokenizer is that this is compatible with a pretrained BERT model, from which we can finetune instead of training the question answering model from scratch. However, we also support other tokenizers, such as `model.tokenizer.tokenizer_name=sentencepiece`. Unlike the BERT WordPiece tokenizer, the [SentencePiece](https://github.com/google/sentencepiece) tokenizer model needs to be first created from a text file.\n",
        "See [02_NLP_Tokenizers.ipynb](https://colab.research.google.com/github/NVIDIA/NeMo/blob/main/tutorials/nlp/02_NLP_Tokenizers.ipynb) for more details on how to use NeMo Tokenizers."
      ]
    },
    {
      "cell_type": "markdown",
      "metadata": {
        "colab_type": "text",
        "id": "0q7Y7nyW_hBv"
      },
      "source": [
        "# Data and Model Parameters\n"
      ]
    },
    {
      "cell_type": "markdown",
      "metadata": {
        "colab_type": "text",
        "id": "B0b0Tn8M_hBv"
      },
      "source": [
        "Note, this is only an example to showcase usage and is not optimized for accuracy. In the following, we will download and adjust the model configuration to create a toy example, where we only use a small fraction of the original dataset. \n",
        "\n",
        "In order to train the full SQuAD model, leave the model parameters from the configuration file unchanged. This sets NUM_SAMPLES=-1 to use the entire dataset, which will slow down performance significantly. We recommend to use bash script and multi-GPU to accelerate this. \n"
      ]
    },
    {
      "cell_type": "code",
      "metadata": {
        "colab_type": "code",
        "id": "n8HZrDmr12_-",
        "colab": {}
      },
      "source": [
        "# This is the model configuration file that we will download, do not change this\n",
        "MODEL_CONFIG = \"question_answering_squad_config.yaml\"\n",
        "\n",
        "# model parameters, play with these\n",
        "BATCH_SIZE = 12\n",
        "MAX_SEQ_LENGTH = 384\n",
        "# specify BERT-like model, you want to use\n",
        "PRETRAINED_BERT_MODEL = \"bert-base-uncased\"\n",
        "TOKENIZER_NAME = \"bert-base-uncased\" # tokenizer name\n",
        "\n",
        "# Number of data examples used for training, validation and test\n",
        "TRAIN_NUM_SAMPLES = EVAL_NUM_SAMPLES = 5000 \n",
        "TEST_NUM_SAMPLES = 5\n",
        "\n",
        "TRAIN_FILE = f\"{DATA_DIR}/squad/v1.1/train-v1.1.json\"\n",
        "EVAL_FILE = f\"{DATA_DIR}/squad/v1.1/dev-v1.1.json\"\n",
        "TEST_FILE = f\"{DATA_DIR}/squad/v1.1/dev-v1.1.json\"\n",
        "\n",
        "TEST_PREDICTION_FILE = \"test_prediction.json\"\n",
        "TEST_NBEST_FILE = \"test_nbest.json\"\n",
        "\n",
        "# training parameters\n",
        "LEARNING_RATE = 0.00003\n",
        "\n",
        "# number of epochs\n",
        "MAX_EPOCHS = 1"
      ],
      "execution_count": null,
      "outputs": []
    },
    {
      "cell_type": "markdown",
      "metadata": {
        "colab_type": "text",
        "id": "daludzzL2Jba"
      },
      "source": [
        "# Model Configuration"
      ]
    },
    {
      "cell_type": "markdown",
      "metadata": {
        "colab_type": "text",
        "id": "_whKCxfTMo6Y"
      },
      "source": [
        "The model is defined in a config file which declares multiple important sections. They are:\n",
        "- **model**: All arguments that will relate to the Model - language model, span prediction, optimizer and schedulers, datasets and any other related information\n",
        "\n",
        "- **trainer**: Any argument to be passed to PyTorch Lightning"
      ]
    },
    {
      "cell_type": "code",
      "metadata": {
        "colab_type": "code",
        "id": "T1gA8PsJ13MJ",
        "colab": {}
      },
      "source": [
        "# download the model's default configuration file \n",
        "config_dir = WORK_DIR + '/configs/'\n",
        "os.makedirs(config_dir, exist_ok=True)\n",
        "if not os.path.exists(config_dir + MODEL_CONFIG):\n",
        "    print('Downloading config file...')\n",
        "    wget.download(f'https://raw.githubusercontent.com/NVIDIA/NeMo/{BRANCH}/examples/nlp/question_answering/conf/{MODEL_CONFIG}', config_dir)\n",
        "else:\n",
        "    print ('config file is already exists')"
      ],
      "execution_count": null,
      "outputs": []
    },
    {
      "cell_type": "code",
      "metadata": {
        "colab_type": "code",
        "id": "mX3KmWMvSUQw",
        "colab": {}
      },
      "source": [
        "# this line will print the entire default config of the model\n",
        "config_path = f'{WORK_DIR}/configs/{MODEL_CONFIG}'\n",
        "print(config_path)\n",
        "config = OmegaConf.load(config_path)\n",
        "print(OmegaConf.to_yaml(config))"
      ],
      "execution_count": null,
      "outputs": []
    },
    {
      "cell_type": "markdown",
      "metadata": {
        "colab_type": "text",
        "id": "ZCgWzNBkaQLZ"
      },
      "source": [
        "## Setting up data within the config\n",
        "\n",
        "Among other things, the config file contains dictionaries called dataset, train_ds and validation_ds, test_ds. These are configurations used to setup the Dataset and DataLoaders of the corresponding config.\n",
        "\n",
        "Specify data paths using `model.train_ds.file`, `model.valuation_ds.file` and `model.test_ds.file`.\n",
        "\n",
        "Let's now add the data paths to the config."
      ]
    },
    {
      "cell_type": "code",
      "metadata": {
        "colab_type": "code",
        "id": "LQHCJN-ZaoLp",
        "colab": {}
      },
      "source": [
        "config.model.train_ds.file = TRAIN_FILE\n",
        "config.model.validation_ds.file = EVAL_FILE\n",
        "config.model.test_ds.file = TEST_FILE\n",
        "\n",
        "config.model.train_ds.num_samples = TRAIN_NUM_SAMPLES\n",
        "config.model.validation_ds.num_samples = EVAL_NUM_SAMPLES\n",
        "config.model.test_ds.num_samples = TEST_NUM_SAMPLES\n",
        "\n",
        "config.model.tokenizer.tokenizer_name = TOKENIZER_NAME"
      ],
      "execution_count": null,
      "outputs": []
    },
    {
      "cell_type": "markdown",
      "metadata": {
        "colab_type": "text",
        "id": "nB96-3sTc3yk"
      },
      "source": [
        "# Building the PyTorch Lightning Trainer\n",
        "\n",
        "NeMo models are primarily PyTorch Lightning modules - and therefore are entirely compatible with the PyTorch Lightning ecosystem!\n",
        "\n",
        "Let's first instantiate a Trainer object!"
      ]
    },
    {
      "cell_type": "code",
      "metadata": {
        "colab_type": "code",
        "id": "knF6QeQQdMrH",
        "colab": {}
      },
      "source": [
        "# lets modify some trainer configs\n",
        "# checks if we have GPU available and uses it\n",
        "cuda = 1 if torch.cuda.is_available() else 0\n",
        "config.trainer.gpus = cuda\n",
        "config.trainer.precision = 16 if torch.cuda.is_available() else 32\n",
        "\n",
        "# For mixed precision training, use precision=16 and amp_level=O1\n",
        "\n",
        "config.trainer.max_epochs = MAX_EPOCHS\n",
        "\n",
        "# Remove distributed training flags if only running on a single GPU or CPU\n",
        "config.trainer.accelerator = None\n",
        "\n",
        "print(\"Trainer config - \\n\")\n",
        "print(OmegaConf.to_yaml(config.trainer))\n",
        "\n",
        "trainer = pl.Trainer(**config.trainer)"
      ],
      "execution_count": null,
      "outputs": []
    },
    {
      "cell_type": "markdown",
      "metadata": {
        "colab_type": "text",
        "id": "8IlEMdVxdr6p"
      },
      "source": [
        "# Setting up a NeMo Experiment¶\n",
        "\n",
        "NeMo has an experiment manager that handles logging and checkpointing for us, so let's use it!"
      ]
    },
    {
      "cell_type": "code",
      "metadata": {
        "colab_type": "code",
        "id": "8uztqGAmdrYt",
        "colab": {}
      },
      "source": [
        "config.exp_manager.exp_dir = WORK_DIR\n",
        "exp_dir = exp_manager(trainer, config.get(\"exp_manager\", None))\n",
        "\n",
        "# the exp_dir provides a path to the current experiment for easy access\n",
        "exp_dir = str(exp_dir)\n",
        "\n",
        "\n",
        "# store test prediction under the experiment output folder\n",
        "config.model.test_ds.output_prediction_file = f\"{exp_dir}/{TEST_PREDICTION_FILE}\"\n",
        "config.model.test_ds.output_nbest_file = f\"{exp_dir}/{TEST_NBEST_FILE}\"\n"
      ],
      "execution_count": null,
      "outputs": []
    },
    {
      "cell_type": "markdown",
      "metadata": {
        "id": "D4jy28fbjekD",
        "colab_type": "text"
      },
      "source": [
        "# Using an Out-Of-Box Model"
      ]
    },
    {
      "cell_type": "code",
      "metadata": {
        "id": "Ins2ZzJckKKo",
        "colab_type": "code",
        "colab": {}
      },
      "source": [
        "# list available pretrained models\n",
        "nemo_nlp.models.QAModel.list_available_models()"
      ],
      "execution_count": null,
      "outputs": []
    },
    {
      "cell_type": "code",
      "metadata": {
        "id": "iFnzHvkVk-S5",
        "colab_type": "code",
        "colab": {}
      },
      "source": [
        "# load pretained model\n",
        "pretrained_model_name=\"BERTBaseUncasedSQuADv1.1\"\n",
        "model = nemo_nlp.models.QAModel.from_pretrained(model_name='BERTBaseUncasedSQuADv1.1', override_config_path=os.path.abspath(config_path))"
      ],
      "execution_count": null,
      "outputs": []
    },
    {
      "cell_type": "markdown",
      "metadata": {
        "colab_type": "text",
        "id": "6FI_nQsJo_11"
      },
      "source": [
        "# Model Training"
      ]
    },
    {
      "cell_type": "markdown",
      "metadata": {
        "colab_type": "text",
        "id": "8tjLhUvL_o7_"
      },
      "source": [
        "Before initializing the model, we might want to modify some of the model configs."
      ]
    },
    {
      "cell_type": "code",
      "metadata": {
        "colab_type": "code",
        "id": "Xeuc2i7Y_nP5",
        "colab": {}
      },
      "source": [
        "# complete list of supported BERT-like models\n",
        "nemo_nlp.modules.get_pretrained_lm_models_list()"
      ],
      "execution_count": null,
      "outputs": []
    },
    {
      "cell_type": "code",
      "metadata": {
        "colab_type": "code",
        "id": "RK2xglXyAUOO",
        "colab": {}
      },
      "source": [
        "# add the specified above model parameters to the config\n",
        "config.model.language_model.pretrained_model_name = PRETRAINED_BERT_MODEL\n",
        "config.model.train_ds.batch_size = BATCH_SIZE\n",
        "config.model.validation_ds.batch_size  = BATCH_SIZE\n",
        "config.model.test_ds.batch_size = BATCH_SIZE\n",
        "config.model.optim.lr = LEARNING_RATE\n",
        "\n",
        "print(\"Updated model config - \\n\")\n",
        "print(OmegaConf.to_yaml(config.model))"
      ],
      "execution_count": null,
      "outputs": []
    },
    {
      "cell_type": "code",
      "metadata": {
        "colab_type": "code",
        "id": "NgsGLydWo-6-",
        "colab": {}
      },
      "source": [
        "# initialize the model\n",
        "# dataset we'll be prepared for training and evaluation during\n",
        "model = nemo_nlp.models.QAModel(cfg=config.model, trainer=trainer)"
      ],
      "execution_count": null,
      "outputs": []
    },
    {
      "cell_type": "markdown",
      "metadata": {
        "colab_type": "text",
        "id": "kQ592Tx4pzyB"
      },
      "source": [
        "## Monitoring Training Progress\n",
        "Optionally, you can create a Tensorboard visualization to monitor training progress."
      ]
    },
    {
      "cell_type": "code",
      "metadata": {
        "colab_type": "code",
        "id": "mTJr16_pp0aS",
        "colab": {}
      },
      "source": [
        "try:\n",
        "  from google import colab\n",
        "  COLAB_ENV = True\n",
        "except (ImportError, ModuleNotFoundError):\n",
        "  COLAB_ENV = False\n",
        "\n",
        "# Load the TensorBoard notebook extension\n",
        "if COLAB_ENV:\n",
        "  %load_ext tensorboard\n",
        "  %tensorboard --logdir {exp_dir}\n",
        "else:\n",
        "  print(\"To use tensorboard, please use this notebook in a Google Colab environment.\")"
      ],
      "execution_count": null,
      "outputs": []
    },
    {
      "cell_type": "code",
      "metadata": {
        "colab_type": "code",
        "id": "hUvnSpyjp0Dh",
        "colab": {}
      },
      "source": [
        "# start the training\n",
        "trainer.fit(model)"
      ],
      "execution_count": null,
      "outputs": []
    },
    {
      "cell_type": "markdown",
      "metadata": {
        "colab_type": "text",
        "id": "JxBiIKMlH8yv"
      },
      "source": [
        "After training for 1 epochs, exact match on the evaluation data should be around 59.2%, F1 around 70.2%."
      ]
    },
    {
      "cell_type": "markdown",
      "metadata": {
        "colab_type": "text",
        "id": "VPdzJVAgSFaJ"
      },
      "source": [
        "# Inference\n",
        "\n",
        "To see how the model performs, let’s run inference on the test dataset."
      ]
    },
    {
      "cell_type": "code",
      "metadata": {
        "colab_type": "code",
        "id": "DQhsamclRtxJ",
        "colab": {}
      },
      "source": [
        "trainer.test(model)"
      ],
      "execution_count": null,
      "outputs": []
    },
    {
      "cell_type": "code",
      "metadata": {
        "colab_type": "code",
        "id": "sQpRIOaM_hCQ",
        "colab": {}
      },
      "source": [
        "#The prediction file contains the predicted answer to each question id for the first TEST_NUM_SAMPLES.\n",
        "! python -m json.tool $WORK_DIR/${exp_dir}/$TEST_PREDICTION_FILE"
      ],
      "execution_count": null,
      "outputs": []
    },
    {
      "cell_type": "markdown",
      "metadata": {
        "colab_type": "text",
        "id": "ref1qSonGNhP"
      },
      "source": [
        "If you have NeMo installed locally, you can also train the model with \n",
        "[NeMo/examples/nlp/question_answering/get_squad.py](https://github.com/NVIDIA/NeMo/blob/main/examples/nlp/question_answering/question_answering_squad.py).\n",
        "\n",
        "To run training script, use:\n",
        "\n",
        "`python question_answering_squad.py model.train_ds.file=TRAIN_FILE model.validation_ds.file=EVAL_FILE model.test_ds.file=TEST_FILE`\n",
        "\n",
        "To improve the performance of the model, train with multi-GPU and a global batch size of 24. So if you use 8 GPUs with `trainer.gpus=8`, set `model.train_ds.batch_size=3`"
      ]
    }
  ]
}<|MERGE_RESOLUTION|>--- conflicted
+++ resolved
@@ -73,11 +73,7 @@
         "# If you're using Google Colab and not running locally, run this cell\n",
         "\n",
         "# install NeMo\n",
-<<<<<<< HEAD
-        "!python -m pip install git+https://github.com/NVIDIA/NeMo.git@{BRANCH}#egg=nemo_toolkit[nlp]"
-=======
         "!pip install nemo-toolkit[nlp]==1.0.0b1"
->>>>>>> 4e4597a8
       ],
       "execution_count": null,
       "outputs": []
