--- conflicted
+++ resolved
@@ -7,11 +7,7 @@
    "metadata": {},
    "outputs": [],
    "source": [
-<<<<<<< HEAD
-    "BRANCH = 'r1.3.0'"
-=======
     "BRANCH='main'"
->>>>>>> 33290acb
    ]
   },
   {
