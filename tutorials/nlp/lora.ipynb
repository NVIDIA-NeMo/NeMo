{
 "cells": [
  {
   "cell_type": "markdown",
   "source": [
    "Currently, this notebook must be run in a NeMo container.\n",
    "An example command to launch the container:\n",
    "```bash\n",
    "docker run --gpus all -it --rm -v <your_nemo_dir>:/NeMo --shm-size=8g -p 8888:8888 -p 6006:6006 --ulimit memlock=-1 --ulimit stack=67108864 <your_nemo_container>\n",
    "```"
   ],
   "metadata": {
    "collapsed": false
   }
  },
  {
   "cell_type": "code",
   "execution_count": null,
   "outputs": [],
   "source": [
<<<<<<< HEAD
    "BRANCH='r1.21.0'\n",
    "import os\n",
    "import wget"
   ]
=======
    "# Update megatron version to the newest.\n",
    "!cd /workspace && python -m pip install -e git+https://github.com/NVIDIA/Megatron-LM#egg=megatron-core"
   ],
   "metadata": {
    "collapsed": false
   }
>>>>>>> 0d3d8fa1
  },
  {
   "cell_type": "code",
   "execution_count": null,
   "outputs": [],
   "source": [
    "%cd /NeMo/tutorials/nlp\n",
    "BRANCH='main'\n",
    "import os\n",
    "import wget\n",
    "import sys\n",
    "sys.path.insert(0, \"../..\")  # find the local nemo first before the installed nemo"
   ],
   "metadata": {
    "collapsed": false
   }
  },
  {
   "attachments": {},
   "cell_type": "markdown",
   "id": "42daf8bf",
   "metadata": {},
   "source": [
    "### Introduction\n",
    "\n",
    "This notebook demonstrates how to apply PEFT in NeMo. For brevity, we have chosen LoRA as the PEFT technique and GPT as the language model, but the same recipe can be used for other PEFT techniques and language models, as described in the [Training](#training) section.\n",
    "\n",
    " The implementation of LoRA is based on the paper, [LoRA: Low-Rank Adaptation of Large Language Models](https://openreview.net/pdf?id=nZeVKeeFYf9) by Hu et al.\n",
    "\n",
    "This example demonstrates how to:\n",
    "\n",
    "    1. Train a LoRA model on a simple Extractive QA task.\n",
    "    2. Inspect the trained LoRA model showing the parameters it contains.\n",
    "    3. Run inference with the base model with the LoRA parameters."
   ]
  },
  {
   "attachments": {},
   "cell_type": "markdown",
   "id": "0bfc7709",
   "metadata": {},
   "source": [
    "### Tasks and Datasets\n",
    "We will be using LoRA to teach our GPT model to do Extractive Question Answering.\n",
    "\n",
    "We will be using the [SQuAD](https://rajpurkar.github.io/SQuAD-explorer/) reading comprehension dataset, consisting of questions posed by crowd workers on a set of Wikipedia articles, where the answer to every question is a segment of text. More information on [SQuAD](https://rajpurkar.github.io/SQuAD-explorer/) can be found on their website or in their paper by Rajpurkar et. al \"[Know What You Don’t Know: Unanswerable Questions for SQuAD](https://arxiv.org/pdf/1806.03822.pdf)\".\n",
    "\n",
    "LoRA (and all PEFT tuning) models expect at least two fields in the jsonl files. The `input` field should contain all the tokens necessary for the model to generate the `output`. For example for extractive QA, the `input` should contain the context text as well as the question.\n",
    "\n",
    "```\n",
    "[\n",
    "    {\"input\": \"User: Context: [CONTEXT_1] Question: [QUESTION_1]\\n\\nAssistant:\", \"output\": [ANSWER_1]},\n",
    "    {\"input\": \"User: Context: [CONTEXT_2] Question: [QUESTION_2]\\n\\nAssistant:\", \"output\": [ANSWER_2]},\n",
    "    {\"input\": \"User: Context: [CONTEXT_3] Question: [QUESTION_3]\\n\\nAssistant:\", \"output\": [ANSWER_3]},\n",
    "]\n",
    "```\n",
    "Note that we use keywords in the input like `Context:`, `Question:` to separate the text representing the context and question. We also use the keyword `User:` and end each of the input with `\\n\\nAssistant:` tokens. These are recommended because NeMo's instruction-tuned models are trained with a prefix of `User:` and suffix `\\n\\nAssistant:`."
   ]
  },
  {
   "cell_type": "code",
   "execution_count": null,
   "id": "0dbd41fd",
   "metadata": {},
   "outputs": [],
   "source": [
    "# You can replace DATA_DIR and NEMO_DIR with your own locations\n",
    "DATA_DIR = \"data\"\n",
    "NEMO_DIR = \".\"\n",
    "os.makedirs(DATA_DIR, exist_ok=True)\n",
    "SQUAD_DIR = os.path.join(DATA_DIR, \"SQuAD\")\n",
    "os.makedirs(SQUAD_DIR, exist_ok=True)"
   ]
  },
  {
   "attachments": {},
   "cell_type": "markdown",
   "id": "504a7b40",
   "metadata": {},
   "source": [
    "\n",
    "For each dataset we have preprocessing scripts pre-written in NeMo's example directory located in `examples/nlp`. Let's download those now. "
   ]
  },
  {
   "cell_type": "code",
   "execution_count": null,
   "id": "e72a1dc1",
   "metadata": {},
   "outputs": [],
   "source": [
    "# download the preprocessing scripts from github for the purpose of this tutorial\n",
    "! wget -nc https://raw.githubusercontent.com/NVIDIA/NeMo/{BRANCH}/scripts/dataset_processing/nlp/squad/prompt_learning_squad_preprocessing.py"
   ]
  },
  {
   "attachments": {},
   "cell_type": "markdown",
   "id": "71813919",
   "metadata": {},
   "source": [
    "Now let's down load and process the dataset."
   ]
  },
  {
   "cell_type": "code",
   "execution_count": null,
   "id": "fa16d8ac",
   "metadata": {},
   "outputs": [],
   "source": [
    "# Download the SQuAD dataset\n",
    "!wget -nc https://rajpurkar.github.io/SQuAD-explorer/dataset/train-v1.1.json\n",
    "!wget -nc https://rajpurkar.github.io/SQuAD-explorer/dataset/dev-v1.1.json\n",
    "!mv train-v1.1.json {SQUAD_DIR}\n",
    "!mv dev-v1.1.json {SQUAD_DIR}"
   ]
  },
  {
   "cell_type": "code",
   "execution_count": null,
   "id": "64e3e25b",
   "metadata": {},
   "outputs": [],
   "source": [
    "# Preprocess squad data\n",
    "!python prompt_learning_squad_preprocessing.py --sft-format --data-dir {SQUAD_DIR}"
   ]
  },
  {
   "cell_type": "code",
   "execution_count": null,
   "id": "b562d1de",
   "metadata": {},
   "outputs": [],
   "source": [
    "# What the squad dataset looks like after processing\n",
    "! head -200 $SQUAD_DIR/squad_train.jsonl > $SQUAD_DIR/squad_short_train.jsonl\n",
    "! head -20 $SQUAD_DIR/squad_val.jsonl > $SQUAD_DIR/squad_short_val.jsonl\n",
    "! head -4 $SQUAD_DIR/squad_short_val.jsonl\n",
    "! head -4 $SQUAD_DIR/squad_short_train.jsonl"
   ]
  },
  {
   "attachments": {},
   "cell_type": "markdown",
   "id": "2e19c8dc",
   "metadata": {},
   "source": [
    "### Model Config Setup\n",
    "Now we will begin setting up the config file needed for PEFT tuning. We use a single config for all supported PEFT methods (LoRA, Adapter, IA3 and P-Tuning, as well as combinations of these).  All PEFT methods use the GPT finetuning class `MegatronGPTSFTModel` as the frozen base network, and use the `add_adapter()` method to add adapter weights for PEFT.\n",
    "\n",
    "Let's create a config object for LoRA training."
   ]
  },
  {
   "cell_type": "code",
   "execution_count": null,
   "id": "5749c387",
   "metadata": {},
   "outputs": [],
   "source": [
    "from omegaconf import OmegaConf\n",
    "\n",
    "CONFIG_DIR = os.path.join(NEMO_DIR, \"conf\")\n",
    "os.makedirs(CONFIG_DIR, exist_ok=True)\n",
    "\n",
    "# Download the example config file\n",
    "wget.download(f'https://raw.githubusercontent.com/NVIDIA/NeMo/{BRANCH}/examples/nlp/language_modeling/tuning/conf/megatron_gpt_peft_tuning_config.yaml', CONFIG_DIR)\n",
    "\n",
    "# Load the example config file so we can start editing it\n",
    "CONFIG_PATH = os.path.join(CONFIG_DIR, \"megatron_gpt_peft_tuning_config.yaml\")\n",
    "config = OmegaConf.load(CONFIG_PATH)"
   ]
  },
  {
   "attachments": {},
   "cell_type": "markdown",
   "id": "ce966bcf",
   "metadata": {},
   "source": [
    "The `config` contains several attributes required by the `MegatronGPTSFTModel`. First we will set the training data path and the validation data path in the config.\n",
    "The `config` allows us to set a list of `jsonl` files as training files and sample examples from each file with different probabilities. For simplicity, we are going to use just one training file and thus the sampling probability is set to `1.0`\n",
    "\n",
    "We can also monitor validation loss from multiple validation files during training. Again for simplicity we will use just one validation file."
   ]
  },
  {
   "cell_type": "code",
   "execution_count": null,
   "id": "6bb1590f",
   "metadata": {},
   "outputs": [],
   "source": [
    "config.model.data.train_ds.file_names = [f\"{SQUAD_DIR}/squad_short_train.jsonl\"]\n",
    "config.model.data.train_ds.concat_sampling_probabilities=[1.0]\n",
    "config.model.data.validation_ds.file_names = [f\"{SQUAD_DIR}/squad_short_val.jsonl\"]\n",
    "config.model.data.validation_ds.names=[\"squad_val\"]"
   ]
  },
  {
   "attachments": {},
   "cell_type": "markdown",
   "id": "f6b7831a",
   "metadata": {},
   "source": [
    "### PEFT Config\n",
    "The attribute [config.model.peft](https://github.com/NVIDIA/NeMo/blob/main/examples/nlp/language_modeling/tuning/conf/megatron_gpt_peft_tuning_config.yaml#L78) contains settings that control the PEFT training method and its related hyperpameters. We currently support `lora`, `adapter`, `ptuning` and `ia3`. We can instruct the training script to use one of these methods by setting the config.model.peft.peft_scheme attribute.\n",
    "\n",
    "The other hyperparams associated with lora tuning are present in the [config.model.peft.lora_tuning](https://github.com/NVIDIA/NeMo/blob/main/examples/nlp/language_modeling/tuning/conf/megatron_gpt_peft_tuning_config.yaml#L92) attribute."
   ]
  },
  {
   "cell_type": "code",
   "execution_count": null,
   "id": "72c9f966",
   "metadata": {},
   "outputs": [],
   "source": [
    "config.model.peft.peft_scheme=\"lora\"  # we can also set this to adapter or ptuning or ia3\n",
    "print(OmegaConf.to_yaml(config.model.peft.lora_tuning))"
   ]
  },
  {
   "attachments": {},
   "cell_type": "markdown",
   "id": "c32e73c3",
   "metadata": {},
   "source": [
    "**Note:** In the original LoRA paper each attention projection (`K`, `Q`, `V` and `O`) can have their own Low-Rank projections. However, NeMo's attention implementation fuses `KQV` into a single projection and thus our LoRA implementation learns a single Low-Rank projection for `KQV` in a combined fashion. We do not support LoRA for the `O` matrix at this point."
   ]
  },
  {
   "attachments": {},
   "cell_type": "markdown",
   "id": "4e021b24",
   "metadata": {},
   "source": [
    "### Prompt Formatting\n",
    "The `config.model.data.train_ds.prompt_template` attribute allows us to further tweak the format of the input and output if needed. In this example, we have already incorporated our format inside the `jsonl` file during preprocessing, so we can keep the `prompt_template` in the config simple. (See previous section on Data Preparation)."
   ]
  },
  {
   "cell_type": "code",
   "execution_count": null,
   "id": "1b6aa5c7",
   "metadata": {},
   "outputs": [],
   "source": [
    "config.model.data.train_ds.prompt_template =\"{input} {output}\""
   ]
  },
  {
   "attachments": {},
   "cell_type": "markdown",
   "id": "a0d5017e",
   "metadata": {},
   "source": [
    "### Setting the Pretrained GPT Model\n",
    "Next we will set the \"base language model\" upon which we will perform LoRA tuning. Obviously, larger base models will have better performance on downstream tasks but for the purposes of this tutorial we will use a small 345M parameter GPT model."
   ]
  },
  {
   "cell_type": "code",
   "execution_count": null,
   "id": "48cdf868",
   "metadata": {},
   "outputs": [],
   "source": [
    "# Check what GPT .nemo models we have available on NGC\n",
    "from nemo.collections.nlp.models.language_modeling.megatron_gpt_model import MegatronGPTModel\n",
    "megatron_gpt_345m_nemo_url = MegatronGPTModel.list_available_models()[0].location\n",
    "megatron_gpt_345m_nemo_url # should point to the 345m megatron gpt model '.nemo' file"
   ]
  },
  {
   "attachments": {},
   "cell_type": "markdown",
   "id": "ede350ed",
   "metadata": {},
   "source": [
    "If we wanted to use the GPT model class directly, we could instantiate a trainer then download the model by calling running \n",
    "`gpt_model = MegatronGPTModel.from_pretrained(model_name=\"megatron_gpt_345m\", trainer=trainer).cuda()`. But we just need the `.nemo` file in our working NeMo directory in this tutorial, so we will download it using `wget`. "
   ]
  },
  {
   "cell_type": "code",
   "execution_count": null,
   "id": "364439a1",
   "metadata": {
    "scrolled": true
   },
   "outputs": [],
   "source": [
    "# Download the model from NGC\n",
    "gpt_file_name = \"megatron_gpt_345m.nemo\""
   ]
  },
  {
   "cell_type": "code",
   "execution_count": null,
   "outputs": [],
   "source": [
    "!wget  -nc --content-disposition {megatron_gpt_345m_nemo_url} -O {NEMO_DIR}/{gpt_file_name}"
   ],
   "metadata": {
    "collapsed": false
   }
  },
  {
   "attachments": {},
   "cell_type": "markdown",
   "id": "1d6a8a67",
   "metadata": {},
   "source": [
    "Now that we have a `.nemo` GPT file to work with. We need to add its path in our prompt learning config. "
   ]
  },
  {
   "cell_type": "code",
   "execution_count": null,
   "id": "2778a5fa",
   "metadata": {},
   "outputs": [],
   "source": [
    "# Set GPT model path on prompt learning config\n",
    "config.model.restore_from_path = gpt_file_name"
   ]
  },
  {
   "attachments": {},
   "cell_type": "markdown",
   "id": "943a9c83",
   "metadata": {},
   "source": [
    "Next, we will set where we want to save all the intermediate training logs and checkpoints. As well as other training settings such as: number of training steps, batch size and validation check interval, and num_workers for data processing."
   ]
  },
  {
   "cell_type": "code",
   "execution_count": null,
   "id": "a278cbdf",
   "metadata": {},
   "outputs": [],
   "source": [
    "config.exp_manager.exp_dir=f\"{NEMO_DIR}/peft_lora\"\n",
    "config.exp_manager.explicit_log_dir=\"training_info\"\n",
    "config.trainer.max_steps=100\n",
    "config.model.micro_batch_size=1\n",
    "config.model.global_batch_size=4\n",
    "config.trainer.val_check_interval=50\n",
    "config.model.data.train_ds.num_workers=0  # 0 is recommended which just uses the main thread to process training examples\n",
    "config.model.data.validation_ds.num_workers=0 # 0 is recommended which just uses the main thread to process the validation examples"
   ]
  },
  {
   "attachments": {},
   "cell_type": "markdown",
   "id": "a988d16e",
   "metadata": {},
   "source": [
    "Let's have a look at all the values we've set in the model config. You can change any of these values in the same manner we've been using above. "
   ]
  },
  {
   "cell_type": "code",
   "execution_count": null,
   "id": "12a37ada",
   "metadata": {
    "scrolled": true
   },
   "outputs": [],
   "source": [
    "# Final model config\n",
    "print(OmegaConf.to_yaml(config.model))"
   ]
  },
  {
   "attachments": {},
   "cell_type": "markdown",
   "id": "4c048852",
   "metadata": {},
   "source": [
    "### Building the PyTorch Lightning Trainer\n",
    "NeMo models are primarily PyTorch Lightning modules - and therefore are entirely compatible with the PyTorch Lightning ecosystem.\n",
    "\n",
    "Let's first instantiate a Trainer object"
   ]
  },
  {
   "cell_type": "code",
   "execution_count": null,
   "id": "90f85b2a",
   "metadata": {},
   "outputs": [],
   "source": [
    "from nemo.collections.nlp.parts.nlp_overrides import NLPDDPStrategy\n",
    "import torch\n",
    "import pytorch_lightning as pl\n",
    "from nemo.collections.nlp.parts.megatron_trainer_builder import MegatronTrainerBuilder\n",
    "\n",
    "# let's modify some trainer configs\n",
    "# check if we have GPU available and uses it\n",
    "accelerator = 'gpu' if torch.cuda.is_available() else 'cpu'\n",
    "config.trainer.accelerator = accelerator\n",
    "config.trainer.devices = 1\n",
    "config.trainer.max_epochs = 4\n",
    "config.trainer.val_check_interval = 1.0\n",
    "\n",
    "# for PyTorch Native AMP set precision=16\n",
    "config.trainer.precision = 16 if torch.cuda.is_available() else 32\n",
    "\n",
    "# setup cluster environment parameters\"\n",
    "os.environ[\"LOCAL_RANK\"] = '0'\n",
    "os.environ[\"RANK\"] = '0'\n",
    "os.environ[\"WORLD_SIZE\"] = '1'\n",
    "\n",
    "trainer = MegatronTrainerBuilder(config).create_trainer()\n",
    "\n",
    "print(\"Trainer config - \\n\")\n",
    "print(OmegaConf.to_yaml(config.trainer))"
   ]
  },
  {
   "cell_type": "code",
   "execution_count": null,
   "id": "890f0dc5",
   "metadata": {},
   "outputs": [],
   "source": [
    "print(OmegaConf.to_yaml(config.exp_manager))"
   ]
  },
  {
   "attachments": {},
   "cell_type": "markdown",
   "id": "4d0124c1",
   "metadata": {},
   "source": [
    "### Setting up a NeMo Experiment\n",
    "\n",
    "NeMo has an experiment manager that handles logging and checkpointing for us, so let's use it:"
   ]
  },
  {
   "cell_type": "code",
   "execution_count": null,
   "id": "f2c943ba",
   "metadata": {},
   "outputs": [],
   "source": [
    "from nemo.utils.exp_manager import exp_manager\n",
    "\n",
    "# Set name of the experiment \n",
    "config.name = 'lora_example_tuning'\n",
    "config.exp_manager.resume_if_exists = False\n",
    "\n",
    "# Init the experiment manager and view the exp_dir\n",
    "exp_dir = exp_manager(trainer, config.get(\"exp_manager\", None))\n",
    "exp_dir = str(exp_dir)\n",
    "print(exp_dir)"
   ]
  },
  {
   "attachments": {},
   "cell_type": "markdown",
   "id": "298b3dce",
   "metadata": {},
   "source": [
    "### Training\n",
    "We now set up the process for training a LoRA model. We first require a config that contains details about the base language model upon which we will train our LoRA model. So we first extract the `model_cfg` from the checkpoint and update it with any new settings we employ in our current (LoRA) `config`. These are combined in the `merge_cfg_with` function.\n",
    "\n"
   ]
  },
  {
   "cell_type": "code",
   "execution_count": null,
   "id": "edb38445",
   "metadata": {},
   "outputs": [],
   "source": [
    "from nemo.collections.nlp.models.language_modeling.megatron_gpt_sft_model import MegatronGPTSFTModel\n",
    "\n",
    "model_cfg = MegatronGPTSFTModel.merge_cfg_with(config.model.restore_from_path, config)"
   ]
  },
  {
   "attachments": {},
   "cell_type": "markdown",
   "id": "dfc55a1c",
   "metadata": {},
   "source": [
    "Next, we instantiate the GPT model class and add the LoRA adapter\n",
    "When we call `add_adapter`, the model prints out the parameter count before and after the operation. We can clearly see the number of trainable parameters increase after adding the adapter.\n",
    "To print the parameter count manually, we can call `model.summarize()`."
   ]
  },
  {
   "cell_type": "code",
   "execution_count": null,
   "id": "a81d8741",
   "metadata": {},
   "outputs": [],
   "source": [
    "from nemo.collections.nlp.parts.peft_config import LoraPEFTConfig\n",
    "\n",
    "model = MegatronGPTSFTModel.restore_from(config.model.restore_from_path, model_cfg, trainer=trainer)\n",
    "model.add_adapter(LoraPEFTConfig(model_cfg))\n",
    "# print(\"Parameter count manually:\\n\", model.summarize())"
   ]
  },
  {
   "cell_type": "markdown",
   "source": [
    "Simply substitute with the `MegatronT5SFTModel` class to use T5 instead of GPT.\n",
    "\n",
    "To use a different PEFT method, you can use a different config class in place of `LoraPEFTConfig`, such as `CanonicalAdaptersPEFTConfig`, `IA3PEFTConfig`, `PtuningPEFTConfig`. You can also use a combination of the methods by passing in a list:\n",
    "`model.add_adapter([LoraPEFTConfig(model_cfg), PtuningPEFTConfig(model_cfg)])`\n",
    "\n",
    "We're now ready to start training."
   ],
   "metadata": {
    "collapsed": false
   }
  },
  {
   "cell_type": "code",
   "execution_count": null,
   "id": "2d99f433",
   "metadata": {
    "scrolled": true
   },
   "outputs": [],
   "source": [
    "trainer.fit(model)"
   ]
  },
  {
   "attachments": {},
   "cell_type": "markdown",
   "id": "b8210d6d",
   "metadata": {},
   "source": [
    "Once training is completed you should see a saved '.nemo' file in this folder `{config.exp_manager.explicit_log_dir}/checkpoints`. This checkpoint will only contain the trained adapter weights, and not the frozen base model weights."
   ]
  },
  {
   "cell_type": "code",
   "execution_count": null,
   "id": "e4e19e65",
   "metadata": {},
   "outputs": [],
   "source": [
    "# The trained '.nemo' model is saved in the location below:\n",
    "! ls -lh {config.exp_manager.explicit_log_dir}/checkpoints\n",
    "print(config.exp_manager.explicit_log_dir)"
   ]
  },
  {
   "attachments": {},
   "cell_type": "markdown",
   "id": "6aab09d4",
   "metadata": {},
   "source": [
    "### Inference\n",
    "The model object from `trainer.fit(model)` is also capable of doing inference. For the tutorial, however, we will re-load the saved `.nemo` lora model along with a `.nemo` base language model to simulate a more realistic scenario (where training does not happen right before inference).\n",
    "\n",
    "Run the cell below to reimport libraries and classes in case you did not run the training cells above."
   ]
  },
  {
   "cell_type": "code",
   "execution_count": null,
   "outputs": [],
   "source": [
    "# reimport libraries and classes in case one wants to only run cells from the Inference section\n",
    "%cd /NeMo/tutorials/nlp\n",
    "import wget, os, sys\n",
    "sys.path.insert(0, \"../..\")  # find the local nemo first before the installed nemo\n",
    "from omegaconf import OmegaConf\n",
    "from nemo.collections.nlp.parts.megatron_trainer_builder import MegatronTrainerBuilder\n",
    "from nemo.collections.nlp.parts.peft_config import LoraPEFTConfig\n",
    "from nemo.collections.nlp.models.language_modeling.megatron_gpt_sft_model import MegatronGPTSFTModel\n",
    "\n",
    "NEMO_DIR = \".\"\n",
    "DATA_DIR = \"data\"\n",
    "CONFIG_DIR = os.path.join(NEMO_DIR, \"conf\")\n",
    "SQUAD_DIR = os.path.join(DATA_DIR, \"SQuAD\")\n"
   ],
   "metadata": {
    "collapsed": false
   }
  },
  {
   "cell_type": "markdown",
   "source": [
    "First, we will load and modify a config file that will be used for inference.\n"
   ],
   "metadata": {
    "collapsed": false
   }
  },
  {
   "cell_type": "code",
   "execution_count": null,
   "outputs": [],
   "source": [
    "# Download the example config file\n",
    "wget.download(f'https://raw.githubusercontent.com/NVIDIA/NeMo/{BRANCH}/examples/nlp/language_modeling/tuning/conf/megatron_gpt_peft_eval_config.yaml', CONFIG_DIR)"
   ],
   "metadata": {
    "collapsed": false
   }
  },
  {
   "cell_type": "code",
   "execution_count": null,
   "id": "41ab98a9",
   "metadata": {},
   "outputs": [],
   "source": [
    "# Load the example config file so we can start editing it\n",
    "CONFIG_EVAL_PATH = os.path.join(CONFIG_DIR, \"megatron_gpt_peft_eval_config.yaml\")\n",
    "config_eval = OmegaConf.load(CONFIG_EVAL_PATH)"
   ]
  },
  {
   "attachments": {},
   "cell_type": "markdown",
   "id": "36c58c18",
   "metadata": {},
   "source": [
    "We are going to modify the `config_eval` object that we created above. We will set the base language model as the `345m` model we downloaded earlier.\n",
    "\n",
    "Additionally, we will also set the `model.peft.restore_from_path` with the lora model we just trained. For the tutorial we will just use the validation data for inference as well."
   ]
  },
  {
   "cell_type": "code",
   "execution_count": null,
   "id": "64a4e71a",
   "metadata": {},
   "outputs": [],
   "source": [
    "config_eval.model.restore_from_path=\"megatron_gpt_345m.nemo\"\n",
    "config_eval.model.peft.restore_from_path=\"./training_info/checkpoints/lora_example_tuning.nemo\"\n",
    "config_eval.model.data.test_ds.file_names=[f\"{SQUAD_DIR}/squad_short_val.jsonl\"]\n",
    "config_eval.model.data.test_ds.names=[\"test_set\"]\n",
    "config_eval.model.data.test_ds.global_batch_size=1\n",
    "config_eval.model.data.test_ds.micro_batch_size=1\n",
    "config_eval.model.data.test_ds.tokens_to_generate=30\n",
    "config_eval.inference.greedy=True"
   ]
  },
  {
   "cell_type": "code",
   "execution_count": null,
   "id": "d8ace8f9",
   "metadata": {},
   "outputs": [],
   "source": [
    "trainer_eval = MegatronTrainerBuilder(config_eval).create_trainer()"
   ]
  },
  {
   "attachments": {},
   "cell_type": "markdown",
   "id": "e745ac5e",
   "metadata": {},
   "source": [
    "The `config_eval` object is the hydra config at \"inference/test time\". This means it should contain information relevant for inference/test time, although some properties that were set at training time are still relevant. For example, whether training was done with `BOS` enabled or not, and other model specific attributes.\n",
    "\n",
    "So we extract the relevant information from the '.nemo' file of the lora model we just trained using the `merge_inference_cfg` function."
   ]
  },
  {
   "cell_type": "code",
   "execution_count": null,
   "id": "e04a2201",
   "metadata": {},
   "outputs": [],
   "source": [
    "eval_model_cfg = MegatronGPTSFTModel.merge_inference_cfg(config_eval.model.peft.restore_from_path, config_eval)"
   ]
  },
  {
   "cell_type": "markdown",
   "source": [
    "The cell below is required if you are running the notebook end-to-end, and if you use a different batch size for training and evaluation. In this case, the microbatch calculator needs to be rest. If you are running training only or inference only, feel free to ignore this cell."
   ],
   "metadata": {
    "collapsed": false
   }
  },
  {
   "cell_type": "code",
   "execution_count": null,
   "outputs": [],
   "source": [
    "from apex.transformer.pipeline_parallel.utils import _reconfigure_microbatch_calculator\n",
    "_reconfigure_microbatch_calculator(\n",
    "    rank=0,\n",
    "    rampup_batch_size=None,\n",
    "    global_batch_size=config_eval.model.global_batch_size,\n",
    "    micro_batch_size=config_eval.model.micro_batch_size,\n",
    "    data_parallel_size=1,\n",
    ")"
   ],
   "metadata": {
    "collapsed": false
   }
  },
  {
   "attachments": {},
   "cell_type": "markdown",
   "id": "132ae378",
   "metadata": {},
   "source": [
    "Then, we load the base language model as well as the lora model we just trained."
   ]
  },
  {
   "cell_type": "code",
   "execution_count": null,
   "id": "b19cd0ce",
   "metadata": {},
   "outputs": [],
   "source": [
    "model_eval = MegatronGPTSFTModel.restore_from(config_eval.model.restore_from_path, eval_model_cfg, trainer=trainer_eval)\n",
    "model_eval.load_adapters(config_eval.model.peft.restore_from_path, LoraPEFTConfig(eval_model_cfg))\n",
    "model_eval.freeze()\n",
    "\n",
    "print(\"Parameter count manually:\\n\", model_eval.summarize())"
   ]
  },
  {
   "attachments": {},
   "cell_type": "markdown",
   "id": "012439d9",
   "metadata": {},
   "source": [
    "Next, we prepare the dataset and the dataloader objects that the model will perform inference on."
   ]
  },
  {
   "cell_type": "code",
   "execution_count": null,
   "id": "12c390f8",
   "metadata": {},
   "outputs": [],
   "source": [
    "_test_ds = model_eval._build_dataset(eval_model_cfg.data.test_ds, is_train=False)\n",
    "from torch.utils.data import DataLoader\n",
    "request_dl = DataLoader(\n",
    "    dataset=_test_ds[0],\n",
    "    batch_size=eval_model_cfg.data.test_ds.global_batch_size,\n",
    "    collate_fn=_test_ds[0].collate_fn,\n",
    ")\n",
    "config_inference = OmegaConf.to_container(config_eval.inference, resolve=True)\n",
    "model_eval.set_inference_config(config_inference)"
   ]
  },
  {
   "attachments": {},
   "cell_type": "markdown",
   "id": "76592a1e",
   "metadata": {},
   "source": [
    "And finally, we call `trainer.predict` which triggers the inference process. The `response` object contains the outputs of the model."
   ]
  },
  {
   "cell_type": "code",
   "execution_count": null,
   "id": "5ba6a70c",
   "metadata": {},
   "outputs": [],
   "source": [
    "response = trainer_eval.predict(model_eval, request_dl)\n",
    "for batch in response:\n",
    "    for s in batch['sentences']:\n",
    "        print(f\"{s}\\n\\n\")"
   ]
  }
 ],
 "metadata": {
  "kernelspec": {
   "display_name": "Python 3 (ipykernel)",
   "language": "python",
   "name": "python3"
  },
  "language_info": {
   "codemirror_mode": {
    "name": "ipython",
    "version": 3
   },
   "file_extension": ".py",
   "mimetype": "text/x-python",
   "name": "python",
   "nbconvert_exporter": "python",
   "pygments_lexer": "ipython3",
   "version": "3.8.16"
  }
 },
 "nbformat": 4,
 "nbformat_minor": 5
}<|MERGE_RESOLUTION|>--- conflicted
+++ resolved
@@ -18,19 +18,12 @@
    "execution_count": null,
    "outputs": [],
    "source": [
-<<<<<<< HEAD
-    "BRANCH='r1.21.0'\n",
-    "import os\n",
-    "import wget"
-   ]
-=======
     "# Update megatron version to the newest.\n",
     "!cd /workspace && python -m pip install -e git+https://github.com/NVIDIA/Megatron-LM#egg=megatron-core"
    ],
    "metadata": {
     "collapsed": false
    }
->>>>>>> 0d3d8fa1
   },
   {
    "cell_type": "code",
