--- conflicted
+++ resolved
@@ -809,11 +809,7 @@
     "    accumulate_grad_batches=1,\n",
     "    checkpoint_callback=False,  # Provided by exp_manager\n",
     "    logger=False,  # Provided by exp_manager\n",
-<<<<<<< HEAD
-    "    log_every_n_steps:=1,  # Interval of logging.\n",
-=======
     "    log_every_n_steps=1,  # Interval of logging.\n",
->>>>>>> 89579d87
     "    val_check_interval=1.0,  # Set to 0.25 to check 4 times per epoch, or an int for number of iterations\n",
     "))\n",
     "print(OmegaConf.to_yaml(trainer_config))"
