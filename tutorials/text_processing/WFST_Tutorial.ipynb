--- conflicted
+++ resolved
@@ -6754,11 +6754,7 @@
     "Our last step is to create a universal Verbalizer for all classes. This is very similar to development of `ClassifierFst`, except that the Verbalizer breaks its normalization task into two components:\n",
     "- `VerbalizeFst`, which removes formatting for each token\n",
     "- `VerbalizeFinalFst`, which extends `VerbalizeFst` across all tokens in a string\n",
-<<<<<<< HEAD
-    "Why two componenets when `tokenize_and_classify` was one? Because Sparrowhawk performs all the functionality of `VerbalizeFinalFst`, so its inclusion would break deployment. However, without it, your NeMo grammar would be unable to function at base. So we separate the two to allow the best of both world."
-=======
     "Why two components when `tokenize_and_classify` was one? Because Sparrowhawk performs all the functionality of `VerbalizeFinalFst`, so its inclusion would break deployment. However, without it, your NeMo grammar would be unable to function at base. So we separate the two to allow the best of both world."
->>>>>>> df332390
    ]
   },
   {
