{
 "cells": [
  {
   "cell_type": "markdown",
   "metadata": {},
   "source": [
    "# TTS Inference\n",
    "\n",
    "This notebook can be used to generate audio samples using either NeMo's pretrained models or after training NeMo TTS models."
   ]
  },
  {
   "cell_type": "markdown",
   "metadata": {},
   "source": [
    "# License\n",
    "\n",
    "> Copyright 2020 NVIDIA. All Rights Reserved.\n",
    "> \n",
    "> Licensed under the Apache License, Version 2.0 (the \"License\");\n",
    "> you may not use this file except in compliance with the License.\n",
    "> You may obtain a copy of the License at\n",
    "> \n",
    ">     http://www.apache.org/licenses/LICENSE-2.0\n",
    "> \n",
    "> Unless required by applicable law or agreed to in writing, software\n",
    "> distributed under the License is distributed on an \"AS IS\" BASIS,\n",
    "> WITHOUT WARRANTIES OR CONDITIONS OF ANY KIND, either express or implied.\n",
    "> See the License for the specific language governing permissions and\n",
    "> limitations under the License."
   ]
  },
  {
   "cell_type": "code",
   "execution_count": null,
   "metadata": {
    "tags": []
   },
   "outputs": [],
   "source": [
    "\"\"\"\n",
    "You can run either this notebook locally (if you have all the dependencies and a GPU) or on Google Colab.\n",
    "Instructions for setting up Colab are as follows:\n",
    "1. Open a new Python 3 notebook.\n",
    "2. Import this notebook from GitHub (File -> Upload Notebook -> \"GITHUB\" tab -> copy/paste GitHub URL)\n",
    "3. Connect to an instance with a GPU (Runtime -> Change runtime type -> select \"GPU\" for hardware accelerator)\n",
    "4. Run this cell to set up dependencies.\n",
    "\"\"\"\n",
    "# # If you're using Google Colab and not running locally, uncomment and run this cell.\n",
    "# !apt-get install sox libsndfile1 ffmpeg\n",
    "# !pip install wget unidecode\n",
    "# BRANCH = 'v1.0.0'\n",
    "# !python -m pip install git+https://github.com/NVIDIA/NeMo.git@$BRANCH#egg=nemo_toolkit[tts]"
   ]
  },
  {
   "cell_type": "markdown",
   "metadata": {},
   "source": [
    "## Models\n",
    "\n",
    "First we pick the models that we want to use. Currently supported models are:\n",
    "\n",
    "End-to-End Models:\n",
    "- [FastPitch_HifiGan_E2E](TBD)\n",
    "- [FastSpeech2_HifiGan_E2E](TBD)\n",
    "\n",
    "Mel Spectrogram Generators:\n",
    "- [Tacotron 2](https://ngc.nvidia.com/catalog/models/nvidia:nemo:tts_en_tacotron2)\n",
    "- [Glow-TTS](https://ngc.nvidia.com/catalog/models/nvidia:nemo:tts_en_glowtts)\n",
    "- [TalkNet](https://ngc.nvidia.com/catalog/models/nvidia:nemo:tts_en_talknet)\n",
    "- [FastPitch](TBD)\n",
    "- [FastSpeech2](https://ngc.nvidia.com/catalog/models/nvidia:nemo:tts_en_fastspeech_2)\n",
    "\n",
    "Audio Generators\n",
    "- [WaveGlow](https://ngc.nvidia.com/catalog/models/nvidia:nemo:tts_waveglow_88m)\n",
    "- [SqueezeWave](https://ngc.nvidia.com/catalog/models/nvidia:nemo:tts_squeezewave)\n",
    "- [UniGlow](https://ngc.nvidia.com/catalog/models/nvidia:nemo:tts_uniglow)\n",
    "- [MelGAN](https://ngc.nvidia.com/catalog/models/nvidia:nemo:tts_melgan)\n",
    "- [HiFiGAN](https://ngc.nvidia.com/catalog/models/nvidia:nemo:tts_hifigan)\n",
    "- Griffin-Lim"
   ]
  },
  {
   "cell_type": "code",
   "execution_count": null,
   "metadata": {
    "tags": []
   },
   "outputs": [],
   "source": [
    "from ipywidgets import Select, HBox, Label\n",
    "from IPython.display import display\n",
    "\n",
    "supported_e2e = [\"fastpitch_hifigan\", \"fastspeech2_hifigan\", None]\n",
    "supported_spec_gen = [\"tacotron2\", \"glow_tts\", \"talknet\", \"fastpitch\", \"fastspeech2\", None]\n",
    "supported_audio_gen = [\"waveglow\", \"squeezewave\", \"uniglow\", \"melgan\", \"hifigan\", \"griffin-lim\", None]\n",
    "\n",
    "print(\"Select the model(s) that you want to use. Please choose either 1 end-to-end model or 1 spectrogram generator and 1 vocoder.\")\n",
    "e2e_selector = Select(options=supported_e2e, value=None)\n",
    "spectrogram_generator_selector = Select(options=supported_spec_gen, value=None)\n",
    "audio_generator_selector = Select(options=supported_audio_gen, value=None)\n",
    "display(HBox([e2e_selector, Label(\"OR\"), spectrogram_generator_selector, Label(\"+\"), audio_generator_selector]))"
   ]
  },
  {
   "cell_type": "code",
   "execution_count": null,
   "metadata": {},
   "outputs": [],
   "source": [
    "e2e_model = e2e_selector.value\n",
    "spectrogram_generator = spectrogram_generator_selector.value\n",
    "audio_generator = audio_generator_selector.value\n",
    "\n",
    "if e2e_model is None and spectrogram_generator is None and audio_generator is None:\n",
    "    raise ValueError(\"No models were chosen. Please return to the previous step and choose either 1 end-to-end model or 1 spectrogram generator and 1 vocoder.\")\n",
    "\n",
    "if e2e_model and (spectrogram_generator or audio_generator):\n",
    "    raise ValueError(\n",
    "        \"An end-to-end model was chosen and either a spectrogram generator or a vocoder was also selected. For end-to-end models, please select `None` \"\n",
    "        \"in the second and third column to continue. For the two step pipeline, please select `None` in the first column to continue.\"\n",
    "    )\n",
    "\n",
    "if (spectrogram_generator and audio_generator is None) or (audio_generator and spectrogram_generator is None):\n",
    "    raise ValueError(\"In order to continue with the two step pipeline, both the spectrogram generator and the audio generator must be chosen, but one was `None`\")\n",
    "    "
   ]
  },
  {
   "cell_type": "markdown",
   "metadata": {},
   "source": [
    "## Load model checkpoints\n",
    "\n",
    "Next we load the pretrained model provided by NeMo. All NeMo models have two functions to help with this\n",
    "\n",
    "- list_available_models(): This function will return a list of all pretrained checkpoints for that model\n",
    "- from_pretrained(): This function will download the pretrained checkpoint, load it, and return an instance of the model\n",
    "\n",
    "Below we will use `from_pretrained` to load the chosen models from above."
   ]
  },
  {
   "cell_type": "code",
   "execution_count": null,
   "metadata": {
    "scrolled": false,
    "tags": []
   },
   "outputs": [],
   "source": [
    "from omegaconf import OmegaConf, open_dict\n",
    "import torch\n",
    "from nemo.collections.tts.models.base import SpectrogramGenerator, Vocoder, TextToWaveform\n",
    "\n",
    "\n",
    "def load_spectrogram_model():\n",
    "    override_conf = None\n",
    "    if spectrogram_generator == \"tacotron2\":\n",
    "        from nemo.collections.tts.models import Tacotron2Model\n",
    "        pretrained_model = \"tts_en_tacotron2\"\n",
    "    elif spectrogram_generator == \"glow_tts\":\n",
    "        from nemo.collections.tts.models import GlowTTSModel\n",
    "        pretrained_model = \"tts_en_glowtts\"\n",
    "        import wget\n",
    "        from pathlib import Path\n",
    "        if not Path(\"cmudict-0.7b\").exists():\n",
    "            filename = wget.download(\"http://svn.code.sf.net/p/cmusphinx/code/trunk/cmudict/cmudict-0.7b\")\n",
    "            filename = str(Path(filename).resolve())\n",
    "        else:\n",
    "            filename = str(Path(\"cmudict-0.7b\").resolve())\n",
    "        conf = SpectrogramGenerator.from_pretrained(pretrained_model, return_config=True)\n",
    "        if \"params\" in conf.parser:\n",
    "            conf.parser.params.cmu_dict_path = filename\n",
    "        else:\n",
    "            conf.parser.cmu_dict_path = filename\n",
    "        override_conf = conf\n",
    "    elif spectrogram_generator == \"talknet\":\n",
<<<<<<< HEAD
    "        from nemo.collections.tts.models import TalkNetModel\n",
    "        raise NotImplementedError\n",
=======
    "        pretrained_model = \"tts_en_talknet\" \n",
>>>>>>> fd9986bc
    "    elif spectrogram_generator == \"fastpitch\":\n",
    "        from nemo.collections.tts.models import FastPitchModel\n",
    "        pretrained_model = \"tts_en_fastpitch\"\n",
    "    elif spectrogram_generator == \"fastspeech2\":\n",
    "        from nemo.collections.tts.models import FastSpeech2Model\n",
    "        pretrained_model = \"tts_en_fastspeech2\"\n",
    "    else:\n",
    "        raise NotImplementedError\n",
    "\n",
    "    model = SpectrogramGenerator.from_pretrained(pretrained_model, override_config_path=override_conf)\n",
    "    \n",
    "    if spectrogram_generator == \"talknet\":\n",
    "        from nemo.collections.tts.models import TalkNetPitchModel\n",
    "        pitch_model = TalkNetPitchModel.from_pretrained(pretrained_model, override_config_path=override_conf)\n",
    "        from nemo.collections.tts.models import TalkNetDursModel\n",
    "        durs_model = TalkNetDursModel.from_pretrained(pretrained_model, override_config_path=override_conf)\n",
    "        model.add_module('_pitch_model', pitch_model)\n",
    "        model.add_module('_durs_model', durs_model)\n",
    "    \n",
    "    return model\n",
    "\n",
    "\n",
    "def load_vocoder_model():\n",
    "    RequestPseudoInverse = False\n",
    "    TwoStagesModel = False\n",
    "    strict=True\n",
    "    \n",
    "    if audio_generator == \"waveglow\":\n",
    "        from nemo.collections.tts.models import WaveGlowModel\n",
    "        pretrained_model = \"tts_waveglow\"\n",
    "        strict=False\n",
    "    elif audio_generator == \"squeezewave\":\n",
    "        from nemo.collections.tts.models import SqueezeWaveModel\n",
    "        pretrained_model = \"tts_squeezewave\"\n",
    "    elif audio_generator == \"uniglow\":\n",
    "        from nemo.collections.tts.models import UniGlowModel\n",
    "        pretrained_model = \"tts_uniglow\"\n",
    "    elif audio_generator == \"melgan\":\n",
    "        from nemo.collections.tts.models import MelGanModel\n",
    "        pretrained_model = \"tts_melgan\"\n",
    "    elif audio_generator == \"hifigan\":\n",
    "        from nemo.collections.tts.models import HifiGanModel\n",
    "        pretrained_model = \"tts_hifigan\"\n",
    "    elif audio_generator == \"griffin-lim\":\n",
    "        from nemo.collections.tts.models import TwoStagesModel\n",
    "        cfg = {'linvocoder':  {'_target_': 'nemo.collections.tts.models.two_stages.GriffinLimModel',\n",
    "                             'cfg': {'n_iters': 64, 'n_fft': 1024, 'l_hop': 256}},\n",
    "               'mel2spec': {'_target_': 'nemo.collections.tts.models.two_stages.MelPsuedoInverseModel',\n",
    "                           'cfg': {'sampling_rate': 22050, 'n_fft': 1024, \n",
    "                                   'mel_fmin': 0, 'mel_fmax': 8000, 'mel_freq': 80}}}\n",
    "        model = TwoStagesModel(cfg)            \n",
    "        TwoStagesModel = True\n",
    "    else:\n",
    "        raise NotImplementedError\n",
    "\n",
    "    if not TwoStagesModel:\n",
    "        model = Vocoder.from_pretrained(pretrained_model, strict=strict)\n",
    "    return model\n",
    "\n",
    "def load_e2e_model():\n",
    "    if e2e_model == \"fastpitch_hifigan\":\n",
    "        from nemo.collections.tts.models import FastPitchHifiGanE2EModel\n",
    "        pretrained_model = \"tts_en_e2e_fastpitchhifigan\"\n",
    "    elif e2e_model == \"fastspeech2_hifigan\":\n",
    "        from nemo.collections.tts.models import FastSpeech2HifiGanE2EModel\n",
    "        pretrained_model = \"tts_en_e2e_fastspeech2hifigan\"\n",
    "    else:\n",
    "        raise NotImplementedError\n",
    "\n",
    "    model = TextToWaveform.from_pretrained(pretrained_model)\n",
    "    return model\n",
    "\n",
    "emodel = None\n",
    "spec_gen = None\n",
    "vocoder = None\n",
    "if e2e_model:\n",
    "    emodel = load_e2e_model().eval().cuda()\n",
    "else:\n",
    "    spec_gen = load_spectrogram_model().eval().cuda()\n",
    "    vocoder = load_vocoder_model().eval().cuda()"
   ]
  },
  {
   "cell_type": "markdown",
   "metadata": {},
   "source": [
    "## Inference\n",
    "\n",
    "Now that we have downloaded the model checkpoints and loaded them into memory. Let's define a short infer helper function that takes a string, and our models to produce speech.\n",
    "\n",
    "Notice that the NeMo TTS model interface is fairly simple and standardized across all models.\n",
    "\n",
    "End-to-end models have two helper functions:\n",
    "- parse(): Accepts raw python strings and returns a torch.tensor that represents tokenized text\n",
    "- convert_text_to_waveform(): Accepts a batch of tokenized text and returns a torch.tensor that represents a batch of raw audio\n",
    "\n",
    "Mel Spectrogram generators have two helper functions:\n",
    "\n",
    "- parse(): Accepts raw python strings and returns a torch.tensor that represents tokenized text\n",
    "- generate_spectrogram(): Accepts a batch of tokenized text and returns a torch.tensor that represents a batch of spectrograms\n",
    "\n",
    "Vocoder have just one helper function:\n",
    "\n",
    "- convert_spectrogram_to_audio(): Accepts a batch of spectrograms and returns a torch.tensor that represents a batch of raw audio"
   ]
  },
  {
   "cell_type": "code",
   "execution_count": null,
   "metadata": {},
   "outputs": [],
   "source": [
    "def infer(emodel, spec_gen_model, vocder_model, str_input):\n",
    "    parser_model = emodel or spec_gen_model\n",
    "    with torch.no_grad():\n",
    "        parsed = parser_model.parse(str_input)\n",
    "        if emodel is None:\n",
    "            spectrogram = spec_gen.generate_spectrogram(tokens=parsed)\n",
    "            audio = vocoder.convert_spectrogram_to_audio(spec=spectrogram)\n",
    "        else:\n",
    "            spectrogram = None\n",
    "            audio = emodel.convert_text_to_waveform(tokens=parsed)[0]\n",
    "    if spectrogram is not None:\n",
    "        if isinstance(spectrogram, torch.Tensor):\n",
    "            spectrogram = spectrogram.to('cpu').numpy()\n",
    "        if len(spectrogram.shape) == 3:\n",
    "            spectrogram = spectrogram[0]\n",
    "    if isinstance(audio, torch.Tensor):\n",
    "        audio = audio.to('cpu').numpy()\n",
    "    return spectrogram, audio"
   ]
  },
  {
   "cell_type": "markdown",
   "metadata": {},
   "source": [
    "Now that everything is set up, let's give an input that we want our models to speak"
   ]
  },
  {
   "cell_type": "code",
   "execution_count": null,
   "metadata": {},
   "outputs": [],
   "source": [
    "text_to_generate = input(\"Input what you want the model to say: \")\n",
    "spec, audio = infer(emodel, spec_gen, vocoder, text_to_generate)"
   ]
  },
  {
   "cell_type": "markdown",
   "metadata": {},
   "source": [
    "# Results\n",
    "\n",
    "After our model generates the audio, let's go ahead and play it. We can also visualize the spectrogram that was produced from the first stage model if a spectrogram generator was used."
   ]
  },
  {
   "cell_type": "code",
   "execution_count": null,
   "metadata": {},
   "outputs": [],
   "source": [
    "import IPython.display as ipd\n",
    "import numpy as np\n",
    "from PIL import Image\n",
    "from matplotlib.pyplot import imshow\n",
    "from matplotlib import pyplot as plt\n",
    "\n",
    "ipd.Audio(audio, rate=22050)"
   ]
  },
  {
   "cell_type": "code",
   "execution_count": null,
   "metadata": {},
   "outputs": [],
   "source": [
    "%matplotlib inline\n",
    "if spec is not None:\n",
    "    imshow(spec, origin=\"lower\")\n",
    "    plt.show()"
   ]
  }
 ],
 "metadata": {
  "kernelspec": {
   "display_name": "Python 3",
   "language": "python",
   "name": "python3"
  },
  "language_info": {
   "codemirror_mode": {
    "name": "ipython",
    "version": 3
   },
   "file_extension": ".py",
   "mimetype": "text/x-python",
   "name": "python",
   "nbconvert_exporter": "python",
   "pygments_lexer": "ipython3",
   "version": "3.8.8"
  }
 },
 "nbformat": 4,
 "nbformat_minor": 4
}<|MERGE_RESOLUTION|>--- conflicted
+++ resolved
@@ -177,12 +177,8 @@
     "            conf.parser.cmu_dict_path = filename\n",
     "        override_conf = conf\n",
     "    elif spectrogram_generator == \"talknet\":\n",
-<<<<<<< HEAD
     "        from nemo.collections.tts.models import TalkNetModel\n",
-    "        raise NotImplementedError\n",
-=======
     "        pretrained_model = \"tts_en_talknet\" \n",
->>>>>>> fd9986bc
     "    elif spectrogram_generator == \"fastpitch\":\n",
     "        from nemo.collections.tts.models import FastPitchModel\n",
     "        pretrained_model = \"tts_en_fastpitch\"\n",
